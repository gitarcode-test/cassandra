/*
 * Licensed to the Apache Software Foundation (ASF) under one
 * or more contributor license agreements.  See the NOTICE file
 * distributed with this work for additional information
 * regarding copyright ownership.  The ASF licenses this file
 * to you under the Apache License, Version 2.0 (the
 * "License"); you may not use this file except in compliance
 * with the License.  You may obtain a copy of the License at
 *
 *     http://www.apache.org/licenses/LICENSE-2.0
 *
 * Unless required by applicable law or agreed to in writing, software
 * distributed under the License is distributed on an "AS IS" BASIS,
 * WITHOUT WARRANTIES OR CONDITIONS OF ANY KIND, either express or implied.
 * See the License for the specific language governing permissions and
 * limitations under the License.
 */
package org.apache.cassandra.cql3.validation.entities;

import static org.junit.Assert.assertTrue;
import static org.junit.Assert.fail;

import java.nio.ByteBuffer;
<<<<<<< HEAD
import java.util.*;

import org.apache.cassandra.db.DeletionTime;
import org.apache.cassandra.utils.Pair;
import org.apache.commons.lang3.StringUtils;
import org.junit.Before;
import org.junit.Test;
=======
import java.util.HashMap;
import java.util.List;
import java.util.Locale;
import java.util.Map;
import java.util.Set;
import java.util.UUID;
import java.util.concurrent.CountDownLatch;
>>>>>>> 61e0251a

import org.apache.cassandra.config.CFMetaData;
import org.apache.cassandra.config.ColumnDefinition;
import org.apache.cassandra.config.DatabaseDescriptor;
import org.apache.cassandra.cql3.CQLTester;
<<<<<<< HEAD
import org.apache.cassandra.cql3.ColumnIdentifier;
import org.apache.cassandra.cql3.statements.IndexTarget;
import org.apache.cassandra.db.ColumnFamilyStore;
import org.apache.cassandra.db.marshal.AbstractType;
import org.apache.cassandra.db.rows.Cell;
import org.apache.cassandra.db.rows.Row;
=======
import org.apache.cassandra.db.ColumnFamily;
import org.apache.cassandra.db.ColumnFamilyStore;
import org.apache.cassandra.db.DecoratedKey;
import org.apache.cassandra.db.IndexExpression;
import org.apache.cassandra.db.composites.CellName;
import org.apache.cassandra.db.index.IndexNotAvailableException;
import org.apache.cassandra.db.index.PerRowSecondaryIndex;
import org.apache.cassandra.db.index.SecondaryIndexSearcher;
import org.apache.cassandra.db.index.composites.CompositesSearcher;
>>>>>>> 61e0251a
import org.apache.cassandra.exceptions.ConfigurationException;
import org.apache.cassandra.exceptions.InvalidRequestException;
import org.apache.cassandra.exceptions.SyntaxException;
<<<<<<< HEAD
import org.apache.cassandra.index.SecondaryIndexManager;
import org.apache.cassandra.index.StubIndex;
import org.apache.cassandra.schema.IndexMetadata;
import org.apache.cassandra.utils.ByteBufferUtil;

import static org.apache.cassandra.Util.throwAssert;
import static org.junit.Assert.assertEquals;
import static org.junit.Assert.assertFalse;
import static org.junit.Assert.assertNotNull;
import static org.junit.Assert.assertTrue;
import static org.junit.Assert.fail;
=======
import org.apache.cassandra.utils.FBUtilities;
import org.apache.cassandra.utils.concurrent.OpOrder.Group;
import org.apache.commons.lang3.StringUtils;
import org.junit.Test;
>>>>>>> 61e0251a

public class SecondaryIndexTest extends CQLTester
{
    private static final int TOO_BIG = 1024 * 65;

    @Before
    public void disablePreparedReuse() throws Throwable
    {
        // TODO: this shouldn't be needed but is due to #10758. As such, this should be removed on that
        // ticket is fixed.
        disablePreparedReuseForTest();
    }

    @Test
    public void testCreateAndDropIndex() throws Throwable
    {
        testCreateAndDropIndex("test", false);
        testCreateAndDropIndex("test2", true);
    }

    @Test
    public void testCreateAndDropIndexWithQuotedIdentifier() throws Throwable
    {
        testCreateAndDropIndex("\"quoted_ident\"", false);
        testCreateAndDropIndex("\"quoted_ident2\"", true);
    }

    @Test
    public void testCreateAndDropIndexWithCamelCaseIdentifier() throws Throwable
    {
        testCreateAndDropIndex("CamelCase", false);
        testCreateAndDropIndex("CamelCase2", true);
    }

    /**
     * Test creating and dropping an index with the specified name.
     *
     * @param indexName         the index name
     * @param addKeyspaceOnDrop add the keyspace name in the drop statement
     * @throws Throwable if an error occurs
     */
    private void testCreateAndDropIndex(String indexName, boolean addKeyspaceOnDrop) throws Throwable
    {
        execute("USE system");
        assertInvalidMessage(String.format("Index '%s' could not be found",
                                           removeQuotes(indexName.toLowerCase(Locale.US))),
                             "DROP INDEX " + indexName + ";");

        createTable("CREATE TABLE %s (a int primary key, b int);");
        createIndex("CREATE INDEX " + indexName + " ON %s(b);");
        createIndex("CREATE INDEX IF NOT EXISTS " + indexName + " ON %s(b);");

        assertInvalidMessage(String.format("Index %s already exists",
                                           removeQuotes(indexName.toLowerCase(Locale.US))),
                             "CREATE INDEX " + indexName + " ON %s(b)");

        String otherIndexName = "index_" + System.nanoTime();
        assertInvalidMessage(String.format("Index %s is a duplicate of existing index %s",
                                           removeQuotes(otherIndexName.toLowerCase(Locale.US)),
                                           removeQuotes(indexName.toLowerCase(Locale.US))),
                             "CREATE INDEX " + otherIndexName + " ON %s(b)");

        execute("INSERT INTO %s (a, b) values (?, ?);", 0, 0);
        execute("INSERT INTO %s (a, b) values (?, ?);", 1, 1);
        execute("INSERT INTO %s (a, b) values (?, ?);", 2, 2);
        execute("INSERT INTO %s (a, b) values (?, ?);", 3, 1);

        assertRows(execute("SELECT * FROM %s where b = ?", 1), row(1, 1), row(3, 1));
        assertInvalidMessage(String.format("Index '%s' could not be found in any of the tables of keyspace 'system'",
                                           removeQuotes(indexName.toLowerCase(Locale.US))),
                             "DROP INDEX " + indexName);

        if (addKeyspaceOnDrop)
        {
            dropIndex("DROP INDEX " + KEYSPACE + "." + indexName);
        }
        else
        {
            execute("USE " + KEYSPACE);
            execute("DROP INDEX " + indexName);
        }

        assertInvalidMessage("No supported secondary index found for the non primary key columns restrictions",
                             "SELECT * FROM %s where b = ?", 1);
        dropIndex("DROP INDEX IF EXISTS " + indexName);
        assertInvalidMessage(String.format("Index '%s' could not be found",
                                           removeQuotes(indexName.toLowerCase(Locale.US))),
                             "DROP INDEX " + indexName);
    }

    /**
     * Removes the quotes from the specified index name.
     *
     * @param indexName the index name from which the quotes must be removed.
     * @return the unquoted index name.
     */
    private static String removeQuotes(String indexName)
    {
        return StringUtils.remove(indexName, '\"');
    }

    /**
     * Check that you can query for an indexed column even with a key EQ clause,
     * migrated from cql_tests.py:TestCQL.static_cf_test()
     */
    @Test
    public void testSelectWithEQ() throws Throwable
    {
        createTable("CREATE TABLE %s (userid uuid PRIMARY KEY, firstname text, lastname text, age int)");
        createIndex("CREATE INDEX byAge ON %s(age)");

        UUID id1 = UUID.fromString("550e8400-e29b-41d4-a716-446655440000");
        UUID id2 = UUID.fromString("f47ac10b-58cc-4372-a567-0e02b2c3d479");

        execute("INSERT INTO %s (userid, firstname, lastname, age) VALUES (?, 'Frodo', 'Baggins', 32)", id1);
        execute("UPDATE %s SET firstname = 'Samwise', lastname = 'Gamgee', age = 33 WHERE userid = ?", id2);

        assertEmpty(execute("SELECT firstname FROM %s WHERE userid = ? AND age = 33", id1));

        assertRows(execute("SELECT firstname FROM %s WHERE userid = ? AND age = 33", id2),
                   row("Samwise"));
    }

    /**
     * Check CREATE INDEX without name and validate the index can be dropped,
     * migrated from cql_tests.py:TestCQL.nameless_index_test()
     */
    @Test
    public void testNamelessIndex() throws Throwable
    {
        createTable(" CREATE TABLE %s (id text PRIMARY KEY, birth_year int)");

        createIndex("CREATE INDEX on %s (birth_year)");

        execute("INSERT INTO %s (id, birth_year) VALUES ('Tom', 42)");
        execute("INSERT INTO %s (id, birth_year) VALUES ('Paul', 24)");
        execute("INSERT INTO %s (id, birth_year) VALUES ('Bob', 42)");

        assertRows(execute("SELECT id FROM %s WHERE birth_year = 42"),
                   row("Tom"),
                   row("Bob"));

        execute("DROP INDEX %s_birth_year_idx");

        assertInvalid("SELECT id FROM users WHERE birth_year = 42");
    }

    /**
     * Test range queries with 2ndary indexes (#4257),
     * migrated from cql_tests.py:TestCQL.range_query_2ndary_test()
     */
    @Test
    public void testRangeQuery() throws Throwable
    {
        createTable("CREATE TABLE %s (id int primary key, row int, setid int)");
        createIndex("CREATE INDEX indextest_setid_idx ON %s (setid)");

        execute("INSERT INTO %s (id, row, setid) VALUES (?, ?, ?)", 0, 0, 0);
        execute("INSERT INTO %s (id, row, setid) VALUES (?, ?, ?)", 1, 1, 0);
        execute("INSERT INTO %s (id, row, setid) VALUES (?, ?, ?)", 2, 2, 0);
        execute("INSERT INTO %s (id, row, setid) VALUES (?, ?, ?)", 3, 3, 0);

        assertInvalid("SELECT * FROM %s WHERE setid = 0 AND row < 1");

        assertRows(execute("SELECT * FROM %s WHERE setid = 0 AND row < 1 ALLOW FILTERING"),
                   row(0, 0, 0));
    }

    /**
     * Check for unknown compression parameters options (#4266),
     * migrated from cql_tests.py:TestCQL.compression_option_validation_test()
     */
    @Test
    public void testUnknownCompressionOptions() throws Throwable
    {
        String tableName = createTableName();
        assertInvalidThrow(SyntaxException.class, String.format("CREATE TABLE %s (key varchar PRIMARY KEY, password varchar, gender varchar) WITH compression_parameters:sstable_compressor = 'DeflateCompressor'", tableName));

        assertInvalidThrow(ConfigurationException.class, String.format("CREATE TABLE %s (key varchar PRIMARY KEY, password varchar, gender varchar) WITH compression = { 'sstable_compressor': 'DeflateCompressor' }",
                                                                       tableName));
    }

    /**
     * Check one can use arbitrary name for datacenter when creating keyspace (#4278),
     * migrated from cql_tests.py:TestCQL.keyspace_creation_options_test()
     */
    @Test
    public void testDataCenterName() throws Throwable
    {
       execute("CREATE KEYSPACE Foo WITH replication = { 'class' : 'NetworkTopologyStrategy', 'us-east' : 1, 'us-west' : 1 };");
    }

    /**
     * Migrated from cql_tests.py:TestCQL.indexes_composite_test()
     */
    @Test
    public void testIndexOnComposite() throws Throwable
    {
        String tableName = createTable("CREATE TABLE %s (blog_id int, timestamp int, author text, content text, PRIMARY KEY (blog_id, timestamp))");

        execute("INSERT INTO %s (blog_id, timestamp, author, content) VALUES (?, ?, ?, ?)", 0, 0, "bob", "1st post");
        execute("INSERT INTO %s (blog_id, timestamp, author, content) VALUES (?, ?, ?, ?)", 0, 1, "tom", "2nd post");
        execute("INSERT INTO %s (blog_id, timestamp, author, content) VALUES (?, ?, ?, ?)", 0, 2, "bob", "3rd post");
        execute("INSERT INTO %s (blog_id, timestamp, author, content) VALUES (?, ?, ?, ?)", 0, 3, "tom", "4th post");
        execute("INSERT INTO %s (blog_id, timestamp, author, content) VALUES (?, ?, ?, ?)", 1, 0, "bob", "5th post");

        createIndex("CREATE INDEX authoridx ON %s (author)");

        assertTrue(waitForIndex(keyspace(), tableName, "authoridx"));

        assertRows(execute("SELECT blog_id, timestamp FROM %s WHERE author = 'bob'"),
                   row(1, 0),
                   row(0, 0),
                   row(0, 2));

        execute("INSERT INTO %s (blog_id, timestamp, author, content) VALUES (?, ?, ?, ?)", 1, 1, "tom", "6th post");
        execute("INSERT INTO %s (blog_id, timestamp, author, content) VALUES (?, ?, ?, ?)", 1, 2, "tom", "7th post");
        execute("INSERT INTO %s (blog_id, timestamp, author, content) VALUES (?, ?, ?, ?)", 1, 3, "bob", "8th post");

        assertRows(execute("SELECT blog_id, timestamp FROM %s WHERE author = 'bob'"),
                   row(1, 0),
                   row(1, 3),
                   row(0, 0),
                   row(0, 2));

        execute("DELETE FROM %s WHERE blog_id = 0 AND timestamp = 2");

        assertRows(execute("SELECT blog_id, timestamp FROM %s WHERE author = 'bob'"),
                   row(1, 0),
                   row(1, 3),
                   row(0, 0));
    }

    /**
     * Test for the validation bug of #4709,
     * migrated from cql_tests.py:TestCQL.refuse_in_with_indexes_test()
     */
    @Test
    public void testInvalidIndexSelect() throws Throwable
    {
        createTable("create table %s (pk varchar primary key, col1 varchar, col2 varchar)");
        createIndex("create index on %s (col1)");
        createIndex("create index on %s (col2)");

        execute("insert into %s (pk, col1, col2) values ('pk1','foo1','bar1')");
        execute("insert into %s (pk, col1, col2) values ('pk1a','foo1','bar1')");
        execute("insert into %s (pk, col1, col2) values ('pk1b','foo1','bar1')");
        execute("insert into %s (pk, col1, col2) values ('pk1c','foo1','bar1')");
        execute("insert into %s (pk, col1, col2) values ('pk2','foo2','bar2')");
        execute("insert into %s (pk, col1, col2) values ('pk3','foo3','bar3')");
        assertInvalid("select * from %s where col2 in ('bar1', 'bar2')");

        //Migrated from cql_tests.py:TestCQL.bug_6050_test()
        createTable("CREATE TABLE %s (k int PRIMARY KEY, a int, b int)");

        createIndex("CREATE INDEX ON %s (a)");
        assertInvalid("SELECT * FROM %s WHERE a = 3 AND b IN (1, 3)");

    }

    /**
     * Migrated from cql_tests.py:TestCQL.edge_2i_on_complex_pk_test()
     */
    @Test
    public void testIndexesOnComplexPrimaryKey() throws Throwable
    {
        createTable("CREATE TABLE %s (pk0 int, pk1 int, ck0 int, ck1 int, ck2 int, value int, PRIMARY KEY ((pk0, pk1), ck0, ck1, ck2))");

        execute("CREATE INDEX ON %s (pk0)");
        execute("CREATE INDEX ON %s (ck0)");
        execute("CREATE INDEX ON %s (ck1)");
        execute("CREATE INDEX ON %s (ck2)");

        execute("INSERT INTO %s (pk0, pk1, ck0, ck1, ck2, value) VALUES (0, 1, 2, 3, 4, 5)");
        execute("INSERT INTO %s (pk0, pk1, ck0, ck1, ck2, value) VALUES (1, 2, 3, 4, 5, 0)");
        execute("INSERT INTO %s (pk0, pk1, ck0, ck1, ck2, value) VALUES (2, 3, 4, 5, 0, 1)");
        execute("INSERT INTO %s (pk0, pk1, ck0, ck1, ck2, value) VALUES (3, 4, 5, 0, 1, 2)");
        execute("INSERT INTO %s (pk0, pk1, ck0, ck1, ck2, value) VALUES (4, 5, 0, 1, 2, 3)");
        execute("INSERT INTO %s (pk0, pk1, ck0, ck1, ck2, value) VALUES (5, 0, 1, 2, 3, 4)");

        assertRows(execute("SELECT value FROM %s WHERE pk0 = 2"),
                   row(1));

        assertRows(execute("SELECT value FROM %s WHERE ck0 = 0"),
                   row(3));

        assertRows(execute("SELECT value FROM %s WHERE pk0 = 3 AND pk1 = 4 AND ck1 = 0"),
                   row(2));

        assertRows(execute("SELECT value FROM %s WHERE pk0 = 5 AND pk1 = 0 AND ck0 = 1 AND ck2 = 3 ALLOW FILTERING"),
                   row(4));
    }

    /**
     * Test for CASSANDRA-5240,
     * migrated from cql_tests.py:TestCQL.bug_5240_test()
     */
    @Test
    public void testIndexOnCompoundRowKey() throws Throwable
    {
        createTable("CREATE TABLE %s (interval text, seq int, id int, severity int, PRIMARY KEY ((interval, seq), id) ) WITH CLUSTERING ORDER BY (id DESC)");

        execute("CREATE INDEX ON %s (severity)");

        execute("insert into %s (interval, seq, id , severity) values('t',1, 1, 1)");
        execute("insert into %s (interval, seq, id , severity) values('t',1, 2, 1)");
        execute("insert into %s (interval, seq, id , severity) values('t',1, 3, 2)");
        execute("insert into %s (interval, seq, id , severity) values('t',1, 4, 3)");
        execute("insert into %s (interval, seq, id , severity) values('t',2, 1, 3)");
        execute("insert into %s (interval, seq, id , severity) values('t',2, 2, 3)");
        execute("insert into %s (interval, seq, id , severity) values('t',2, 3, 1)");
        execute("insert into %s (interval, seq, id , severity) values('t',2, 4, 2)");

        assertRows(execute("select * from %s where severity = 3 and interval = 't' and seq =1"),
                   row("t", 1, 4, 3));
    }

    /**
     * Migrated from cql_tests.py:TestCQL.secondary_index_counters()
     */
    @Test
    public void testIndexOnCountersInvalid() throws Throwable
    {
        createTable("CREATE TABLE %s (k int PRIMARY KEY, c counter)");
        assertInvalid("CREATE INDEX ON test(c)");
    }

    /**
     * Migrated from cql_tests.py:TestCQL.collection_indexing_test()
     */
    @Test
    public void testIndexOnCollections() throws Throwable
    {
        createTable(" CREATE TABLE %s ( k int, v int, l list<int>, s set<text>, m map<text, int>, PRIMARY KEY (k, v))");

        createIndex("CREATE INDEX ON %s (l)");
        createIndex("CREATE INDEX ON %s (s)");
        createIndex("CREATE INDEX ON %s (m)");

        execute("INSERT INTO %s (k, v, l, s, m) VALUES (0, 0, [1, 2],    {'a'},      {'a' : 1})");
        execute("INSERT INTO %s (k, v, l, s, m) VALUES (0, 1, [3, 4],    {'b', 'c'}, {'a' : 1, 'b' : 2})");
        execute("INSERT INTO %s (k, v, l, s, m) VALUES (0, 2, [1],       {'a', 'c'}, {'c' : 3})");
        execute("INSERT INTO %s (k, v, l, s, m) VALUES (1, 0, [1, 2, 4], {},         {'b' : 1})");
        execute("INSERT INTO %s (k, v, l, s, m) VALUES (1, 1, [4, 5],    {'d'},      {'a' : 1, 'b' : 3})");

        // lists
        assertRows(execute("SELECT k, v FROM %s WHERE l CONTAINS 1"), row(1, 0), row(0, 0), row(0, 2));
        assertRows(execute("SELECT k, v FROM %s WHERE k = 0 AND l CONTAINS 1"), row(0, 0), row(0, 2));
        assertRows(execute("SELECT k, v FROM %s WHERE l CONTAINS 2"), row(1, 0), row(0, 0));
        assertEmpty(execute("SELECT k, v FROM %s WHERE l CONTAINS 6"));

        // sets
        assertRows(execute("SELECT k, v FROM %s WHERE s CONTAINS 'a'"), row(0, 0), row(0, 2));
        assertRows(execute("SELECT k, v FROM %s WHERE k = 0 AND s CONTAINS 'a'"), row(0, 0), row(0, 2));
        assertRows(execute("SELECT k, v FROM %s WHERE s CONTAINS 'd'"), row(1, 1));
        assertEmpty(execute("SELECT k, v FROM %s  WHERE s CONTAINS 'e'"));

        // maps
        assertRows(execute("SELECT k, v FROM %s WHERE m CONTAINS 1"), row(1, 0), row(1, 1), row(0, 0), row(0, 1));
        assertRows(execute("SELECT k, v FROM %s WHERE k = 0 AND m CONTAINS 1"), row(0, 0), row(0, 1));
        assertRows(execute("SELECT k, v FROM %s WHERE m CONTAINS 2"), row(0, 1));
        assertEmpty(execute("SELECT k, v FROM %s  WHERE m CONTAINS 4"));
    }

    /**
     * Migrated from cql_tests.py:TestCQL.map_keys_indexing()
     */
    @Test
    public void testIndexOnMapKeys() throws Throwable
    {
        createTable("CREATE TABLE %s (k int, v int, m map<text, int>, PRIMARY KEY (k, v))");

        createIndex("CREATE INDEX ON %s(keys(m))");

        execute("INSERT INTO %s (k, v, m) VALUES (0, 0, {'a' : 1})");
        execute("INSERT INTO %s (k, v, m) VALUES (0, 1, {'a' : 1, 'b' : 2})");
        execute("INSERT INTO %s (k, v, m) VALUES (0, 2, {'c' : 3})");
        execute("INSERT INTO %s (k, v, m) VALUES (1, 0, {'b' : 1})");
        execute("INSERT INTO %s (k, v, m) VALUES (1, 1, {'a' : 1, 'b' : 3})");

        // maps
        assertRows(execute("SELECT k, v FROM %s WHERE m CONTAINS KEY 'a'"), row(1, 1), row(0, 0), row(0, 1));
        assertRows(execute("SELECT k, v FROM %s WHERE k = 0 AND m CONTAINS KEY 'a'"), row(0, 0), row(0, 1));
        assertRows(execute("SELECT k, v FROM %s WHERE m CONTAINS KEY 'c'"), row(0, 2));
        assertEmpty(execute("SELECT k, v FROM %s  WHERE m CONTAINS KEY 'd'"));
    }

    /**
     * Test for #6950 bug,
     * migrated from cql_tests.py:TestCQL.key_index_with_reverse_clustering()
     */
    @Test
    public void testIndexOnKeyWithReverseClustering() throws Throwable
    {
        createTable("CREATE TABLE %s (k1 int, k2 int, v int, PRIMARY KEY ((k1, k2), v) ) WITH CLUSTERING ORDER BY (v DESC)");

        createIndex("CREATE INDEX ON %s (k2)");

        execute("INSERT INTO %s (k1, k2, v) VALUES (0, 0, 1)");
        execute("INSERT INTO %s (k1, k2, v) VALUES (0, 1, 2)");
        execute("INSERT INTO %s (k1, k2, v) VALUES (0, 0, 3)");
        execute("INSERT INTO %s (k1, k2, v) VALUES (1, 0, 4)");
        execute("INSERT INTO %s (k1, k2, v) VALUES (1, 1, 5)");
        execute("INSERT INTO %s (k1, k2, v) VALUES (2, 0, 7)");
        execute("INSERT INTO %s (k1, k2, v) VALUES (2, 1, 8)");
        execute("INSERT INTO %s (k1, k2, v) VALUES (3, 0, 1)");

        assertRows(execute("SELECT * FROM %s WHERE k2 = 0 AND v >= 2 ALLOW FILTERING"),
                   row(2, 0, 7),
                   row(0, 0, 3),
                   row(1, 0, 4));
    }

    /**
     * Test for CASSANDRA-6612,
     * migrated from cql_tests.py:TestCQL.bug_6612_test()
     */
    @Test
    public void testSelectCountOnIndexedColumn() throws Throwable
    {
        createTable("CREATE TABLE %s (username text, session_id text, app_name text, account text, last_access timestamp, created_on timestamp, PRIMARY KEY (username, session_id, app_name, account))");

        createIndex("create index ON %s (app_name)");
        createIndex("create index ON %s (last_access)");

        assertRows(execute("select count(*) from %s where app_name='foo' and account='bar' and last_access > 4 allow filtering"), row(0L));

        execute("insert into %s (username, session_id, app_name, account, last_access, created_on) values ('toto', 'foo', 'foo', 'bar', 12, 13)");

        assertRows(execute("select count(*) from %s where app_name='foo' and account='bar' and last_access > 4 allow filtering"), row(1L));
    }

    @Test
    public void testSyntaxVariationsForIndexOnCollectionsValue() throws Throwable
    {
        createTable("CREATE TABLE %s (k int, m map<int, int>, l list<int>, s set<int>, PRIMARY KEY (k))");
        createAndDropCollectionValuesIndex("m");
        createAndDropCollectionValuesIndex("l");
        createAndDropCollectionValuesIndex("s");
    }

    private void createAndDropCollectionValuesIndex(String columnName) throws Throwable
    {
        String indexName = columnName + "_idx";
        SecondaryIndexManager indexManager = getCurrentColumnFamilyStore().indexManager;
        createIndex(String.format("CREATE INDEX %s on %%s(%s)", indexName, columnName));
        IndexMetadata indexDef = indexManager.getIndexByName(indexName).getIndexMetadata();
        assertEquals(String.format("values(%s)", columnName), indexDef.options.get(IndexTarget.TARGET_OPTION_NAME));
        dropIndex(String.format("DROP INDEX %s.%s", KEYSPACE, indexName));
        assertFalse(indexManager.hasIndexes());
        createIndex(String.format("CREATE INDEX %s on %%s(values(%s))", indexName, columnName));
        assertEquals(indexDef, indexManager.getIndexByName(indexName).getIndexMetadata());
        dropIndex(String.format("DROP INDEX %s.%s", KEYSPACE, indexName));
    }

    @Test
    public void testCreateIndexWithQuotedColumnNames() throws Throwable
    {
        createTable("CREATE TABLE %s (" +
                    " k int," +
                    " v int, " +
                    " lower_case_map map<int, int>," +
                    " \"MixedCaseMap\" map<int, int>," +
                    " lower_case_frozen_list frozen<list<int>>," +
                    " \"UPPER_CASE_FROZEN_LIST\" frozen<list<int>>," +
                    " \"set name with spaces\" set<int>," +
                    " \"column_name_with\"\"escaped quote\" int," +
                    " PRIMARY KEY (k))");

        createAndDropIndexWithQuotedColumnIdentifier("\"v\"");
        createAndDropIndexWithQuotedColumnIdentifier("keys(\"lower_case_map\")");
        createAndDropIndexWithQuotedColumnIdentifier("keys(\"MixedCaseMap\")");
        createAndDropIndexWithQuotedColumnIdentifier("full(\"lower_case_frozen_list\")");
        createAndDropIndexWithQuotedColumnIdentifier("full(\"UPPER_CASE_FROZEN_LIST\")");
        createAndDropIndexWithQuotedColumnIdentifier("values(\"set name with spaces\")");
        createAndDropIndexWithQuotedColumnIdentifier("\"column_name_with\"\"escaped quote\"");
    }

    private void createAndDropIndexWithQuotedColumnIdentifier(String target) throws Throwable
    {
        String indexName = "test_mixed_case_idx";
        createIndex(String.format("CREATE INDEX %s ON %%s(%s)", indexName, target));
        SecondaryIndexManager indexManager = getCurrentColumnFamilyStore().indexManager;
        IndexMetadata indexDef = indexManager.getIndexByName(indexName).getIndexMetadata();
        dropIndex(String.format("DROP INDEX %s.%s", KEYSPACE, indexName));
        // verify we can re-create the index using the target string
        createIndex(String.format("CREATE INDEX %s ON %%s(%s)",
                                  indexName, indexDef.options.get(IndexTarget.TARGET_OPTION_NAME)));
        assertEquals(indexDef, indexManager.getIndexByName(indexName).getIndexMetadata());
        dropIndex(String.format("DROP INDEX %s.%s", KEYSPACE, indexName));
    }


    /**
     * Test for CASSANDRA-5732, Can not query secondary index
     * migrated from cql_tests.py:TestCQL.bug_5732_test(),
     * which was executing with a row cache size of 100 MB
     * and restarting the node, here we just cleanup the cache.
     */
    @Test
    public void testCanQuerySecondaryIndex() throws Throwable
    {
        String tableName = createTable("CREATE TABLE %s (k int PRIMARY KEY, v int,)");

        execute("ALTER TABLE %s WITH CACHING = { 'keys': 'ALL', 'rows_per_partition': 'ALL' }");
        execute("INSERT INTO %s (k,v) VALUES (0,0)");
        execute("INSERT INTO %s (k,v) VALUES (1,1)");

        createIndex("CREATE INDEX testindex on %s (v)");
        assertTrue(waitForIndex(keyspace(), tableName, "testindex"));

        assertRows(execute("SELECT k FROM %s WHERE v = 0"), row(0));
        cleanupCache();
        assertRows(execute("SELECT k FROM %s WHERE v = 0"), row(0));
    }

    // CASSANDRA-8280/8081
    // reject updates with indexed values where value > 64k
    // make sure we check conditional and unconditional statements,
    // both singly and in batches (CASSANDRA-10536)
    @Test
    public void testIndexOnCompositeValueOver64k() throws Throwable
    {
        createTable("CREATE TABLE %s(a int, b int, c blob, PRIMARY KEY (a))");
        createIndex("CREATE INDEX ON %s(c)");
        failInsert("INSERT INTO %s (a, b, c) VALUES (0, 0, ?)", ByteBuffer.allocate(TOO_BIG));
        failInsert("INSERT INTO %s (a, b, c) VALUES (0, 0, ?) IF NOT EXISTS", ByteBuffer.allocate(TOO_BIG));
        failInsert("BEGIN BATCH\n" +
                   "INSERT INTO %s (a, b, c) VALUES (0, 0, ?);\n" +
                   "APPLY BATCH",
                   ByteBuffer.allocate(TOO_BIG));
        failInsert("BEGIN BATCH\n" +
                   "INSERT INTO %s (a, b, c) VALUES (0, 0, ?) IF NOT EXISTS;\n" +
                   "APPLY BATCH",
                   ByteBuffer.allocate(TOO_BIG));
    }

    @Test
    public void testCompactTableWithValueOver64k() throws Throwable
    {
        createTable("CREATE TABLE %s(a int, b blob, PRIMARY KEY (a)) WITH COMPACT STORAGE");
        createIndex("CREATE INDEX ON %s(b)");
        failInsert("INSERT INTO %s (a, b) VALUES (0, ?)", ByteBuffer.allocate(TOO_BIG));
        failInsert("INSERT INTO %s (a, b) VALUES (0, ?) IF NOT EXISTS", ByteBuffer.allocate(TOO_BIG));
        failInsert("BEGIN BATCH\n" +
                   "INSERT INTO %s (a, b) VALUES (0, ?);\n" +
                   "APPLY BATCH",
                   ByteBuffer.allocate(TOO_BIG));
        failInsert("BEGIN BATCH\n" +
                   "INSERT INTO %s (a, b) VALUES (0, ?) IF NOT EXISTS;\n" +
                   "APPLY BATCH",
                   ByteBuffer.allocate(TOO_BIG));
    }

    @Test
    public void testIndexOnPartitionKeyInsertValueOver64k() throws Throwable
    {
        createTable("CREATE TABLE %s(a int, b int, c blob, PRIMARY KEY ((a, b)))");
        createIndex("CREATE INDEX ON %s(a)");
        succeedInsert("INSERT INTO %s (a, b, c) VALUES (0, 0, ?) IF NOT EXISTS", ByteBuffer.allocate(TOO_BIG));
        succeedInsert("INSERT INTO %s (a, b, c) VALUES (0, 0, ?)", ByteBuffer.allocate(TOO_BIG));
        succeedInsert("BEGIN BATCH\n" +
                      "INSERT INTO %s (a, b, c) VALUES (0, 0, ?);\n" +
                      "APPLY BATCH", ByteBuffer.allocate(TOO_BIG));

        // the indexed value passes validation, but the batch size will
        // exceed the default failure threshold, so temporarily raise it
        // (the non-conditional batch doesn't hit this because
        // BatchStatement::executeInternal skips the size check but CAS
        // path does not)
        long batchSizeThreshold = DatabaseDescriptor.getBatchSizeFailThreshold();
        try
        {
            DatabaseDescriptor.setBatchSizeFailThresholdInKB( (TOO_BIG / 1024) * 2);
            succeedInsert("BEGIN BATCH\n" +
                          "INSERT INTO %s (a, b, c) VALUES (1, 1, ?) IF NOT EXISTS;\n" +
                          "APPLY BATCH", ByteBuffer.allocate(TOO_BIG));
        }
        finally
        {
            DatabaseDescriptor.setBatchSizeFailThresholdInKB((int) (batchSizeThreshold / 1024));
        }
    }

    @Test
    public void testIndexOnClusteringColumnInsertValueOver64k() throws Throwable
    {
        createTable("CREATE TABLE %s(a int, b int, c blob, PRIMARY KEY (a, b))");
        createIndex("CREATE INDEX ON %s(b)");
        succeedInsert("INSERT INTO %s (a, b, c) VALUES (0, 0, ?) IF NOT EXISTS", ByteBuffer.allocate(TOO_BIG));
        succeedInsert("INSERT INTO %s (a, b, c) VALUES (0, 0, ?)", ByteBuffer.allocate(TOO_BIG));
        succeedInsert("BEGIN BATCH\n" +
                      "INSERT INTO %s (a, b, c) VALUES (0, 0, ?);\n" +
                      "APPLY BATCH", ByteBuffer.allocate(TOO_BIG));

        // the indexed value passes validation, but the batch size will
        // exceed the default failure threshold, so temporarily raise it
        // (the non-conditional batch doesn't hit this because
        // BatchStatement::executeInternal skips the size check but CAS
        // path does not)
        long batchSizeThreshold = DatabaseDescriptor.getBatchSizeFailThreshold();
        try
        {
            DatabaseDescriptor.setBatchSizeFailThresholdInKB( (TOO_BIG / 1024) * 2);
            succeedInsert("BEGIN BATCH\n" +
                          "INSERT INTO %s (a, b, c) VALUES (1, 1, ?) IF NOT EXISTS;\n" +
                          "APPLY BATCH", ByteBuffer.allocate(TOO_BIG));
        }
        finally
        {
            DatabaseDescriptor.setBatchSizeFailThresholdInKB((int)(batchSizeThreshold / 1024));
        }
    }

    @Test
    public void testIndexOnFullCollectionEntryInsertCollectionValueOver64k() throws Throwable
    {
        createTable("CREATE TABLE %s(a int, b frozen<map<int, blob>>, PRIMARY KEY (a))");
        createIndex("CREATE INDEX ON %s(full(b))");
        Map<Integer, ByteBuffer> map = new HashMap<>();
        map.put(0, ByteBuffer.allocate(1024 * 65));
        failInsert("INSERT INTO %s (a, b) VALUES (0, ?)", map);
        failInsert("INSERT INTO %s (a, b) VALUES (0, ?) IF NOT EXISTS", map);
        failInsert("BEGIN BATCH\n" +
                   "INSERT INTO %s (a, b) VALUES (0, ?);\n" +
                   "APPLY BATCH", map);
        failInsert("BEGIN BATCH\n" +
                   "INSERT INTO %s (a, b) VALUES (0, ?) IF NOT EXISTS;\n" +
                   "APPLY BATCH", map);
    }

    public void failInsert(String insertCQL, Object...args) throws Throwable
    {
        try
        {
            execute(insertCQL, args);
            fail("Expected statement to fail validation");
        }
        catch (Exception e)
        {
            // as expected
        }
    }

    public void succeedInsert(String insertCQL, Object...args) throws Throwable
    {
        execute(insertCQL, args);
        flush();
    }

    /**
     * Migrated from cql_tests.py:TestCQL.clustering_indexing_test()
     */
    @Test
    public void testIndexesOnClustering() throws Throwable
    {
        createTable("CREATE TABLE %s ( id1 int, id2 int, author text, time bigint, v1 text, v2 text, PRIMARY KEY ((id1, id2), author, time))");

        createIndex("CREATE INDEX ON %s (time)");
        execute("CREATE INDEX ON %s (id2)");

        execute("INSERT INTO %s (id1, id2, author, time, v1, v2) VALUES(0, 0, 'bob', 0, 'A', 'A')");
        execute("INSERT INTO %s (id1, id2, author, time, v1, v2) VALUES(0, 0, 'bob', 1, 'B', 'B')");
        execute("INSERT INTO %s (id1, id2, author, time, v1, v2) VALUES(0, 1, 'bob', 2, 'C', 'C')");
        execute("INSERT INTO %s (id1, id2, author, time, v1, v2) VALUES(0, 0, 'tom', 0, 'D', 'D')");
        execute("INSERT INTO %s (id1, id2, author, time, v1, v2) VALUES(0, 1, 'tom', 1, 'E', 'E')");

        assertRows(execute("SELECT v1 FROM %s WHERE time = 1"),
                   row("B"), row("E"));

        assertRows(execute("SELECT v1 FROM %s WHERE id2 = 1"),
                   row("C"), row("E"));

        assertRows(execute("SELECT v1 FROM %s WHERE id1 = 0 AND id2 = 0 AND author = 'bob' AND time = 0"),
                   row("A"));

        // Test for CASSANDRA-8206
        execute("UPDATE %s SET v2 = null WHERE id1 = 0 AND id2 = 0 AND author = 'bob' AND time = 1");

        assertRows(execute("SELECT v1 FROM %s WHERE id2 = 0"),
                   row("A"), row("B"), row("D"));

        assertRows(execute("SELECT v1 FROM %s WHERE time = 1"),
                   row("B"), row("E"));
    }

    /**
     * Migrated from cql_tests.py:TestCQL.invalid_clustering_indexing_test()
     */
    @Test
    public void testIndexesOnClusteringInvalid() throws Throwable
    {
        createTable("CREATE TABLE %s (a int, b int, c int, d int, PRIMARY KEY ((a, b))) WITH COMPACT STORAGE");
        assertInvalid("CREATE INDEX ON %s (a)");
        assertInvalid("CREATE INDEX ON %s (b)");

        createTable("CREATE TABLE %s (a int, b int, c int, PRIMARY KEY (a, b)) WITH COMPACT STORAGE");
        assertInvalid("CREATE INDEX ON %s (a)");
        assertInvalid("CREATE INDEX ON %s (b)");
        assertInvalid("CREATE INDEX ON %s (c)");

        createTable("CREATE TABLE %s (a int, b int, c int static , PRIMARY KEY (a, b))");
        assertInvalid("CREATE INDEX ON %s (c)");
    }

    @Test
<<<<<<< HEAD
    public void testMultipleIndexesOnOneColumn() throws Throwable
    {
        String indexClassName = StubIndex.class.getName();
        createTable("CREATE TABLE %s (a int, b int, c int, PRIMARY KEY ((a), b))");
        // uses different options otherwise the two indexes are considered duplicates
        createIndex(String.format("CREATE CUSTOM INDEX c_idx_1 ON %%s(c) USING '%s' WITH OPTIONS = {'foo':'a'}", indexClassName));
        createIndex(String.format("CREATE CUSTOM INDEX c_idx_2 ON %%s(c) USING '%s' WITH OPTIONS = {'foo':'b'}", indexClassName));

        ColumnFamilyStore cfs = getCurrentColumnFamilyStore();
        CFMetaData cfm = cfs.metadata;
        StubIndex index1 = (StubIndex)cfs.indexManager.getIndex(cfm.getIndexes()
                                                                   .get("c_idx_1")
                                                                   .orElseThrow(throwAssert("index not found")));
        StubIndex index2 = (StubIndex)cfs.indexManager.getIndex(cfm.getIndexes()
                                                                   .get("c_idx_2")
                                                                   .orElseThrow(throwAssert("index not found")));
        Object[] row1a = row(0, 0, 0);
        Object[] row1b = row(0, 0, 1);
        Object[] row2 = row(2, 2, 2);
        execute("INSERT INTO %s (a, b, c) VALUES (?, ?, ?)", row1a);
        execute("INSERT INTO %s (a, b, c) VALUES (?, ?, ?)", row1b);
        execute("INSERT INTO %s (a, b, c) VALUES (?, ?, ?)", row2);

        assertEquals(2, index1.rowsInserted.size());
        assertColumnValue(0, "c", index1.rowsInserted.get(0), cfm);
        assertColumnValue(2, "c", index1.rowsInserted.get(1), cfm);

        assertEquals(2, index2.rowsInserted.size());
        assertColumnValue(0, "c", index2.rowsInserted.get(0), cfm);
        assertColumnValue(2, "c", index2.rowsInserted.get(1), cfm);

        assertEquals(1, index1.rowsUpdated.size());
        assertColumnValue(0, "c", index1.rowsUpdated.get(0).left, cfm);
        assertColumnValue(1, "c", index1.rowsUpdated.get(0).right, cfm);

        assertEquals(1, index2.rowsUpdated.size());
        assertColumnValue(0, "c", index2.rowsUpdated.get(0).left, cfm);
        assertColumnValue(1, "c", index2.rowsUpdated.get(0).right, cfm);
    }

    @Test
    public void testDeletions() throws Throwable
    {
        // Test for bugs like CASSANDRA-10694.  These may not be readily visible with the built-in secondary index
        // implementation because of the stale entry handling.

        String indexClassName = StubIndex.class.getName();
        createTable("CREATE TABLE %s (a int, b int, c int, PRIMARY KEY ((a), b))");
        createIndex(String.format("CREATE CUSTOM INDEX c_idx ON %%s(c) USING '%s'", indexClassName));

        ColumnFamilyStore cfs = getCurrentColumnFamilyStore();
        CFMetaData cfm = cfs.metadata;
        StubIndex index1 = (StubIndex) cfs.indexManager.getIndex(cfm.getIndexes()
                .get("c_idx")
                .orElseThrow(throwAssert("index not found")));

        execute("INSERT INTO %s (a, b, c) VALUES (?, ?, ?) USING TIMESTAMP 1", 0, 0, 0);
        assertEquals(1, index1.rowsInserted.size());

        execute("DELETE FROM %s USING TIMESTAMP 2 WHERE a = ? AND b = ?", 0, 0);
        assertEquals(1, index1.rowsUpdated.size());
        Pair<Row, Row> update = index1.rowsUpdated.get(0);
        Row existingRow = update.left;
        Row newRow = update.right;

        // check the existing row from the update call
        assertTrue(existingRow.deletion().isLive());
        assertEquals(DeletionTime.LIVE, existingRow.deletion().time());
        assertEquals(1L, existingRow.primaryKeyLivenessInfo().timestamp());

        // check the new row from the update call
        assertFalse(newRow.deletion().isLive());
        assertEquals(2L, newRow.deletion().time().markedForDeleteAt());
        assertFalse(newRow.cells().iterator().hasNext());

        // delete the same row again
        execute("DELETE FROM %s USING TIMESTAMP 3 WHERE a = ? AND b = ?", 0, 0);
        assertEquals(2, index1.rowsUpdated.size());
        update = index1.rowsUpdated.get(1);
        existingRow = update.left;
        newRow = update.right;

        // check the new row from the update call
        assertFalse(existingRow.deletion().isLive());
        assertEquals(2L, existingRow.deletion().time().markedForDeleteAt());
        assertFalse(existingRow.cells().iterator().hasNext());

        // check the new row from the update call
        assertFalse(newRow.deletion().isLive());
        assertEquals(3L, newRow.deletion().time().markedForDeleteAt());
        assertFalse(newRow.cells().iterator().hasNext());
    }

    @Test
    public void testUpdatesToMemtableData() throws Throwable
    {
        // verify the contract specified by Index.Indexer::updateRow(oldRowData, newRowData),
        // when a row in the memtable is updated, the indexer should be informed of:
        // * new columns
        // * removed columns
        // * columns whose value, timestamp or ttl have been modified.
        // Any columns which are unchanged by the update are not passed to the Indexer
        // Note that for simplicity this test resets the index between each scenario
        createTable("CREATE TABLE %s (k int, c int, v1 int, v2 int, PRIMARY KEY (k,c))");
        createIndex(String.format("CREATE CUSTOM INDEX test_index ON %%s() USING '%s'", StubIndex.class.getName()));
        execute("INSERT INTO %s (k, c, v1, v2) VALUES (0, 0, 0, 0) USING TIMESTAMP 0");

        ColumnDefinition v1 = getCurrentColumnFamilyStore().metadata.getColumnDefinition(new ColumnIdentifier("v1", true));
        ColumnDefinition v2 = getCurrentColumnFamilyStore().metadata.getColumnDefinition(new ColumnIdentifier("v2", true));

        StubIndex index = (StubIndex)getCurrentColumnFamilyStore().indexManager.getIndexByName("test_index");
        assertEquals(1, index.rowsInserted.size());

        // Overwrite a single value, leaving the other untouched
        execute("UPDATE %s USING TIMESTAMP 1 SET v1=1 WHERE k=0 AND c=0");
        assertEquals(1, index.rowsUpdated.size());
        Row oldRow = index.rowsUpdated.get(0).left;
        assertEquals(1, oldRow.size());
        validateCell(oldRow.getCell(v1), v1, ByteBufferUtil.bytes(0), 0);
        Row newRow = index.rowsUpdated.get(0).right;
        assertEquals(1, newRow.size());
        validateCell(newRow.getCell(v1), v1, ByteBufferUtil.bytes(1), 1);
        index.reset();

        // Overwrite both values
        execute("UPDATE %s USING TIMESTAMP 2 SET v1=2, v2=2 WHERE k=0 AND c=0");
        assertEquals(1, index.rowsUpdated.size());
        oldRow = index.rowsUpdated.get(0).left;
        assertEquals(2, oldRow.size());
        validateCell(oldRow.getCell(v1), v1, ByteBufferUtil.bytes(1), 1);
        validateCell(oldRow.getCell(v2), v2, ByteBufferUtil.bytes(0), 0);
        newRow = index.rowsUpdated.get(0).right;
        assertEquals(2, newRow.size());
        validateCell(newRow.getCell(v1), v1, ByteBufferUtil.bytes(2), 2);
        validateCell(newRow.getCell(v2), v2, ByteBufferUtil.bytes(2), 2);
        index.reset();

        // Delete one value
        execute("DELETE v1 FROM %s USING TIMESTAMP 3 WHERE k=0 AND c=0");
        assertEquals(1, index.rowsUpdated.size());
        oldRow = index.rowsUpdated.get(0).left;
        assertEquals(1, oldRow.size());
        validateCell(oldRow.getCell(v1), v1, ByteBufferUtil.bytes(2), 2);
        newRow = index.rowsUpdated.get(0).right;
        assertEquals(1, newRow.size());
        Cell newCell = newRow.getCell(v1);
        assertTrue(newCell.isTombstone());
        assertEquals(3, newCell.timestamp());
        index.reset();

        // Modify the liveness of the primary key, the delta rows should contain
        // no cell data as only the pk was altered, but it should illustrate the
        // change to the liveness info
        execute("INSERT INTO %s(k, c) VALUES (0, 0) USING TIMESTAMP 4");
        assertEquals(1, index.rowsUpdated.size());
        oldRow = index.rowsUpdated.get(0).left;
        assertEquals(0, oldRow.size());
        assertEquals(0, oldRow.primaryKeyLivenessInfo().timestamp());
        newRow = index.rowsUpdated.get(0).right;
        assertEquals(0, newRow.size());
        assertEquals(4, newRow.primaryKeyLivenessInfo().timestamp());
    }

    private void validateCell(Cell cell, ColumnDefinition def, ByteBuffer val, long timestamp)
    {
        assertNotNull(cell);
        assertEquals(0, def.type.compare(cell.value(), val));
        assertEquals(timestamp, cell.timestamp());
    }

    private static void assertColumnValue(int expected, String name, Row row, CFMetaData cfm)
    {
        ColumnDefinition col = cfm.getColumnDefinition(new ColumnIdentifier(name, true));
        AbstractType<?> type = col.type;
        assertEquals(expected, type.compose(row.getCell(col).value()));
=======
    public void testIndexQueriesWithIndexNotReady() throws Throwable
    {
        createTable("CREATE TABLE %s (pk int, ck int, value int, PRIMARY KEY (pk, ck))");

        for (int i = 0; i < 10; i++)
            for (int j = 0; j < 10; j++)
                execute("INSERT INTO %s (pk, ck, value) VALUES (?, ?, ?)", i, j, i + j);

        createIndex("CREATE CUSTOM INDEX testIndex ON %s (value) USING '" + IndexBlockingOnInitialization.class.getName()
                + "'");
        try
        {
            execute("SELECT value FROM %s WHERE value = 2");
            fail();
        }
        catch (IndexNotAvailableException e)
        {
            assertTrue(true);
        }
        finally
        {
            execute("DROP index " + KEYSPACE + ".testIndex");
        }
    }

    /**
     * Custom index used to test the behavior of the system when the index is not ready.
     * As Custom indices cannot by <code>PerColumnSecondaryIndex</code> we use a <code>PerRowSecondaryIndex</code>
     * to avoid the check but return a <code>CompositesSearcher</code>.
     */
    public static class IndexBlockingOnInitialization extends PerRowSecondaryIndex
    {
        private volatile CountDownLatch latch = new CountDownLatch(1);

        @Override
        public void index(ByteBuffer rowKey, ColumnFamily cf)
        {
            try
            {
                latch.await();
            }
            catch (InterruptedException e)
            {
                Thread.interrupted();
            }
        }

        @Override
        public void delete(DecoratedKey key, Group opGroup)
        {
        }

        @Override
        public void init()
        {
        }

        @Override
        public void reload()
        {
        }

        @Override
        public void validateOptions() throws ConfigurationException
        {
        }

        @Override
        public String getIndexName()
        {
            return "testIndex";
        }

        @Override
        protected SecondaryIndexSearcher createSecondaryIndexSearcher(Set<ByteBuffer> columns)
        {
            return new CompositesSearcher(baseCfs.indexManager, columns)
            {
                @Override
                public boolean canHandleIndexClause(List<IndexExpression> clause)
                {
                    return true;
                }

                @Override
                public void validate(IndexExpression indexExpression) throws InvalidRequestException
                {
                }
            };
        }

        @Override
        public void forceBlockingFlush()
        {
        }

        @Override
        public ColumnFamilyStore getIndexCfs()
        {
            return baseCfs;
        }

        @Override
        public void removeIndex(ByteBuffer columnName)
        {
            latch.countDown();
        }

        @Override
        public void invalidate()
        {
        }

        @Override
        public void truncateBlocking(long truncatedAt)
        {
        }

        @Override
        public boolean indexes(CellName name)
        {
            return false;
        }

        @Override
        public long estimateResultRows()
        {
            return 0;
        }
>>>>>>> 61e0251a
    }
}<|MERGE_RESOLUTION|>--- conflicted
+++ resolved
@@ -17,71 +17,44 @@
  */
 package org.apache.cassandra.cql3.validation.entities;
 
-import static org.junit.Assert.assertTrue;
-import static org.junit.Assert.fail;
-
-import java.nio.ByteBuffer;
-<<<<<<< HEAD
-import java.util.*;
-
-import org.apache.cassandra.db.DeletionTime;
-import org.apache.cassandra.utils.Pair;
-import org.apache.commons.lang3.StringUtils;
 import org.junit.Before;
 import org.junit.Test;
-=======
-import java.util.HashMap;
-import java.util.List;
-import java.util.Locale;
-import java.util.Map;
-import java.util.Set;
-import java.util.UUID;
-import java.util.concurrent.CountDownLatch;
->>>>>>> 61e0251a
-
-import org.apache.cassandra.config.CFMetaData;
-import org.apache.cassandra.config.ColumnDefinition;
-import org.apache.cassandra.config.DatabaseDescriptor;
-import org.apache.cassandra.cql3.CQLTester;
-<<<<<<< HEAD
-import org.apache.cassandra.cql3.ColumnIdentifier;
-import org.apache.cassandra.cql3.statements.IndexTarget;
-import org.apache.cassandra.db.ColumnFamilyStore;
-import org.apache.cassandra.db.marshal.AbstractType;
-import org.apache.cassandra.db.rows.Cell;
-import org.apache.cassandra.db.rows.Row;
-=======
-import org.apache.cassandra.db.ColumnFamily;
-import org.apache.cassandra.db.ColumnFamilyStore;
-import org.apache.cassandra.db.DecoratedKey;
-import org.apache.cassandra.db.IndexExpression;
-import org.apache.cassandra.db.composites.CellName;
-import org.apache.cassandra.db.index.IndexNotAvailableException;
-import org.apache.cassandra.db.index.PerRowSecondaryIndex;
-import org.apache.cassandra.db.index.SecondaryIndexSearcher;
-import org.apache.cassandra.db.index.composites.CompositesSearcher;
->>>>>>> 61e0251a
-import org.apache.cassandra.exceptions.ConfigurationException;
-import org.apache.cassandra.exceptions.InvalidRequestException;
-import org.apache.cassandra.exceptions.SyntaxException;
-<<<<<<< HEAD
-import org.apache.cassandra.index.SecondaryIndexManager;
-import org.apache.cassandra.index.StubIndex;
-import org.apache.cassandra.schema.IndexMetadata;
-import org.apache.cassandra.utils.ByteBufferUtil;
-
 import static org.apache.cassandra.Util.throwAssert;
 import static org.junit.Assert.assertEquals;
 import static org.junit.Assert.assertFalse;
 import static org.junit.Assert.assertNotNull;
 import static org.junit.Assert.assertTrue;
 import static org.junit.Assert.fail;
-=======
-import org.apache.cassandra.utils.FBUtilities;
-import org.apache.cassandra.utils.concurrent.OpOrder.Group;
+
+import java.nio.ByteBuffer;
+import java.util.HashMap;
+import java.util.Locale;
+import java.util.Map;
+import java.util.UUID;
+import java.util.concurrent.Callable;
+import java.util.concurrent.CountDownLatch;
+
+import org.apache.cassandra.config.CFMetaData;
+import org.apache.cassandra.config.ColumnDefinition;
+import org.apache.cassandra.config.DatabaseDescriptor;
+import org.apache.cassandra.cql3.CQLTester;
+import org.apache.cassandra.cql3.ColumnIdentifier;
+import org.apache.cassandra.cql3.statements.IndexTarget;
+import org.apache.cassandra.db.ColumnFamilyStore;
+import org.apache.cassandra.db.DeletionTime;
+import org.apache.cassandra.db.marshal.AbstractType;
+import org.apache.cassandra.db.rows.Cell;
+import org.apache.cassandra.db.rows.Row;
+import org.apache.cassandra.exceptions.ConfigurationException;
+import org.apache.cassandra.exceptions.SyntaxException;
+import org.apache.cassandra.index.IndexNotAvailableException;
+import org.apache.cassandra.index.SecondaryIndexManager;
+import org.apache.cassandra.index.StubIndex;
+import org.apache.cassandra.index.internal.CustomCassandraIndex;
+import org.apache.cassandra.schema.IndexMetadata;
+import org.apache.cassandra.utils.ByteBufferUtil;
+import org.apache.cassandra.utils.Pair;
 import org.apache.commons.lang3.StringUtils;
-import org.junit.Test;
->>>>>>> 61e0251a
 
 public class SecondaryIndexTest extends CQLTester
 {
@@ -788,7 +761,6 @@
     }
 
     @Test
-<<<<<<< HEAD
     public void testMultipleIndexesOnOneColumn() throws Throwable
     {
         String indexClassName = StubIndex.class.getName();
@@ -952,6 +924,31 @@
         assertEquals(4, newRow.primaryKeyLivenessInfo().timestamp());
     }
 
+    @Test
+    public void testIndexQueriesWithIndexNotReady() throws Throwable
+    {
+        createTable("CREATE TABLE %s (pk int, ck int, value int, PRIMARY KEY (pk, ck))");
+
+        for (int i = 0; i < 10; i++)
+            for (int j = 0; j < 10; j++)
+                execute("INSERT INTO %s (pk, ck, value) VALUES (?, ?, ?)", i, j, i + j);
+
+        createIndex("CREATE CUSTOM INDEX testIndex ON %s (value) USING '" + IndexBlockingOnInitialization.class.getName() + "'");
+        try
+        {
+            execute("SELECT value FROM %s WHERE value = 2");
+            fail();
+        }
+        catch (IndexNotAvailableException e)
+        {
+            assertTrue(true);
+        }
+        finally
+        {
+            execute("DROP index " + KEYSPACE + ".testIndex");
+        }
+    }
+
     private void validateCell(Cell cell, ColumnDefinition def, ByteBuffer val, long timestamp)
     {
         assertNotNull(cell);
@@ -964,136 +961,34 @@
         ColumnDefinition col = cfm.getColumnDefinition(new ColumnIdentifier(name, true));
         AbstractType<?> type = col.type;
         assertEquals(expected, type.compose(row.getCell(col).value()));
-=======
-    public void testIndexQueriesWithIndexNotReady() throws Throwable
-    {
-        createTable("CREATE TABLE %s (pk int, ck int, value int, PRIMARY KEY (pk, ck))");
-
-        for (int i = 0; i < 10; i++)
-            for (int j = 0; j < 10; j++)
-                execute("INSERT INTO %s (pk, ck, value) VALUES (?, ?, ?)", i, j, i + j);
-
-        createIndex("CREATE CUSTOM INDEX testIndex ON %s (value) USING '" + IndexBlockingOnInitialization.class.getName()
-                + "'");
-        try
-        {
-            execute("SELECT value FROM %s WHERE value = 2");
-            fail();
-        }
-        catch (IndexNotAvailableException e)
-        {
-            assertTrue(true);
-        }
-        finally
-        {
-            execute("DROP index " + KEYSPACE + ".testIndex");
-        }
-    }
-
-    /**
-     * Custom index used to test the behavior of the system when the index is not ready.
-     * As Custom indices cannot by <code>PerColumnSecondaryIndex</code> we use a <code>PerRowSecondaryIndex</code>
-     * to avoid the check but return a <code>CompositesSearcher</code>.
-     */
-    public static class IndexBlockingOnInitialization extends PerRowSecondaryIndex
-    {
-        private volatile CountDownLatch latch = new CountDownLatch(1);
+    }
+
+    /**
+     * <code>CassandraIndex</code> that blocks during the initialization.
+     */
+    public static class IndexBlockingOnInitialization extends CustomCassandraIndex
+    {
+        private final CountDownLatch latch = new CountDownLatch(1);
+
+        public IndexBlockingOnInitialization(ColumnFamilyStore baseCfs, IndexMetadata indexDef)
+        {
+            super(baseCfs, indexDef);
+        }
 
         @Override
-        public void index(ByteBuffer rowKey, ColumnFamily cf)
-        {
-            try
-            {
+        public Callable<?> getInitializationTask()
+        {
+            return () -> {
                 latch.await();
-            }
-            catch (InterruptedException e)
-            {
-                Thread.interrupted();
-            }
+                return null;
+            };
         }
 
         @Override
-        public void delete(DecoratedKey key, Group opGroup)
-        {
-        }
-
-        @Override
-        public void init()
-        {
-        }
-
-        @Override
-        public void reload()
-        {
-        }
-
-        @Override
-        public void validateOptions() throws ConfigurationException
-        {
-        }
-
-        @Override
-        public String getIndexName()
-        {
-            return "testIndex";
-        }
-
-        @Override
-        protected SecondaryIndexSearcher createSecondaryIndexSearcher(Set<ByteBuffer> columns)
-        {
-            return new CompositesSearcher(baseCfs.indexManager, columns)
-            {
-                @Override
-                public boolean canHandleIndexClause(List<IndexExpression> clause)
-                {
-                    return true;
-                }
-
-                @Override
-                public void validate(IndexExpression indexExpression) throws InvalidRequestException
-                {
-                }
-            };
-        }
-
-        @Override
-        public void forceBlockingFlush()
-        {
-        }
-
-        @Override
-        public ColumnFamilyStore getIndexCfs()
-        {
-            return baseCfs;
-        }
-
-        @Override
-        public void removeIndex(ByteBuffer columnName)
+        public Callable<?> getInvalidateTask()
         {
             latch.countDown();
-        }
-
-        @Override
-        public void invalidate()
-        {
-        }
-
-        @Override
-        public void truncateBlocking(long truncatedAt)
-        {
-        }
-
-        @Override
-        public boolean indexes(CellName name)
-        {
-            return false;
-        }
-
-        @Override
-        public long estimateResultRows()
-        {
-            return 0;
-        }
->>>>>>> 61e0251a
+            return super.getInvalidateTask();
+        }
     }
 }