/*
 * Licensed to the Apache Software Foundation (ASF) under one
 * or more contributor license agreements.  See the NOTICE file
 * distributed with this work for additional information
 * regarding copyright ownership.  The ASF licenses this file
 * to you under the Apache License, Version 2.0 (the
 * "License"); you may not use this file except in compliance
 * with the License.  You may obtain a copy of the License at
 *
 *     http://www.apache.org/licenses/LICENSE-2.0
 *
 * Unless required by applicable law or agreed to in writing, software
 * distributed under the License is distributed on an "AS IS" BASIS,
 * WITHOUT WARRANTIES OR CONDITIONS OF ANY KIND, either express or implied.
 * See the License for the specific language governing permissions and
 * limitations under the License.
 */

package org.apache.cassandra.cql3.validation.operations;

import java.nio.ByteBuffer;

import org.junit.Assert;
import org.junit.Test;

import org.apache.cassandra.cql3.Attributes;
import org.apache.cassandra.cql3.CQLTester;
import org.apache.cassandra.cql3.Duration;
import org.apache.cassandra.cql3.UntypedResultSet;
import org.apache.cassandra.cql3.UntypedResultSet.Row;
import org.apache.cassandra.exceptions.InvalidRequestException;

public class InsertTest extends CQLTester
{
    @Test
<<<<<<< HEAD
    public void testEmptyTTL() throws Throwable
    {
        createTable("CREATE TABLE %s (k int PRIMARY KEY, v int)");
        execute("INSERT INTO %s (k, v) VALUES (0, 0) USING TTL ?", (Object) null);
        execute("INSERT INTO %s (k, v) VALUES (1, 1) USING TTL ?", ByteBuffer.wrap(new byte[0]));
        assertRows(execute("SELECT k, v, ttl(v) FROM %s"), row(1, 1, null), row(0, 0, null));
=======
    public void testInsertZeroDuration() throws Throwable
    {
        Duration expectedDuration = Duration.newInstance(0, 0, 0);
        createTable(KEYSPACE, "CREATE TABLE %s (a INT PRIMARY KEY, b DURATION);");
        execute("INSERT INTO %s (a, b) VALUES (1, P0Y)");
        execute("INSERT INTO %s (a, b) VALUES (2, P0M)");
        execute("INSERT INTO %s (a, b) VALUES (3, P0W)");
        execute("INSERT INTO %s (a, b) VALUES (4, P0D)");
        execute("INSERT INTO %s (a, b) VALUES (5, P0Y0M0D)");
        execute("INSERT INTO %s (a, b) VALUES (6, PT0H)");
        execute("INSERT INTO %s (a, b) VALUES (7, PT0M)");
        execute("INSERT INTO %s (a, b) VALUES (8, PT0S)");
        execute("INSERT INTO %s (a, b) VALUES (9, PT0H0M0S)");
        execute("INSERT INTO %s (a, b) VALUES (10, P0YT0H)");
        execute("INSERT INTO %s (a, b) VALUES (11, P0MT0M)");
        execute("INSERT INTO %s (a, b) VALUES (12, P0DT0S)");
        execute("INSERT INTO %s (a, b) VALUES (13, P0M0DT0H0S)");
        execute("INSERT INTO %s (a, b) VALUES (14, P0Y0M0DT0H0M0S)");
        assertRowsIgnoringOrder(execute("SELECT * FROM %s"),
                                row(1, expectedDuration),
                                row(2, expectedDuration),
                                row(3, expectedDuration),
                                row(4, expectedDuration),
                                row(5, expectedDuration),
                                row(6, expectedDuration),
                                row(7, expectedDuration),
                                row(8, expectedDuration),
                                row(9, expectedDuration),
                                row(10, expectedDuration),
                                row(11, expectedDuration),
                                row(12, expectedDuration),
                                row(13, expectedDuration),
                                row(14, expectedDuration));
        assertInvalidMessage("no viable alternative at input ')' (... b) VALUES (15, [P]))","INSERT INTO %s (a, b) VALUES (15, P)");
>>>>>>> 30220bc7
    }

    @Test
    public void testInsertWithUnset() throws Throwable
    {
        createTable("CREATE TABLE %s (k int PRIMARY KEY, s text, i int)");

        // insert using nulls
        execute("INSERT INTO %s (k, s, i) VALUES (10, ?, ?)", "text", 10);
        execute("INSERT INTO %s (k, s, i) VALUES (10, ?, ?)", null, null);
        assertRows(execute("SELECT s, i FROM %s WHERE k = 10"),
                   row(null, null) // sending null deletes the data
        );
        // insert using UNSET
        execute("INSERT INTO %s (k, s, i) VALUES (11, ?, ?)", "text", 10);
        execute("INSERT INTO %s (k, s, i) VALUES (11, ?, ?)", unset(), unset());
        assertRows(execute("SELECT s, i FROM %s WHERE k=11"),
                   row("text", 10) // unset columns does not delete the existing data
        );

        assertInvalidMessage("Invalid unset value for column k", "UPDATE %s SET i = 0 WHERE k = ?", unset());
        assertInvalidMessage("Invalid unset value for column k", "DELETE FROM %s WHERE k = ?", unset());
        assertInvalidMessage("Invalid unset value for argument in call to function blob_as_int", "SELECT * FROM %s WHERE k = blob_as_int(?)", unset());
    }

    @Test
    public void testInsertWithTtl() throws Throwable
    {
        createTable("CREATE TABLE %s (k int PRIMARY KEY, v int)");

        // test with unset
        execute("INSERT INTO %s (k, v) VALUES (1, 1) USING TTL ?", unset()); // treat as 'unlimited'
        assertRows(execute("SELECT ttl(v) FROM %s"), row(new Object[]{ null }));

        // test with null
        execute("INSERT INTO %s (k, v) VALUES (?, ?) USING TTL ?", 1, 1, null);
        assertRows(execute("SELECT k, v, TTL(v) FROM %s"), row(1, 1, null));

        // test error handling
        assertInvalidMessage("A TTL must be greater or equal to 0, but was -5",
                             "INSERT INTO %s (k, v) VALUES (?, ?) USING TTL ?", 1, 1, -5);

        assertInvalidMessage("ttl is too large.",
                             "INSERT INTO %s (k, v) VALUES (?, ?) USING TTL ?", 1, 1, Attributes.MAX_TTL + 1);
    }

    @Test
    public void testInsert() throws Throwable
    {
        testInsert(false);
        testInsert(true);
    }

    private void testInsert(boolean forceFlush) throws Throwable
    {
        createTable("CREATE TABLE %s (partitionKey int," +
                                      "clustering int," +
                                      "value int," +
                                      " PRIMARY KEY (partitionKey, clustering))");

        execute("INSERT INTO %s (partitionKey, clustering) VALUES (0, 0)");
        execute("INSERT INTO %s (partitionKey, clustering, value) VALUES (0, 1, 1)");
        flush(forceFlush);

        assertRows(execute("SELECT * FROM %s"),
                   row(0, 0, null),
                   row(0, 1, 1));

        // Missing primary key columns
        assertInvalidMessage("Some partition key parts are missing: partitionkey",
                             "INSERT INTO %s (clustering, value) VALUES (0, 1)");
        assertInvalidMessage("Some clustering keys are missing: clustering",
                             "INSERT INTO %s (partitionKey, value) VALUES (0, 2)");

        // multiple time the same value
        assertInvalidMessage("The column names contains duplicates",
                             "INSERT INTO %s (partitionKey, clustering, value, value) VALUES (0, 0, 2, 2)");

        // multiple time same primary key element in WHERE clause
        assertInvalidMessage("The column names contains duplicates",
                             "INSERT INTO %s (partitionKey, clustering, clustering, value) VALUES (0, 0, 0, 2)");

        // unknown identifiers
        assertInvalidMessage("Undefined column name clusteringx",
                             "INSERT INTO %s (partitionKey, clusteringx, value) VALUES (0, 0, 2)");

        assertInvalidMessage("Undefined column name valuex",
                             "INSERT INTO %s (partitionKey, clustering, valuex) VALUES (0, 0, 2)");
    }

    @Test
    public void testInsertWithTwoClusteringColumns() throws Throwable
    {
        testInsertWithTwoClusteringColumns(false);
        testInsertWithTwoClusteringColumns(true);
    }

    private void testInsertWithTwoClusteringColumns(boolean forceFlush) throws Throwable
    {
        createTable("CREATE TABLE %s (partitionKey int," +
                    "clustering_1 int," +
                    "clustering_2 int," +
                    "value int," +
                    " PRIMARY KEY (partitionKey, clustering_1, clustering_2))");

        execute("INSERT INTO %s (partitionKey, clustering_1, clustering_2) VALUES (0, 0, 0)");
        execute("INSERT INTO %s (partitionKey, clustering_1, clustering_2, value) VALUES (0, 0, 1, 1)");
        flush(forceFlush);

        assertRows(execute("SELECT * FROM %s"),
                   row(0, 0, 0, null),
                   row(0, 0, 1, 1));

        // Missing primary key columns
        assertInvalidMessage("Some partition key parts are missing: partitionkey",
                             "INSERT INTO %s (clustering_1, clustering_2, value) VALUES (0, 0, 1)");
        assertInvalidMessage("Some clustering keys are missing: clustering_1",
                             "INSERT INTO %s (partitionKey, clustering_2, value) VALUES (0, 0, 2)");

        // multiple time the same value
        assertInvalidMessage("The column names contains duplicates",
                             "INSERT INTO %s (partitionKey, clustering_1, value, clustering_2, value) VALUES (0, 0, 2, 0, 2)");

        // multiple time same primary key element in WHERE clause
        assertInvalidMessage("The column names contains duplicates",
                             "INSERT INTO %s (partitionKey, clustering_1, clustering_1, clustering_2, value) VALUES (0, 0, 0, 0, 2)");

        // unknown identifiers
        assertInvalidMessage("Undefined column name clustering_1x",
                             "INSERT INTO %s (partitionKey, clustering_1x, clustering_2, value) VALUES (0, 0, 0, 2)");

        assertInvalidMessage("Undefined column name valuex",
                             "INSERT INTO %s (partitionKey, clustering_1, clustering_2, valuex) VALUES (0, 0, 0, 2)");
    }

    @Test
    public void testInsertWithAStaticColumn() throws Throwable
    {
        testInsertWithAStaticColumn(false);
        testInsertWithAStaticColumn(true);
    }

    private void testInsertWithAStaticColumn(boolean forceFlush) throws Throwable
    {
        createTable("CREATE TABLE %s (partitionKey int," +
                    "clustering_1 int," +
                    "clustering_2 int," +
                    "value int," +
                    "staticValue text static," +
                    " PRIMARY KEY (partitionKey, clustering_1, clustering_2))");

        execute("INSERT INTO %s (partitionKey, clustering_1, clustering_2, staticValue) VALUES (0, 0, 0, 'A')");
        execute("INSERT INTO %s (partitionKey, staticValue) VALUES (1, 'B')");
        flush(forceFlush);

        assertRows(execute("SELECT * FROM %s"),
                   row(1, null, null, "B", null),
                   row(0, 0, 0, "A", null));

        execute("INSERT INTO %s (partitionKey, clustering_1, clustering_2, value) VALUES (1, 0, 0, 0)");
        flush(forceFlush);
        assertRows(execute("SELECT * FROM %s"),
                   row(1, 0, 0, "B", 0),
                   row(0, 0, 0, "A", null));

        // Missing primary key columns
        assertInvalidMessage("Some partition key parts are missing: partitionkey",
                             "INSERT INTO %s (clustering_1, clustering_2, staticValue) VALUES (0, 0, 'A')");
        assertInvalidMessage("Some clustering keys are missing: clustering_1",
                             "INSERT INTO %s (partitionKey, clustering_2, staticValue) VALUES (0, 0, 'A')");
    }

    @Test
    public void testInsertWithDefaultTtl() throws Throwable
    {
        final int secondsPerMinute = 60;
        createTable("CREATE TABLE %s (a int PRIMARY KEY, b int) WITH default_time_to_live = " + (10 * secondsPerMinute));

        execute("INSERT INTO %s (a, b) VALUES (1, 1)");
        UntypedResultSet resultSet = execute("SELECT ttl(b) FROM %s WHERE a = 1");
        Assert.assertEquals(1, resultSet.size());
        Row row = resultSet.one();
        Assert.assertTrue(row.getInt("ttl(b)") >= (9 * secondsPerMinute));

        execute("INSERT INTO %s (a, b) VALUES (2, 2) USING TTL ?", (5 * secondsPerMinute));
        resultSet = execute("SELECT ttl(b) FROM %s WHERE a = 2");
        Assert.assertEquals(1, resultSet.size());
        row = resultSet.one();
        Assert.assertTrue(row.getInt("ttl(b)") <= (5 * secondsPerMinute));

        execute("INSERT INTO %s (a, b) VALUES (3, 3) USING TTL ?", 0);
        assertRows(execute("SELECT ttl(b) FROM %s WHERE a = 3"), row(new Object[]{null}));

        execute("INSERT INTO %s (a, b) VALUES (4, 4) USING TTL ?", unset());
        resultSet = execute("SELECT ttl(b) FROM %s WHERE a = 4");
        Assert.assertEquals(1, resultSet.size());
        row = resultSet.one();
        Assert.assertTrue(row.getInt("ttl(b)") >= (9 * secondsPerMinute));

        execute("INSERT INTO %s (a, b) VALUES (?, ?) USING TTL ?", 4, 4, null);
        assertRows(execute("SELECT ttl(b) FROM %s WHERE a = 4"), row(new Object[]{null}));
    }

    @Test
    public void testPKInsertWithValueOver64K() throws Throwable
    {
        createTable("CREATE TABLE %s (a text, b text, PRIMARY KEY (a, b))");

        assertInvalidThrow(InvalidRequestException.class,
                           "INSERT INTO %s (a, b) VALUES (?, 'foo')", new String(TOO_BIG.array()));
    }

    @Test
    public void testCKInsertWithValueOver64K() throws Throwable
    {
        createTable("CREATE TABLE %s (a text, b text, PRIMARY KEY (a, b))");

        assertInvalidThrow(InvalidRequestException.class,
                           "INSERT INTO %s (a, b) VALUES ('foo', ?)", new String(TOO_BIG.array()));
    }
}<|MERGE_RESOLUTION|>--- conflicted
+++ resolved
@@ -33,14 +33,6 @@
 public class InsertTest extends CQLTester
 {
     @Test
-<<<<<<< HEAD
-    public void testEmptyTTL() throws Throwable
-    {
-        createTable("CREATE TABLE %s (k int PRIMARY KEY, v int)");
-        execute("INSERT INTO %s (k, v) VALUES (0, 0) USING TTL ?", (Object) null);
-        execute("INSERT INTO %s (k, v) VALUES (1, 1) USING TTL ?", ByteBuffer.wrap(new byte[0]));
-        assertRows(execute("SELECT k, v, ttl(v) FROM %s"), row(1, 1, null), row(0, 0, null));
-=======
     public void testInsertZeroDuration() throws Throwable
     {
         Duration expectedDuration = Duration.newInstance(0, 0, 0);
@@ -75,7 +67,15 @@
                                 row(13, expectedDuration),
                                 row(14, expectedDuration));
         assertInvalidMessage("no viable alternative at input ')' (... b) VALUES (15, [P]))","INSERT INTO %s (a, b) VALUES (15, P)");
->>>>>>> 30220bc7
+    }
+
+    @Test
+    public void testEmptyTTL() throws Throwable
+    {
+        createTable("CREATE TABLE %s (k int PRIMARY KEY, v int)");
+        execute("INSERT INTO %s (k, v) VALUES (0, 0) USING TTL ?", (Object) null);
+        execute("INSERT INTO %s (k, v) VALUES (1, 1) USING TTL ?", ByteBuffer.wrap(new byte[0]));
+        assertRows(execute("SELECT k, v, ttl(v) FROM %s"), row(1, 1, null), row(0, 0, null));
     }
 
     @Test
