/*
 * Licensed to the Apache Software Foundation (ASF) under one
 * or more contributor license agreements.  See the NOTICE file
 * distributed with this work for additional information
 * regarding copyright ownership.  The ASF licenses this file
 * to you under the Apache License, Version 2.0 (the
 * "License"); you may not use this file except in compliance
 * with the License.  You may obtain a copy of the License at
 *
 *     http://www.apache.org/licenses/LICENSE-2.0
 *
 * Unless required by applicable law or agreed to in writing, software
 * distributed under the License is distributed on an "AS IS" BASIS,
 * WITHOUT WARRANTIES OR CONDITIONS OF ANY KIND, either express or implied.
 * See the License for the specific language governing permissions and
 * limitations under the License.
 */
package org.apache.cassandra.cql3.validation.operations;

import java.util.UUID;

import org.junit.Test;

import org.apache.cassandra.config.DatabaseDescriptor;
import org.apache.cassandra.config.SchemaConstants;
import org.apache.cassandra.cql3.CQLTester;
import org.apache.cassandra.db.ColumnFamilyStore;
import org.apache.cassandra.db.Keyspace;
import org.apache.cassandra.dht.OrderPreservingPartitioner;
import org.apache.cassandra.exceptions.ConfigurationException;
import org.apache.cassandra.exceptions.SyntaxException;
<<<<<<< HEAD
import org.apache.cassandra.locator.InetAddressAndPort;
import org.apache.cassandra.locator.TokenMetadata;
import org.apache.cassandra.schema.SchemaConstants;
import org.apache.cassandra.schema.SchemaKeyspace;
import org.apache.cassandra.service.StorageService;
import org.apache.cassandra.utils.FBUtilities;
=======
import org.apache.cassandra.schema.SchemaKeyspaceTables;
>>>>>>> fa532a61

import static java.lang.String.format;
import static org.junit.Assert.assertEquals;
import static org.junit.Assert.assertTrue;
import static org.junit.Assert.fail;

public class AlterTest extends CQLTester
{
    @Test
    public void testAddList() throws Throwable
    {
        createTable("CREATE TABLE %s (id text PRIMARY KEY, content text);");
        alterTable("ALTER TABLE %s ADD myCollection list<text>;");
        execute("INSERT INTO %s (id, content , myCollection) VALUES ('test', 'first test', ['first element']);");

        assertRows(execute("SELECT * FROM %s;"), row("test", "first test", list("first element")));
    }

    @Test
    public void testDropList() throws Throwable
    {
        createTable("CREATE TABLE %s (id text PRIMARY KEY, content text, myCollection list<text>);");
        execute("INSERT INTO %s (id, content , myCollection) VALUES ('test', 'first test', ['first element']);");
        alterTable("ALTER TABLE %s DROP myCollection;");

        assertRows(execute("SELECT * FROM %s;"), row("test", "first test"));
    }

    @Test
    public void testAddMap() throws Throwable
    {
        createTable("CREATE TABLE %s (id text PRIMARY KEY, content text);");
        alterTable("ALTER TABLE %s ADD myCollection map<text, text>;");
        execute("INSERT INTO %s (id, content , myCollection) VALUES ('test', 'first test', { '1' : 'first element'});");

        assertRows(execute("SELECT * FROM %s;"), row("test", "first test", map("1", "first element")));
    }

    @Test
    public void testDropMap() throws Throwable
    {
        createTable("CREATE TABLE %s (id text PRIMARY KEY, content text, myCollection map<text, text>);");
        execute("INSERT INTO %s (id, content , myCollection) VALUES ('test', 'first test', { '1' : 'first element'});");
        alterTable("ALTER TABLE %s DROP myCollection;");

        assertRows(execute("SELECT * FROM %s;"), row("test", "first test"));
    }

    @Test
    public void testDropListAndAddListWithSameName() throws Throwable
    {
        createTable("CREATE TABLE %s (id text PRIMARY KEY, content text, myCollection list<text>);");
        execute("INSERT INTO %s (id, content , myCollection) VALUES ('test', 'first test', ['first element']);");
        alterTable("ALTER TABLE %s DROP myCollection;");
        alterTable("ALTER TABLE %s ADD myCollection list<text>;");
        assertRows(execute("SELECT * FROM %s;"), row("test", "first test", null));
        execute("UPDATE %s set myCollection = ['second element'] WHERE id = 'test';");
        assertRows(execute("SELECT * FROM %s;"), row("test", "first test", list("second element")));
    }

    @Test
    public void testDropListAndAddMapWithSameName() throws Throwable
    {
        createTable("CREATE TABLE %s (id text PRIMARY KEY, content text, myCollection list<text>);");
        execute("INSERT INTO %s (id, content , myCollection) VALUES ('test', 'first test', ['first element']);");
        alterTable("ALTER TABLE %s DROP myCollection;");

        assertInvalid("ALTER TABLE %s ADD myCollection map<int, int>;");
    }

    @Test
    public void testDropWithTimestamp() throws Throwable
    {
        createTable("CREATE TABLE %s (id int, c1 int, v1 int, todrop int, PRIMARY KEY (id, c1));");
        for (int i = 0; i < 5; i++)
            execute("INSERT INTO %s (id, c1, v1, todrop) VALUES (?, ?, ?, ?) USING TIMESTAMP ?", 1, i, i, i, 10000L * i);

        // flush is necessary since otherwise the values of `todrop` will get discarded during
        // alter statement
        flush(true);
        alterTable("ALTER TABLE %s DROP todrop USING TIMESTAMP 20000;");
        alterTable("ALTER TABLE %s ADD todrop int;");
        execute("INSERT INTO %s (id, c1, v1, todrop) VALUES (?, ?, ?, ?) USING TIMESTAMP ?", 1, 100, 100, 100, 30000L);
        assertRows(execute("SELECT id, c1, v1, todrop FROM %s"),
                   row(1, 0, 0, null),
                   row(1, 1, 1, null),
                   row(1, 2, 2, null),
                   row(1, 3, 3, 3),
                   row(1, 4, 4, 4),
                   row(1, 100, 100, 100));
    }

    @Test
    public void testDropAddWithDifferentKind() throws Throwable
    {
        createTable("CREATE TABLE %s (a int, b int, c int, d int static, PRIMARY KEY (a, b));");

        alterTable("ALTER TABLE %s DROP c;");
        alterTable("ALTER TABLE %s DROP d;");

        assertInvalidMessage("Cannot re-add previously dropped column 'c' of kind STATIC, incompatible with previous kind REGULAR",
                             "ALTER TABLE %s ADD c int static;");

        assertInvalidMessage("Cannot re-add previously dropped column 'd' of kind REGULAR, incompatible with previous kind STATIC",
                             "ALTER TABLE %s ADD d int;");
    }

    @Test
    public void testDropStaticWithTimestamp() throws Throwable
    {
        createTable("CREATE TABLE %s (id int, c1 int, v1 int, todrop int static, PRIMARY KEY (id, c1));");
        for (int i = 0; i < 5; i++)
            execute("INSERT INTO %s (id, c1, v1, todrop) VALUES (?, ?, ?, ?) USING TIMESTAMP ?", 1, i, i, i, 10000L * i);

        // flush is necessary since otherwise the values of `todrop` will get discarded during
        // alter statement
        flush(true);
        alterTable("ALTER TABLE %s DROP todrop USING TIMESTAMP 20000;");
        alterTable("ALTER TABLE %s ADD todrop int static;");
        execute("INSERT INTO %s (id, c1, v1, todrop) VALUES (?, ?, ?, ?) USING TIMESTAMP ?", 1, 100, 100, 100, 30000L);
        // static column value with largest timestmap will be available again
        assertRows(execute("SELECT id, c1, v1, todrop FROM %s"),
                   row(1, 0, 0, 4),
                   row(1, 1, 1, 4),
                   row(1, 2, 2, 4),
                   row(1, 3, 3, 4),
                   row(1, 4, 4, 4),
                   row(1, 100, 100, 4));
    }

    @Test
    public void testDropMultipleWithTimestamp() throws Throwable
    {
        createTable("CREATE TABLE %s (id int, c1 int, v1 int, todrop1 int, todrop2 int, PRIMARY KEY (id, c1));");
        for (int i = 0; i < 5; i++)
            execute("INSERT INTO %s (id, c1, v1, todrop1, todrop2) VALUES (?, ?, ?, ?, ?) USING TIMESTAMP ?", 1, i, i, i, i, 10000L * i);

        // flush is necessary since otherwise the values of `todrop1` and `todrop2` will get discarded during
        // alter statement
        flush(true);
        alterTable("ALTER TABLE %s DROP (todrop1, todrop2) USING TIMESTAMP 20000;");
        alterTable("ALTER TABLE %s ADD todrop1 int;");
        alterTable("ALTER TABLE %s ADD todrop2 int;");

        execute("INSERT INTO %s (id, c1, v1, todrop1, todrop2) VALUES (?, ?, ?, ?, ?) USING TIMESTAMP ?", 1, 100, 100, 100, 100, 40000L);
        assertRows(execute("SELECT id, c1, v1, todrop1, todrop2 FROM %s"),
                   row(1, 0, 0, null, null),
                   row(1, 1, 1, null, null),
                   row(1, 2, 2, null, null),
                   row(1, 3, 3, 3, 3),
                   row(1, 4, 4, 4, 4),
                   row(1, 100, 100, 100, 100));
    }


    @Test
    public void testChangeStrategyWithUnquotedAgrument() throws Throwable
    {
        createTable("CREATE TABLE %s (id text PRIMARY KEY);");

        assertInvalidSyntaxMessage("no viable alternative at input '}'",
                                   "ALTER TABLE %s WITH caching = {'keys' : 'all', 'rows_per_partition' : ALL};");
    }

    @Test
    // tests CASSANDRA-7976
    public void testAlterIndexInterval() throws Throwable
    {
        String tableName = createTable("CREATE TABLE IF NOT EXISTS %s (id uuid, album text, artist text, data blob, PRIMARY KEY (id))");
        ColumnFamilyStore cfs = Keyspace.open(KEYSPACE).getColumnFamilyStore(tableName);

        alterTable("ALTER TABLE %s WITH min_index_interval=256 AND max_index_interval=512");
        assertEquals(256, cfs.metadata().params.minIndexInterval);
        assertEquals(512, cfs.metadata().params.maxIndexInterval);

        alterTable("ALTER TABLE %s WITH caching = {}");
        assertEquals(256, cfs.metadata().params.minIndexInterval);
        assertEquals(512, cfs.metadata().params.maxIndexInterval);
    }

    /**
     * Migrated from cql_tests.py:TestCQL.create_alter_options_test()
     */
    @Test
    public void testCreateAlterKeyspaces() throws Throwable
    {
        assertInvalidThrow(SyntaxException.class, "CREATE KEYSPACE ks1");
        assertInvalidThrow(ConfigurationException.class, "CREATE KEYSPACE ks1 WITH replication= { 'replication_factor' : 1 }");

        String ks1 = createKeyspace("CREATE KEYSPACE %s WITH replication={ 'class' : 'SimpleStrategy', 'replication_factor' : 1 }");
        String ks2 = createKeyspace("CREATE KEYSPACE %s WITH replication={ 'class' : 'SimpleStrategy', 'replication_factor' : 1 } AND durable_writes=false");

        assertRowsIgnoringOrderAndExtra(execute("SELECT keyspace_name, durable_writes FROM system_schema.keyspaces"),
                   row(KEYSPACE, true),
                   row(KEYSPACE_PER_TEST, true),
                   row(ks1, true),
                   row(ks2, false));

        schemaChange("ALTER KEYSPACE " + ks1 + " WITH replication = { 'class' : 'NetworkTopologyStrategy', '" + DATA_CENTER + "' : 1 } AND durable_writes=False");
        schemaChange("ALTER KEYSPACE " + ks2 + " WITH durable_writes=true");

        assertRowsIgnoringOrderAndExtra(execute("SELECT keyspace_name, durable_writes, replication FROM system_schema.keyspaces"),
                   row(KEYSPACE, true, map("class", "org.apache.cassandra.locator.SimpleStrategy", "replication_factor", "1")),
                   row(KEYSPACE_PER_TEST, true, map("class", "org.apache.cassandra.locator.SimpleStrategy", "replication_factor", "1")),
                   row(ks1, false, map("class", "org.apache.cassandra.locator.NetworkTopologyStrategy", DATA_CENTER, "1")),
                   row(ks2, true, map("class", "org.apache.cassandra.locator.SimpleStrategy", "replication_factor", "1")));

        execute("USE " + ks1);

        assertInvalidThrow(ConfigurationException.class, "CREATE TABLE cf1 (a int PRIMARY KEY, b int) WITH compaction = { 'min_threshold' : 4 }");

        execute("CREATE TABLE cf1 (a int PRIMARY KEY, b int) WITH compaction = { 'class' : 'SizeTieredCompactionStrategy', 'min_threshold' : 7 }");
        assertRows(execute("SELECT table_name, compaction FROM system_schema.tables WHERE keyspace_name='" + ks1 + "'"),
                   row("cf1", map("class", "org.apache.cassandra.db.compaction.SizeTieredCompactionStrategy",
                                  "min_threshold", "7",
                                  "max_threshold", "32")));
    }

    @Test
    public void testCreateAlterNetworkTopologyWithDefaults() throws Throwable
    {
        TokenMetadata metadata = StorageService.instance.getTokenMetadata();
        metadata.clearUnsafe();
        InetAddressAndPort local = FBUtilities.getBroadcastAddressAndPort();
        InetAddressAndPort remote = InetAddressAndPort.getByName("127.0.0.4");
        metadata.updateHostId(UUID.randomUUID(), local);
        metadata.updateNormalToken(new OrderPreservingPartitioner.StringToken("A"), local);
        metadata.updateHostId(UUID.randomUUID(), remote);
        metadata.updateNormalToken(new OrderPreservingPartitioner.StringToken("B"), remote);

        // With two datacenters we should respect anything passed in as a manual override
        String ks1 = createKeyspace("CREATE KEYSPACE %s WITH replication={ 'class' : 'NetworkTopologyStrategy', 'replication_factor' : 1, '" + DATA_CENTER_REMOTE + "': 3}");

        assertRowsIgnoringOrderAndExtra(execute("SELECT keyspace_name, durable_writes, replication FROM system_schema.keyspaces"),
                                        row(KEYSPACE, true, map("class", "org.apache.cassandra.locator.SimpleStrategy", "replication_factor", "1")),
                                        row(KEYSPACE_PER_TEST, true, map("class", "org.apache.cassandra.locator.SimpleStrategy", "replication_factor", "1")),
                                        row(ks1, true, map("class", "org.apache.cassandra.locator.NetworkTopologyStrategy", DATA_CENTER, "1", DATA_CENTER_REMOTE, "3")));

        // Should be able to remove data centers
        schemaChange("ALTER KEYSPACE " + ks1 + " WITH replication = { 'class' : 'NetworkTopologyStrategy', '" + DATA_CENTER + "' : 0, '" + DATA_CENTER_REMOTE + "': 3 }");

        assertRowsIgnoringOrderAndExtra(execute("SELECT keyspace_name, durable_writes, replication FROM system_schema.keyspaces"),
                                        row(KEYSPACE, true, map("class", "org.apache.cassandra.locator.SimpleStrategy", "replication_factor", "1")),
                                        row(KEYSPACE_PER_TEST, true, map("class", "org.apache.cassandra.locator.SimpleStrategy", "replication_factor", "1")),
                                        row(ks1, true, map("class", "org.apache.cassandra.locator.NetworkTopologyStrategy", DATA_CENTER_REMOTE, "3")));

        // The auto-expansion should not change existing replication counts; do not let the user shoot themselves in the foot
        schemaChange("ALTER KEYSPACE " + ks1 + " WITH replication = { 'class' : 'NetworkTopologyStrategy', 'replication_factor' : 1 } AND durable_writes=True");

        assertRowsIgnoringOrderAndExtra(execute("SELECT keyspace_name, durable_writes, replication FROM system_schema.keyspaces"),
                                        row(KEYSPACE, true, map("class", "org.apache.cassandra.locator.SimpleStrategy", "replication_factor", "1")),
                                        row(KEYSPACE_PER_TEST, true, map("class", "org.apache.cassandra.locator.SimpleStrategy", "replication_factor", "1")),
                                        row(ks1, true, map("class", "org.apache.cassandra.locator.NetworkTopologyStrategy", DATA_CENTER, "1", DATA_CENTER_REMOTE, "3")));

        // The keyspace should be fully functional
        execute("USE " + ks1);

        assertInvalidThrow(ConfigurationException.class, "CREATE TABLE tbl1 (a int PRIMARY KEY, b int) WITH compaction = { 'min_threshold' : 4 }");

        execute("CREATE TABLE tbl1 (a int PRIMARY KEY, b int) WITH compaction = { 'class' : 'SizeTieredCompactionStrategy', 'min_threshold' : 7 }");

        assertRows(execute("SELECT table_name, compaction FROM system_schema.tables WHERE keyspace_name='" + ks1 + "'"),
                   row("tbl1", map("class", "org.apache.cassandra.db.compaction.SizeTieredCompactionStrategy",
                                  "min_threshold", "7",
                                  "max_threshold", "32")));
        metadata.clearUnsafe();
    }

    @Test
    public void testCreateSimpleAlterNTSDefaults() throws Throwable
    {
        TokenMetadata metadata = StorageService.instance.getTokenMetadata();
        metadata.clearUnsafe();
        InetAddressAndPort local = FBUtilities.getBroadcastAddressAndPort();
        InetAddressAndPort remote = InetAddressAndPort.getByName("127.0.0.4");
        metadata.updateHostId(UUID.randomUUID(), local);
        metadata.updateNormalToken(new OrderPreservingPartitioner.StringToken("A"), local);
        metadata.updateHostId(UUID.randomUUID(), remote);
        metadata.updateNormalToken(new OrderPreservingPartitioner.StringToken("B"), remote);

        // Let's create a keyspace first with SimpleStrategy
        String ks1 = createKeyspace("CREATE KEYSPACE %s WITH replication={ 'class' : 'SimpleStrategy', 'replication_factor' : 2}");

        assertRowsIgnoringOrderAndExtra(execute("SELECT keyspace_name, durable_writes, replication FROM system_schema.keyspaces"),
                                        row(KEYSPACE, true, map("class", "org.apache.cassandra.locator.SimpleStrategy", "replication_factor", "1")),
                                        row(KEYSPACE_PER_TEST, true, map("class", "org.apache.cassandra.locator.SimpleStrategy", "replication_factor", "1")),
                                        row(ks1, true, map("class", "org.apache.cassandra.locator.SimpleStrategy", "replication_factor", "2")));

        // Now we should be able to ALTER to NetworkTopologyStrategy directly from SimpleStrategy without supplying replication_factor
        schemaChange("ALTER KEYSPACE " + ks1 + " WITH replication = { 'class' : 'NetworkTopologyStrategy'}");

        assertRowsIgnoringOrderAndExtra(execute("SELECT keyspace_name, durable_writes, replication FROM system_schema.keyspaces"),
                                        row(KEYSPACE, true, map("class", "org.apache.cassandra.locator.SimpleStrategy", "replication_factor", "1")),
                                        row(KEYSPACE_PER_TEST, true, map("class", "org.apache.cassandra.locator.SimpleStrategy", "replication_factor", "1")),
                                        row(ks1, true, map("class", "org.apache.cassandra.locator.NetworkTopologyStrategy", DATA_CENTER, "2", DATA_CENTER_REMOTE, "2")));

        schemaChange("ALTER KEYSPACE " + ks1 + " WITH replication = { 'class' : 'SimpleStrategy', 'replication_factor' : 3}");
        schemaChange("ALTER KEYSPACE " + ks1 + " WITH replication = { 'class' : 'NetworkTopologyStrategy', 'replication_factor': 2}");

        assertRowsIgnoringOrderAndExtra(execute("SELECT keyspace_name, durable_writes, replication FROM system_schema.keyspaces"),
                                        row(KEYSPACE, true, map("class", "org.apache.cassandra.locator.SimpleStrategy", "replication_factor", "1")),
                                        row(KEYSPACE_PER_TEST, true, map("class", "org.apache.cassandra.locator.SimpleStrategy", "replication_factor", "1")),
                                        row(ks1, true, map("class", "org.apache.cassandra.locator.NetworkTopologyStrategy", DATA_CENTER, "2", DATA_CENTER_REMOTE, "2")));
    }

    /**
     * Test {@link ConfigurationException} thrown on alter keyspace to no DC option in replication configuration.
     */
    @Test
    public void testAlterKeyspaceWithNoOptionThrowsConfigurationException() throws Throwable
    {
        // Create keyspaces
        execute("CREATE KEYSPACE testABC WITH replication={ 'class' : 'NetworkTopologyStrategy', '" + DATA_CENTER + "' : 3 }");
        execute("CREATE KEYSPACE testXYZ WITH replication={ 'class' : 'SimpleStrategy', 'replication_factor' : 3 }");

        // Try to alter the created keyspace without any option
        assertInvalidThrow(ConfigurationException.class, "ALTER KEYSPACE testABC WITH replication={ 'class' : 'NetworkTopologyStrategy' }");
        assertInvalidThrow(ConfigurationException.class, "ALTER KEYSPACE testXYZ WITH replication={ 'class' : 'SimpleStrategy' }");

        // Make sure that the alter works as expected
        alterTable("ALTER KEYSPACE testABC WITH replication={ 'class' : 'NetworkTopologyStrategy', '" + DATA_CENTER + "' : 2 }");
        alterTable("ALTER KEYSPACE testXYZ WITH replication={ 'class' : 'SimpleStrategy', 'replication_factor' : 2 }");

        // clean up
        execute("DROP KEYSPACE IF EXISTS testABC");
        execute("DROP KEYSPACE IF EXISTS testXYZ");
    }

    /**
     * Test {@link ConfigurationException} thrown when altering a keyspace to invalid DC option in replication configuration.
     */
    @Test
    public void testAlterKeyspaceWithNTSOnlyAcceptsConfiguredDataCenterNames() throws Throwable
    {
        // Create a keyspace with expected DC name.
        createKeyspace("CREATE KEYSPACE %s WITH replication = {'class' : 'NetworkTopologyStrategy', '" + DATA_CENTER + "' : 2 }");

        // try modifying the keyspace
        assertAlterKeyspaceThrowsException(ConfigurationException.class,
                                           "Unrecognized strategy option {INVALID_DC} passed to NetworkTopologyStrategy for keyspace " + currentKeyspace(),
                                           "ALTER KEYSPACE %s WITH replication = { 'class' : 'NetworkTopologyStrategy', 'INVALID_DC' : 2 }");

        alterKeyspace("ALTER KEYSPACE %s WITH replication = {'class' : 'NetworkTopologyStrategy', '" + DATA_CENTER + "' : 3 }");

        // Mix valid and invalid, should throw an exception
        assertAlterKeyspaceThrowsException(ConfigurationException.class,
                                           "Unrecognized strategy option {INVALID_DC} passed to NetworkTopologyStrategy for keyspace " + currentKeyspace(),
                                           "ALTER KEYSPACE %s WITH replication={ 'class' : 'NetworkTopologyStrategy', '" + DATA_CENTER + "' : 2 , 'INVALID_DC': 1}");
    }

    @Test
    public void testAlterKeyspaceWithMultipleInstancesOfSameDCThrowsSyntaxException() throws Throwable
    {
        // Create a keyspace
        createKeyspace("CREATE KEYSPACE %s WITH replication = {'class' : 'NetworkTopologyStrategy', '" + DATA_CENTER + "' : 2}");

        // try modifying the keyspace
        assertAlterTableThrowsException(SyntaxException.class,
                                        "",
                                        "ALTER KEYSPACE %s WITH replication = {'class' : 'NetworkTopologyStrategy', '" + DATA_CENTER + "' : 2, '" + DATA_CENTER + "' : 3 }");
        alterKeyspace("ALTER KEYSPACE %s WITH replication = {'class' : 'NetworkTopologyStrategy', '" + DATA_CENTER + "' : 3}");
    }

    /**
     * Test for bug of 5232,
     * migrated from cql_tests.py:TestCQL.alter_bug_test()
     */
    @Test
    public void testAlterStatementWithAdd() throws Throwable
    {
        createTable("CREATE TABLE %s (id int PRIMARY KEY, t text)");

        execute("UPDATE %s SET t = '111' WHERE id = 1");

        alterTable("ALTER TABLE %s ADD l list<text>");
        assertRows(execute("SELECT * FROM %s"),
                   row(1, null, "111"));

        alterTable("ALTER TABLE %s ADD m map<int, text>");
        assertRows(execute("SELECT * FROM %s"),
                   row(1, null, null, "111"));
    }

    /**
     * Test for 7744,
     * migrated from cql_tests.py:TestCQL.downgrade_to_compact_bug_test()
     */
    @Test
    public void testDowngradeToCompact() throws Throwable
    {
        createTable("create table %s (k int primary key, v set<text>)");
        execute("insert into %s (k, v) VALUES (0, {'f'})");
        flush();
        alterTable("alter table %s drop v");
        alterTable("alter table %s add v1 int");
    }

    @Test
    // tests CASSANDRA-9565
    public void testDoubleWith() throws Throwable
    {
        String[] stmts = { "ALTER KEYSPACE WITH WITH DURABLE_WRITES = true",
                           "ALTER KEYSPACE ks WITH WITH DURABLE_WRITES = true" };

        for (String stmt : stmts) {
            assertAlterTableThrowsException(SyntaxException.class, "no viable alternative at input 'WITH'", stmt);
        }
    }

    @Test
    public void testAlterTableWithCompression() throws Throwable
    {
        createTable("CREATE TABLE %s (a text, b int, c int, primary key (a, b))");

        assertRows(execute(format("SELECT compression FROM %s.%s WHERE keyspace_name = ? and table_name = ?;",
                                  SchemaConstants.SCHEMA_KEYSPACE_NAME,
                                  SchemaKeyspaceTables.TABLES),
                           KEYSPACE,
                           currentTable()),
                   row(map("chunk_length_in_kb", "16", "class", "org.apache.cassandra.io.compress.LZ4Compressor")));

        alterTable("ALTER TABLE %s WITH compression = { 'class' : 'SnappyCompressor', 'chunk_length_in_kb' : 32 };");

        assertRows(execute(format("SELECT compression FROM %s.%s WHERE keyspace_name = ? and table_name = ?;",
                                  SchemaConstants.SCHEMA_KEYSPACE_NAME,
                                  SchemaKeyspaceTables.TABLES),
                           KEYSPACE,
                           currentTable()),
                   row(map("chunk_length_in_kb", "32", "class", "org.apache.cassandra.io.compress.SnappyCompressor")));

        alterTable("ALTER TABLE %s WITH compression = { 'class' : 'LZ4Compressor', 'chunk_length_in_kb' : 64 };");

        assertRows(execute(format("SELECT compression FROM %s.%s WHERE keyspace_name = ? and table_name = ?;",
                                  SchemaConstants.SCHEMA_KEYSPACE_NAME,
                                  SchemaKeyspaceTables.TABLES),
                           KEYSPACE,
                           currentTable()),
                   row(map("chunk_length_in_kb", "64", "class", "org.apache.cassandra.io.compress.LZ4Compressor")));

        alterTable("ALTER TABLE %s WITH compression = { 'class' : 'LZ4Compressor', 'min_compress_ratio' : 2 };");

        assertRows(execute(format("SELECT compression FROM %s.%s WHERE keyspace_name = ? and table_name = ?;",
                                  SchemaConstants.SCHEMA_KEYSPACE_NAME,
                                  SchemaKeyspaceTables.TABLES),
                           KEYSPACE,
                           currentTable()),
                   row(map("chunk_length_in_kb", "16", "class", "org.apache.cassandra.io.compress.LZ4Compressor", "min_compress_ratio", "2.0")));

        alterTable("ALTER TABLE %s WITH compression = { 'class' : 'LZ4Compressor', 'min_compress_ratio' : 1 };");

        assertRows(execute(format("SELECT compression FROM %s.%s WHERE keyspace_name = ? and table_name = ?;",
                                  SchemaConstants.SCHEMA_KEYSPACE_NAME,
                                  SchemaKeyspace.TABLES),
                           KEYSPACE,
                           currentTable()),
                   row(map("chunk_length_in_kb", "16", "class", "org.apache.cassandra.io.compress.LZ4Compressor", "min_compress_ratio", "1.0")));

        alterTable("ALTER TABLE %s WITH compression = { 'class' : 'LZ4Compressor', 'min_compress_ratio' : 0 };");

        assertRows(execute(format("SELECT compression FROM %s.%s WHERE keyspace_name = ? and table_name = ?;",
                                  SchemaConstants.SCHEMA_KEYSPACE_NAME,
                                  SchemaKeyspace.TABLES),
                           KEYSPACE,
                           currentTable()),
                   row(map("chunk_length_in_kb", "16", "class", "org.apache.cassandra.io.compress.LZ4Compressor")));

        alterTable("ALTER TABLE %s WITH compression = { 'class' : 'SnappyCompressor', 'chunk_length_in_kb' : 32 };");
        alterTable("ALTER TABLE %s WITH compression = { 'enabled' : 'false'};");

        assertRows(execute(format("SELECT compression FROM %s.%s WHERE keyspace_name = ? and table_name = ?;",
                                  SchemaConstants.SCHEMA_KEYSPACE_NAME,
                                  SchemaKeyspaceTables.TABLES),
                           KEYSPACE,
                           currentTable()),
                   row(map("enabled", "false")));

        assertAlterTableThrowsException(ConfigurationException.class,
                                        "Missing sub-option 'class' for the 'compression' option.",
                                        "ALTER TABLE %s WITH  compression = {'chunk_length_in_kb' : 32};");

        assertAlterTableThrowsException(ConfigurationException.class,
                                        "The 'class' option must not be empty. To disable compression use 'enabled' : false",
                                        "ALTER TABLE %s WITH  compression = { 'class' : ''};");

        assertAlterTableThrowsException(ConfigurationException.class,
                                        "If the 'enabled' option is set to false no other options must be specified",
                                        "ALTER TABLE %s WITH compression = { 'enabled' : 'false', 'class' : 'SnappyCompressor'};");

        assertAlterTableThrowsException(ConfigurationException.class,
                                        "The 'sstable_compression' option must not be used if the compression algorithm is already specified by the 'class' option",
                                        "ALTER TABLE %s WITH compression = { 'sstable_compression' : 'SnappyCompressor', 'class' : 'SnappyCompressor'};");

        assertAlterTableThrowsException(ConfigurationException.class,
                                        "The 'chunk_length_kb' option must not be used if the chunk length is already specified by the 'chunk_length_in_kb' option",
                                        "ALTER TABLE %s WITH compression = { 'class' : 'SnappyCompressor', 'chunk_length_kb' : 32 , 'chunk_length_in_kb' : 32 };");

        assertAlterTableThrowsException(ConfigurationException.class,
                                        "Invalid negative min_compress_ratio",
                                        "ALTER TABLE %s WITH compression = { 'class' : 'SnappyCompressor', 'min_compress_ratio' : -1 };");

        assertAlterTableThrowsException(ConfigurationException.class,
                                        "min_compress_ratio can either be 0 or greater than or equal to 1",
                                        "ALTER TABLE %s WITH compression = { 'class' : 'SnappyCompressor', 'min_compress_ratio' : 0.5 };");
    }

    private void assertAlterKeyspaceThrowsException(Class<? extends Throwable> clazz, String msg, String stmt)
    {
        assertThrowsException(clazz, msg, () -> {alterKeyspaceMayThrow(stmt);});
    }
    
    private void assertAlterTableThrowsException(Class<? extends Throwable> clazz, String msg, String stmt)
    {
        assertThrowsException(clazz, msg, () -> {alterTableMayThrow(stmt);});
    }

    private static void assertThrowsException(Class<? extends Throwable> clazz, String msg, CheckedFunction function)
    {
        try
        {
            function.apply();
            fail("An error should havee been thrown but was not.");
        }
        catch (Throwable e)
        {
            assertTrue("Unexpected exception type (expected: " + clazz + ", value: " + e.getClass() + ")",
                       clazz.isAssignableFrom(e.getClass()));
            assertTrue("Expecting the error message to contains: '" + msg + "' but was " + e.getMessage(), e.getMessage().contains(msg));
        }
    }

    /**
     * Test for CASSANDRA-13337. Checks that dropping a column when a sstable contains only data for that column
     * works properly.
     */
    @Test
    public void testAlterDropEmptySSTable() throws Throwable
    {
        createTable("CREATE TABLE %s(k int PRIMARY KEY, x int, y int)");

        execute("UPDATE %s SET x = 1 WHERE k = 0");

        flush();

        execute("UPDATE %s SET x = 1, y = 1 WHERE k = 0");

        flush();

        alterTable("ALTER TABLE %s DROP x");

        compact();

        assertRows(execute("SELECT * FROM %s"), row(0, 1));
    }

    /**
     * Similarly to testAlterDropEmptySSTable, checks we don't return empty rows from queries (testAlterDropEmptySSTable
     * tests the compaction case).
     */
    @Test
    public void testAlterOnlyColumnBehaviorWithFlush() throws Throwable
    {
        testAlterOnlyColumnBehaviorWithFlush(true);
        testAlterOnlyColumnBehaviorWithFlush(false);
    }

    private void testAlterOnlyColumnBehaviorWithFlush(boolean flushAfterInsert) throws Throwable
    {
        createTable("CREATE TABLE %s(k int PRIMARY KEY, x int, y int)");

        execute("UPDATE %s SET x = 1 WHERE k = 0");

        assertRows(execute("SELECT * FROM %s"), row(0, 1, null));

        if (flushAfterInsert)
            flush();

        alterTable("ALTER TABLE %s DROP x");

        assertEmpty(execute("SELECT * FROM %s"));
    }

    @Test
    public void testAlterTypeUsedInPartitionKey() throws Throwable
    {
        // frozen UDT used directly in a partition key
        String  type1 = createType("CREATE TYPE %s (v1 int)");
        String table1 = createTable("CREATE TABLE %s (pk frozen<" + type1 + ">, val int, PRIMARY KEY(pk));");

        // frozen UDT used in a frozen UDT used in a partition key
        String  type2 = createType("CREATE TYPE %s (v1 frozen<" + type1 + ">, v2 frozen<" + type1 + ">)");
        String table2 = createTable("CREATE TABLE %s (pk frozen<" + type2 + ">, val int, PRIMARY KEY(pk));");

        // frozen UDT used in a frozen collection used in a partition key
        String table3 = createTable("CREATE TABLE %s (pk frozen<list<frozen<" + type1 + ">>>, val int, PRIMARY KEY(pk));");

        // assert that ALTER fails and that the error message contains all the names of the table referencing it
        assertInvalidMessage(table1, format("ALTER TYPE %s.%s ADD v2 int;", keyspace(), type1));
        assertInvalidMessage(table2, format("ALTER TYPE %s.%s ADD v2 int;", keyspace(), type1));
        assertInvalidMessage(table3, format("ALTER TYPE %s.%s ADD v2 int;", keyspace(), type1));
    }

    @Test
    public void testAlterDropCompactStorageDisabled() throws Throwable
    {
        DatabaseDescriptor.setEnableDropCompactStorage(false);

        createTable("CREATE TABLE %s (k text, i int, PRIMARY KEY (k, i)) WITH COMPACT STORAGE");

        assertInvalidMessage("DROP COMPACT STORAGE is disabled. Enable in cassandra.yaml to use.", "ALTER TABLE %s DROP COMPACT STORAGE");
    }

    /**
     * Test for CASSANDRA-14564
     */
    @Test
    public void testAlterByAddingColumnToCompactTableShouldFail() throws Throwable
    {
        createTable("CREATE TABLE %s (a int, b int, PRIMARY KEY (a, b)) WITH COMPACT STORAGE");
        assertInvalidMessage("Cannot add new column to a COMPACT STORAGE table",
                             "ALTER TABLE %s ADD column1 text");
    }
}<|MERGE_RESOLUTION|>--- conflicted
+++ resolved
@@ -22,23 +22,18 @@
 import org.junit.Test;
 
 import org.apache.cassandra.config.DatabaseDescriptor;
-import org.apache.cassandra.config.SchemaConstants;
 import org.apache.cassandra.cql3.CQLTester;
 import org.apache.cassandra.db.ColumnFamilyStore;
 import org.apache.cassandra.db.Keyspace;
 import org.apache.cassandra.dht.OrderPreservingPartitioner;
 import org.apache.cassandra.exceptions.ConfigurationException;
 import org.apache.cassandra.exceptions.SyntaxException;
-<<<<<<< HEAD
 import org.apache.cassandra.locator.InetAddressAndPort;
 import org.apache.cassandra.locator.TokenMetadata;
 import org.apache.cassandra.schema.SchemaConstants;
-import org.apache.cassandra.schema.SchemaKeyspace;
+import org.apache.cassandra.schema.SchemaKeyspaceTables;
 import org.apache.cassandra.service.StorageService;
 import org.apache.cassandra.utils.FBUtilities;
-=======
-import org.apache.cassandra.schema.SchemaKeyspaceTables;
->>>>>>> fa532a61
 
 import static java.lang.String.format;
 import static org.junit.Assert.assertEquals;
@@ -491,7 +486,7 @@
 
         assertRows(execute(format("SELECT compression FROM %s.%s WHERE keyspace_name = ? and table_name = ?;",
                                   SchemaConstants.SCHEMA_KEYSPACE_NAME,
-                                  SchemaKeyspace.TABLES),
+                                  SchemaKeyspaceTables.TABLES),
                            KEYSPACE,
                            currentTable()),
                    row(map("chunk_length_in_kb", "16", "class", "org.apache.cassandra.io.compress.LZ4Compressor", "min_compress_ratio", "1.0")));
@@ -500,7 +495,7 @@
 
         assertRows(execute(format("SELECT compression FROM %s.%s WHERE keyspace_name = ? and table_name = ?;",
                                   SchemaConstants.SCHEMA_KEYSPACE_NAME,
-                                  SchemaKeyspace.TABLES),
+                                  SchemaKeyspaceTables.TABLES),
                            KEYSPACE,
                            currentTable()),
                    row(map("chunk_length_in_kb", "16", "class", "org.apache.cassandra.io.compress.LZ4Compressor")));
