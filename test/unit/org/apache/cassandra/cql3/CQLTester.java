--- conflicted
+++ resolved
@@ -803,15 +803,11 @@
         return Schema.instance.getCFMetaData(KEYSPACE, currentTable());
     }
 
-<<<<<<< HEAD
+    protected com.datastax.driver.core.ResultSet executeNet(String query, Object... values) throws Throwable
+    {
+        return sessionNet().execute(formatQuery(query), values);
+    }
     protected com.datastax.driver.core.ResultSet executeNet(ProtocolVersion protocolVersion, String query, Object... values) throws Throwable
-=======
-    protected com.datastax.driver.core.ResultSet executeNet(String query, Object... values) throws Throwable
-    {
-        return sessionNet().execute(formatQuery(query), values);
-    }
-    protected com.datastax.driver.core.ResultSet executeNet(int protocolVersion, String query, Object... values) throws Throwable
->>>>>>> ffc4c89c
     {
         return sessionNet(protocolVersion).execute(formatQuery(query), values);
     }
@@ -962,13 +958,6 @@
                                         rows.length>i ? "less" : "more", rows.length, i, protocolVersion), i == rows.length);
     }
 
-<<<<<<< HEAD
-=======
-    protected void assertRowsNet(ResultSet result, Object[]... rows)
-    {
-        assertRowsNet(PROTOCOL_VERSIONS.get(PROTOCOL_VERSIONS.size() - 1), result, rows);
-    }
-
     protected void assertRowCountNet(ResultSet r1, int expectedCount)
     {
         Assert.assertFalse("Received a null resultset when expected count was > 0", expectedCount > 0 && r1 == null);
@@ -976,7 +965,6 @@
         Assert.assertEquals(String.format("expected %d rows but received %d", expectedCount, actualRowCount), expectedCount, actualRowCount);
     }
 
->>>>>>> ffc4c89c
     public static void assertRows(UntypedResultSet result, Object[]... rows)
     {
         if (result == null)
