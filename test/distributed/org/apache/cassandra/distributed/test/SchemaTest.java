/*
 * Licensed to the Apache Software Foundation (ASF) under one
 * or more contributor license agreements.  See the NOTICE file
 * distributed with this work for additional information
 * regarding copyright ownership.  The ASF licenses this file
 * to you under the Apache License, Version 2.0 (the
 * "License"); you may not use this file except in compliance
 * with the License.  You may obtain a copy of the License at
 *
 *     http://www.apache.org/licenses/LICENSE-2.0
 *
 * Unless required by applicable law or agreed to in writing, software
 * distributed under the License is distributed on an "AS IS" BASIS,
 * WITHOUT WARRANTIES OR CONDITIONS OF ANY KIND, either express or implied.
 * See the License for the specific language governing permissions and
 * limitations under the License.
 */

package org.apache.cassandra.distributed.test;

import org.junit.Test;

import org.apache.cassandra.distributed.Cluster;
import org.apache.cassandra.distributed.api.ConsistencyLevel;
import static org.junit.Assert.assertTrue;

public class SchemaTest extends TestBaseImpl
{
    @Test
    public void readRepair() throws Throwable
    {
        try (Cluster cluster = init(Cluster.build(2).start()))
        {
<<<<<<< HEAD
            cluster.schemaChange("CREATE TABLE "+KEYSPACE+".tbl (id int primary key, v1 int, v2 int, v3 int) WITH read_repair='NONE'");
            Object [][] someExpected = new Object[5][];
            Object [][] allExpected1 = new Object[5][];
            Object [][] allExpected2 = new Object[5][];
            for (int i = 0; i < 5; i++)
            {
                int v1 = i * 10, v2 = i * 100, v3 = i * 1000;
                cluster.coordinator(1).execute("INSERT INTO "+KEYSPACE+".tbl (id, v1, v2, v3) VALUES (?,?,?, ?)" , ConsistencyLevel.ALL, i, v1, v2, v3);
                someExpected[i] = new Object[] {i, v1};
                allExpected1[i] = new Object[] {i, v1, v3};
                allExpected2[i] = new Object[] {i, v1, v2, v3};
            }
            cluster.forEach((instance) -> instance.flush(KEYSPACE));
            cluster.get(1).schemaChangeInternal("ALTER TABLE "+KEYSPACE+".tbl DROP v2");
            assertRows(cluster.coordinator(1).execute("SELECT id, v1 FROM "+KEYSPACE+".tbl", ConsistencyLevel.ALL), someExpected);
            assertRows(cluster.coordinator(1).execute("SELECT * FROM "+KEYSPACE+".tbl", ConsistencyLevel.ALL), allExpected1);
            assertRows(cluster.coordinator(2).execute("SELECT id, v1 FROM "+KEYSPACE+".tbl", ConsistencyLevel.ALL), someExpected);
            assertRows(cluster.coordinator(2).execute("SELECT * FROM "+KEYSPACE+".tbl", ConsistencyLevel.ALL), allExpected2);
=======
            cluster.schemaChange("CREATE TABLE " + KEYSPACE + ".tbl (pk int, ck int, v1 int, v2 int,  primary key (pk, ck))");
            String name = "aaa";
            cluster.get(1).schemaChangeInternal("ALTER TABLE " + KEYSPACE + ".tbl ADD " + name + " list<int>");
            cluster.get(1).executeInternal("INSERT INTO " + KEYSPACE + ".tbl (pk, ck, v1, v2) values (?,1,1,1)", 1);
            selectSilent(cluster, name);

            cluster.get(2).flush(KEYSPACE);
            cluster.get(2).schemaChangeInternal("ALTER TABLE " + KEYSPACE + ".tbl ADD " + name + " list<int>");
            cluster.get(2).shutdown();
            cluster.get(2).startup();
            cluster.get(2).forceCompact(KEYSPACE, "tbl");
>>>>>>> 6301bea2
        }
    }

    @Test
    public void readRepairWithCompaction() throws Throwable
    {
        try (Cluster cluster = init(Cluster.build(2).start()))
        {
<<<<<<< HEAD
            cluster.schemaChange("CREATE TABLE "+KEYSPACE+".tbl (id int primary key, v1 int, v2 int) WITH read_repair='NONE'");
            Object [][] someExpected = new Object[5][];
            Object [][] allExpected1 = new Object[5][];
            Object [][] allExpected2 = new Object[5][];
            for (int i = 0; i < 5; i++)
            {
                int v1 = i * 10, v2 = i * 100;
                cluster.coordinator(1).execute("INSERT INTO "+KEYSPACE+".tbl (id, v1, v2) VALUES (?,?,?)" , ConsistencyLevel.ALL, i, v1, v2);
                someExpected[i] = new Object[] {i, v1};
                allExpected1[i] = new Object[] {i, v1, v2, null};
                allExpected2[i] = new Object[] {i, v1, v2};
            }
            cluster.forEach((instance) -> instance.flush(KEYSPACE));
            cluster.get(1).schemaChangeInternal("ALTER TABLE "+KEYSPACE+".tbl ADD v3 int");
            assertRows(cluster.coordinator(1).execute("SELECT id, v1 FROM "+KEYSPACE+".tbl", ConsistencyLevel.ALL), someExpected);
            assertRows(cluster.coordinator(1).execute("SELECT * FROM "+KEYSPACE+".tbl", ConsistencyLevel.ALL), allExpected1);
            assertRows(cluster.coordinator(2).execute("SELECT id, v1 FROM "+KEYSPACE+".tbl", ConsistencyLevel.ALL), someExpected);
            assertRows(cluster.coordinator(2).execute("SELECT * FROM "+KEYSPACE+".tbl", ConsistencyLevel.ALL), allExpected2);
=======
            cluster.schemaChange("CREATE TABLE " + KEYSPACE + ".tbl (pk int, ck int, v1 int, v2 int,  primary key (pk, ck))");
            String name = "v10";
            cluster.get(1).schemaChangeInternal("ALTER TABLE " + KEYSPACE + ".tbl ADD " + name + " list<int>");
            cluster.get(1).executeInternal("INSERT INTO " + KEYSPACE + ".tbl (pk, ck, v1, v2) values (?,1,1,1)", 1);
            selectSilent(cluster, name);
            cluster.get(2).flush(KEYSPACE);
            cluster.get(2).schemaChangeInternal("ALTER TABLE " + KEYSPACE + ".tbl ADD " + name + " list<int>");
            cluster.get(2).executeInternal("INSERT INTO " + KEYSPACE + ".tbl (pk, ck, v1, v2, " + name + ") values (?,1,1,1,[1])", 1);
            cluster.get(2).flush(KEYSPACE);
            cluster.get(2).forceCompact(KEYSPACE, "tbl");
            cluster.get(2).shutdown();
            cluster.get(2).startup();
            cluster.get(2).forceCompact(KEYSPACE, "tbl");
>>>>>>> 6301bea2
        }
    }

    private void selectSilent(Cluster cluster, String name)
    {
        try
        {
            cluster.coordinator(1).execute(withKeyspace("SELECT * FROM %s.tbl WHERE pk = ?"), ConsistencyLevel.ALL, 1);
        }
        catch (Exception e)
        {
<<<<<<< HEAD
            cluster.schemaChange("CREATE TABLE "+KEYSPACE+".tbl (id int primary key, v1 int, v2 int) WITH read_repair='NONE'");
            Object [][] someExpected = new Object[5][];
            Object [][] allExpected1 = new Object[5][];
            Object [][] allExpected2 = new Object[5][];
            for (int i = 0; i < 5; i++)
=======
            boolean causeIsUnknownColumn = false;
            Throwable cause = e;
            while (cause != null)
>>>>>>> 6301bea2
            {
                if (cause.getMessage() != null && cause.getMessage().contains("Unknown column "+name+" during deserialization"))
                    causeIsUnknownColumn = true;
                cause = cause.getCause();
            }
            assertTrue(causeIsUnknownColumn);
        }
    }
}<|MERGE_RESOLUTION|>--- conflicted
+++ resolved
@@ -22,6 +22,7 @@
 
 import org.apache.cassandra.distributed.Cluster;
 import org.apache.cassandra.distributed.api.ConsistencyLevel;
+
 import static org.junit.Assert.assertTrue;
 
 public class SchemaTest extends TestBaseImpl
@@ -31,26 +32,6 @@
     {
         try (Cluster cluster = init(Cluster.build(2).start()))
         {
-<<<<<<< HEAD
-            cluster.schemaChange("CREATE TABLE "+KEYSPACE+".tbl (id int primary key, v1 int, v2 int, v3 int) WITH read_repair='NONE'");
-            Object [][] someExpected = new Object[5][];
-            Object [][] allExpected1 = new Object[5][];
-            Object [][] allExpected2 = new Object[5][];
-            for (int i = 0; i < 5; i++)
-            {
-                int v1 = i * 10, v2 = i * 100, v3 = i * 1000;
-                cluster.coordinator(1).execute("INSERT INTO "+KEYSPACE+".tbl (id, v1, v2, v3) VALUES (?,?,?, ?)" , ConsistencyLevel.ALL, i, v1, v2, v3);
-                someExpected[i] = new Object[] {i, v1};
-                allExpected1[i] = new Object[] {i, v1, v3};
-                allExpected2[i] = new Object[] {i, v1, v2, v3};
-            }
-            cluster.forEach((instance) -> instance.flush(KEYSPACE));
-            cluster.get(1).schemaChangeInternal("ALTER TABLE "+KEYSPACE+".tbl DROP v2");
-            assertRows(cluster.coordinator(1).execute("SELECT id, v1 FROM "+KEYSPACE+".tbl", ConsistencyLevel.ALL), someExpected);
-            assertRows(cluster.coordinator(1).execute("SELECT * FROM "+KEYSPACE+".tbl", ConsistencyLevel.ALL), allExpected1);
-            assertRows(cluster.coordinator(2).execute("SELECT id, v1 FROM "+KEYSPACE+".tbl", ConsistencyLevel.ALL), someExpected);
-            assertRows(cluster.coordinator(2).execute("SELECT * FROM "+KEYSPACE+".tbl", ConsistencyLevel.ALL), allExpected2);
-=======
             cluster.schemaChange("CREATE TABLE " + KEYSPACE + ".tbl (pk int, ck int, v1 int, v2 int,  primary key (pk, ck))");
             String name = "aaa";
             cluster.get(1).schemaChangeInternal("ALTER TABLE " + KEYSPACE + ".tbl ADD " + name + " list<int>");
@@ -62,7 +43,6 @@
             cluster.get(2).shutdown();
             cluster.get(2).startup();
             cluster.get(2).forceCompact(KEYSPACE, "tbl");
->>>>>>> 6301bea2
         }
     }
 
@@ -71,26 +51,6 @@
     {
         try (Cluster cluster = init(Cluster.build(2).start()))
         {
-<<<<<<< HEAD
-            cluster.schemaChange("CREATE TABLE "+KEYSPACE+".tbl (id int primary key, v1 int, v2 int) WITH read_repair='NONE'");
-            Object [][] someExpected = new Object[5][];
-            Object [][] allExpected1 = new Object[5][];
-            Object [][] allExpected2 = new Object[5][];
-            for (int i = 0; i < 5; i++)
-            {
-                int v1 = i * 10, v2 = i * 100;
-                cluster.coordinator(1).execute("INSERT INTO "+KEYSPACE+".tbl (id, v1, v2) VALUES (?,?,?)" , ConsistencyLevel.ALL, i, v1, v2);
-                someExpected[i] = new Object[] {i, v1};
-                allExpected1[i] = new Object[] {i, v1, v2, null};
-                allExpected2[i] = new Object[] {i, v1, v2};
-            }
-            cluster.forEach((instance) -> instance.flush(KEYSPACE));
-            cluster.get(1).schemaChangeInternal("ALTER TABLE "+KEYSPACE+".tbl ADD v3 int");
-            assertRows(cluster.coordinator(1).execute("SELECT id, v1 FROM "+KEYSPACE+".tbl", ConsistencyLevel.ALL), someExpected);
-            assertRows(cluster.coordinator(1).execute("SELECT * FROM "+KEYSPACE+".tbl", ConsistencyLevel.ALL), allExpected1);
-            assertRows(cluster.coordinator(2).execute("SELECT id, v1 FROM "+KEYSPACE+".tbl", ConsistencyLevel.ALL), someExpected);
-            assertRows(cluster.coordinator(2).execute("SELECT * FROM "+KEYSPACE+".tbl", ConsistencyLevel.ALL), allExpected2);
-=======
             cluster.schemaChange("CREATE TABLE " + KEYSPACE + ".tbl (pk int, ck int, v1 int, v2 int,  primary key (pk, ck))");
             String name = "v10";
             cluster.get(1).schemaChangeInternal("ALTER TABLE " + KEYSPACE + ".tbl ADD " + name + " list<int>");
@@ -104,7 +64,6 @@
             cluster.get(2).shutdown();
             cluster.get(2).startup();
             cluster.get(2).forceCompact(KEYSPACE, "tbl");
->>>>>>> 6301bea2
         }
     }
 
@@ -116,17 +75,9 @@
         }
         catch (Exception e)
         {
-<<<<<<< HEAD
-            cluster.schemaChange("CREATE TABLE "+KEYSPACE+".tbl (id int primary key, v1 int, v2 int) WITH read_repair='NONE'");
-            Object [][] someExpected = new Object[5][];
-            Object [][] allExpected1 = new Object[5][];
-            Object [][] allExpected2 = new Object[5][];
-            for (int i = 0; i < 5; i++)
-=======
             boolean causeIsUnknownColumn = false;
             Throwable cause = e;
             while (cause != null)
->>>>>>> 6301bea2
             {
                 if (cause.getMessage() != null && cause.getMessage().contains("Unknown column "+name+" during deserialization"))
                     causeIsUnknownColumn = true;
