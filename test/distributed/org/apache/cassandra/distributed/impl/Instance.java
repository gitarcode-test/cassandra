/*
 * Licensed to the Apache Software Foundation (ASF) under one
 * or more contributor license agreements.  See the NOTICE file
 * distributed with this work for additional information
 * regarding copyright ownership.  The ASF licenses this file
 * to you under the Apache License, Version 2.0 (the
 * "License"); you may not use this file except in compliance
 * with the License.  You may obtain a copy of the License at
 *
 *     http://www.apache.org/licenses/LICENSE-2.0
 *
 * Unless required by applicable law or agreed to in writing, software
 * distributed under the License is distributed on an "AS IS" BASIS,
 * WITHOUT WARRANTIES OR CONDITIONS OF ANY KIND, either express or implied.
 * See the License for the specific language governing permissions and
 * limitations under the License.
 */

package org.apache.cassandra.distributed.impl;

import java.io.File;
import java.io.IOException;
import java.net.InetAddress;
import java.nio.ByteBuffer;
import java.util.ArrayList;
import java.util.Collections;
import java.util.HashMap;
import java.util.List;
import java.util.Map;
import java.util.Set;
import java.util.UUID;
import java.util.concurrent.CompletableFuture;
import java.util.concurrent.ExecutorService;
import java.util.concurrent.Future;
import java.util.function.BiConsumer;
import java.util.function.Function;

import org.apache.cassandra.batchlog.BatchlogManager;
import org.apache.cassandra.concurrent.ScheduledExecutors;
import org.apache.cassandra.concurrent.SharedExecutorPool;
import org.apache.cassandra.concurrent.StageManager;
import org.apache.cassandra.config.Config;
import org.apache.cassandra.config.DatabaseDescriptor;
import org.apache.cassandra.config.Schema;
import org.apache.cassandra.config.SchemaConstants;
import org.apache.cassandra.cql3.CQLStatement;
import org.apache.cassandra.cql3.QueryOptions;
import org.apache.cassandra.cql3.QueryProcessor;
import org.apache.cassandra.cql3.statements.ParsedStatement;
import org.apache.cassandra.db.ColumnFamilyStore;
import org.apache.cassandra.db.Keyspace;
import org.apache.cassandra.db.Memtable;
import org.apache.cassandra.db.SystemKeyspace;
import org.apache.cassandra.db.commitlog.CommitLog;
import org.apache.cassandra.db.compaction.CompactionManager;
import org.apache.cassandra.db.monitoring.ApproximateTime;
import org.apache.cassandra.dht.IPartitioner;
import org.apache.cassandra.dht.Token;
import org.apache.cassandra.distributed.api.ICluster;
import org.apache.cassandra.distributed.api.ICoordinator;
import org.apache.cassandra.distributed.api.IInstance;
import org.apache.cassandra.distributed.api.IInstanceConfig;
import org.apache.cassandra.distributed.api.IListen;
import org.apache.cassandra.distributed.api.IMessage;
import org.apache.cassandra.gms.ApplicationState;
import org.apache.cassandra.gms.Gossiper;
import org.apache.cassandra.gms.VersionedValue;
import org.apache.cassandra.hints.HintsService;
import org.apache.cassandra.index.SecondaryIndexManager;
import org.apache.cassandra.io.sstable.IndexSummaryManager;
import org.apache.cassandra.io.sstable.format.SSTableReader;
import org.apache.cassandra.io.util.DataInputBuffer;
import org.apache.cassandra.io.util.DataOutputBuffer;
import org.apache.cassandra.locator.InetAddressAndPort;
import org.apache.cassandra.net.IMessageSink;
import org.apache.cassandra.net.MessageIn;
import org.apache.cassandra.net.MessageOut;
import org.apache.cassandra.net.MessagingService;
import org.apache.cassandra.schema.LegacySchemaMigrator;
import org.apache.cassandra.service.ClientState;
import org.apache.cassandra.service.PendingRangeCalculatorService;
import org.apache.cassandra.service.QueryState;
import org.apache.cassandra.service.StorageService;
import org.apache.cassandra.streaming.StreamCoordinator;
<<<<<<< HEAD
import org.apache.cassandra.streaming.StreamSession;
=======
import org.apache.cassandra.tracing.TraceState;
import org.apache.cassandra.tracing.Tracing;
>>>>>>> 93815db9
import org.apache.cassandra.transport.messages.ResultMessage;
import org.apache.cassandra.utils.FBUtilities;
import org.apache.cassandra.utils.NanoTimeToCurrentTimeMillis;
import org.apache.cassandra.utils.Throwables;
import org.apache.cassandra.utils.UUIDGen;
import org.apache.cassandra.utils.concurrent.Ref;
import org.apache.cassandra.utils.memory.BufferPool;

import static java.util.concurrent.TimeUnit.MINUTES;
import static org.apache.cassandra.distributed.api.Feature.GOSSIP;
import static org.apache.cassandra.distributed.api.Feature.NETWORK;

public class Instance extends IsolatedExecutor implements IInvokableInstance
{
    public final IInstanceConfig config;

    // should never be invoked directly, so that it is instantiated on other class loader;
    // only visible for inheritance
    Instance(IInstanceConfig config, ClassLoader classLoader)
    {
        super("node" + config.num(), classLoader);
        this.config = config;
        InstanceIDDefiner.setInstanceId(config.num());
        FBUtilities.setBroadcastInetAddress(config.broadcastAddressAndPort().address);
        // Set the config at instance creation, possibly before startup() has run on all other instances.
        // setMessagingVersions below will call runOnInstance which will instantiate
        // the MessagingService and dependencies preventing later changes to network parameters.
        Config.setOverrideLoadConfig(() -> loadConfig(config));
    }

    public IInstanceConfig config()
    {
        return config;
    }

    public ICoordinator coordinator()
    {
        return new Coordinator(this);
    }

    public IListen listen()
    {
        return new Listen(this);
    }

    @Override
    public InetAddressAndPort broadcastAddressAndPort() { return config.broadcastAddressAndPort(); }

    public Object[][] executeInternal(String query, Object... args)
    {
        return sync(() -> {
            ParsedStatement.Prepared prepared = QueryProcessor.prepareInternal(query);
            ResultMessage result = prepared.statement.executeInternal(QueryProcessor.internalQueryState(),
                                                                      QueryProcessor.makeInternalOptions(prepared, args));

            if (result instanceof ResultMessage.Rows)
                return RowUtil.toObjects((ResultMessage.Rows)result);
            else
                return null;
        }).call();
    }

    @Override
    public UUID schemaVersion()
    {
        // we do not use method reference syntax here, because we need to sync on the node-local schema instance
        //noinspection Convert2MethodRef
        return Schema.instance.getVersion();
    }

    public void startup()
    {
        throw new UnsupportedOperationException();
    }

    public boolean isShutdown()
    {
        throw new UnsupportedOperationException();
    }

    @Override
    public void schemaChangeInternal(String query)
    {
        sync(() -> {
            try
            {
                ClientState state = ClientState.forInternalCalls();
                state.setKeyspace(SchemaConstants.SYSTEM_KEYSPACE_NAME);
                QueryState queryState = new QueryState(state);

                CQLStatement statement = QueryProcessor.parseStatement(query, queryState).statement;
                statement.validate(state);

                QueryOptions options = QueryOptions.forInternalCalls(Collections.emptyList());
                statement.executeInternal(queryState, options);
            }
            catch (Exception e)
            {
                throw new RuntimeException("Error setting schema for test (query was: " + query + ")", e);
            }
        }).run();
    }

    private void registerMockMessaging(ICluster cluster)
    {
        BiConsumer<InetAddressAndPort, IMessage> deliverToInstance = (to, message) -> cluster.get(to).receiveMessage(message);
        BiConsumer<InetAddressAndPort, IMessage> deliverToInstanceIfNotFiltered = (to, message) -> {
            if (cluster.filters().permit(this, cluster.get(to), message.verb()))
                deliverToInstance.accept(to, message);
        };

        Map<InetAddress, InetAddressAndPort> addressAndPortMap = new HashMap<>();
        cluster.stream().forEach(instance -> {
            InetAddressAndPort addressAndPort = instance.broadcastAddressAndPort();
            if (!addressAndPort.equals(instance.config().broadcastAddressAndPort()))
                throw new IllegalStateException("addressAndPort mismatch: " + addressAndPort + " vs " + instance.config().broadcastAddressAndPort());
            InetAddressAndPort prev = addressAndPortMap.put(addressAndPort.address, addressAndPort);
            if (null != prev)
                throw new IllegalStateException("This version of Cassandra does not support multiple nodes with the same InetAddress: " + addressAndPort + " vs " + prev);
        });

        MessagingService.instance().addMessageSink(
                new MessageDeliverySink(deliverToInstanceIfNotFiltered, addressAndPortMap::get));
    }

    // unnecessary if registerMockMessaging used
    private void registerFilter(ICluster cluster)
    {
        IInstance instance = this;
        MessagingService.instance().addMessageSink(new IMessageSink()
        {
            public boolean allowOutgoingMessage(MessageOut message, int id, InetAddress toAddress)
            {
                // Port is not passed in, so take a best guess at the destination port from this instance
                IInstance to = cluster.get(InetAddressAndPort.getByAddressOverrideDefaults(toAddress, instance.config().broadcastAddressAndPort().port));
                return cluster.filters().permit(instance, to, message.verb.ordinal());
            }

            public boolean allowIncomingMessage(MessageIn message, int id)
            {
                return true;
            }
        });
    }

    private class MessageDeliverySink implements IMessageSink
    {
        private final BiConsumer<InetAddressAndPort, IMessage> deliver;
        private final Function<InetAddress, InetAddressAndPort> lookupAddressAndPort;
        MessageDeliverySink(BiConsumer<InetAddressAndPort, IMessage> deliver, Function<InetAddress, InetAddressAndPort> lookupAddressAndPort)
        {
            this.deliver = deliver;
            this.lookupAddressAndPort = lookupAddressAndPort;
        }

        public boolean allowOutgoingMessage(MessageOut messageOut, int id, InetAddress to)
        {
            try (DataOutputBuffer out = new DataOutputBuffer(1024))
            {
                InetAddressAndPort from = broadcastAddressAndPort();
                assert from.equals(lookupAddressAndPort.apply(messageOut.from));
                InetAddressAndPort toFull = lookupAddressAndPort.apply(to);
                int version = MessagingService.instance().getVersion(to);

                // Tracing logic - similar to org.apache.cassandra.net.OutboundTcpConnection.writeConnected
                byte[] sessionBytes = (byte[]) messageOut.parameters.get(Tracing.TRACE_HEADER);
                if (sessionBytes != null)
                {
                    UUID sessionId = UUIDGen.getUUID(ByteBuffer.wrap(sessionBytes));
                    TraceState state = Tracing.instance.get(sessionId);
                    String message = String.format("Sending %s message to %s", messageOut.verb, toFull.address);
                    // session may have already finished; see CASSANDRA-5668
                    if (state == null)
                    {
                        byte[] traceTypeBytes = (byte[]) messageOut.parameters.get(Tracing.TRACE_TYPE);
                        Tracing.TraceType traceType = traceTypeBytes == null ? Tracing.TraceType.QUERY : Tracing.TraceType.deserialize(traceTypeBytes[0]);
                        TraceState.mutateWithTracing(ByteBuffer.wrap(sessionBytes), message, -1, traceType.getTTL());
                    }
                    else
                    {
                        state.trace(message);
                        if (messageOut.verb == MessagingService.Verb.REQUEST_RESPONSE)
                            Tracing.instance.doneWithNonLocalSession(state);
                    }
                }

                out.writeInt(MessagingService.PROTOCOL_MAGIC);
                out.writeInt(id);
                long timestamp = System.currentTimeMillis();
                out.writeInt((int) timestamp);
                messageOut.serialize(out, version);
                deliver.accept(toFull, new Message(messageOut.verb.ordinal(), out.toByteArray(), id, version, from));
            }
            catch (IOException e)
            {
                throw new RuntimeException(e);
            }
            return false;
        }

        public boolean allowIncomingMessage(MessageIn message, int id)
        {
            // we can filter to our heart's content on the outgoing message; no need to worry about incoming
            return true;
        }
    }

    public void receiveMessage(IMessage imessage)
    {
        sync(() -> {
            // Based on org.apache.cassandra.net.IncomingTcpConnection.receiveMessage
            try (DataInputBuffer input = new DataInputBuffer(imessage.bytes()))
            {
                int version = imessage.version();

                MessagingService.validateMagic(input.readInt());
                int id;
                if (version < MessagingService.VERSION_20)
                    id = Integer.parseInt(input.readUTF());
                else
                    id = input.readInt();
                long currentTime = ApproximateTime.currentTimeMillis();
                MessageIn message = MessageIn.read(input, version, id, MessageIn.readConstructionTime(imessage.from().address, input, currentTime));
                if (message == null)
                {
                    // callback expired; nothing to do
                    return;
                }
                if (version <= MessagingService.current_version)
                {
                    MessagingService.instance().receive(message, id);
                }
                // else ignore message
            }
            catch (Throwable t)
            {
                throw new RuntimeException("Exception occurred on node " + broadcastAddressAndPort(), t);
            }
        }).run();
    }

    public int getMessagingVersion()
    {
        return callsOnInstance(() -> MessagingService.current_version).call();
    }

    public void setMessagingVersion(InetAddressAndPort endpoint, int version)
    {
        runOnInstance(() -> MessagingService.instance().setVersion(endpoint.address, version));
    }

    @Override
    public void startup(ICluster cluster)
    {
        sync(() -> {
            try
            {
                mkdirs();

<<<<<<< HEAD
                DatabaseDescriptor.daemonInitialization();
=======
                assert config.networkTopology().contains(config.broadcastAddressAndPort());
                DistributedTestSnitch.assign(config.networkTopology());

                DatabaseDescriptor.setDaemonInitialized();
>>>>>>> 93815db9
                DatabaseDescriptor.createAllDirectories();

                // We need to  persist this as soon as possible after startup checks.
                // This should be the first write to SystemKeyspace (CASSANDRA-11742)
                SystemKeyspace.persistLocalMetadata();
                LegacySchemaMigrator.migrate();

                try
                {
                    // load schema from disk
                    Schema.instance.loadFromDisk();
                }
                catch (Exception e)
                {
                    throw e;
                }

                Keyspace.setInitialized();

                // Replay any CommitLogSegments found on disk
                try
                {
                    CommitLog.instance.recoverSegmentsOnDisk();
                }
                catch (IOException e)
                {
                    throw new RuntimeException(e);
                }
                if (config.has(NETWORK))
                {
                    registerFilter(cluster);
                    MessagingService.instance().listen();
                }
                else
                {
                    // Even though we don't use MessagingService, access the static SocketFactory
                    // instance here so that we start the static event loop state
//                    -- not sure what that means?  SocketFactory.instance.getClass();
                    registerMockMessaging(cluster);
                }

                // TODO: this is more than just gossip
                if (config.has(GOSSIP))
                {
                    StorageService.instance.initServer();
                }
                else
                {
                    initializeRing(cluster);
                }

                StorageService.instance.ensureTraceKeyspace();

                SystemKeyspace.finishStartup();

                if (!FBUtilities.getBroadcastAddress().equals(broadcastAddressAndPort().address))
                    throw new IllegalStateException();
                if (DatabaseDescriptor.getStoragePort() != broadcastAddressAndPort().port)
                    throw new IllegalStateException();
            }
            catch (Throwable t)
            {
                if (t instanceof RuntimeException)
                    throw (RuntimeException) t;
                throw new RuntimeException(t);
            }
        }).run();
    }

    private void mkdirs()
    {
        new File(config.getString("saved_caches_directory")).mkdirs();
        new File(config.getString("hints_directory")).mkdirs();
        new File(config.getString("commitlog_directory")).mkdirs();
        for (String dir : (String[]) config.get("data_file_directories"))
            new File(dir).mkdirs();
    }

    private static Config loadConfig(IInstanceConfig overrides)
    {
        Config config = new Config();
        overrides.propagate(config);
        return config;
    }

    private void initializeRing(ICluster cluster)
    {
        // This should be done outside instance in order to avoid serializing config
        String partitionerName = config.getString("partitioner");
        List<String> initialTokens = new ArrayList<>();
        List<InetAddressAndPort> hosts = new ArrayList<>();
        List<UUID> hostIds = new ArrayList<>();
        for (int i = 1 ; i <= cluster.size() ; ++i)
        {
            IInstanceConfig config = cluster.get(i).config();
            initialTokens.add(config.getString("initial_token"));
            hosts.add(config.broadcastAddressAndPort());
            hostIds.add(config.hostId());
        }

        try
        {
            IPartitioner partitioner = FBUtilities.newPartitioner(partitionerName);
            StorageService storageService = StorageService.instance;
            List<Token> tokens = new ArrayList<>();
            for (String token : initialTokens)
                tokens.add(partitioner.getTokenFactory().fromString(token));

            for (int i = 0; i < tokens.size(); i++)
            {
                InetAddressAndPort ep = hosts.get(i);
                UUID hostId = hostIds.get(i);
                Token token = tokens.get(i);
                Gossiper.runInGossipStageBlocking(() -> {
                    Gossiper.instance.initializeNodeUnsafe(ep.address, hostId, 1);
                    Gossiper.instance.injectApplicationState(ep.address,
                                                             ApplicationState.TOKENS,
                                                             new VersionedValue.VersionedValueFactory(partitioner).tokens(Collections.singleton(token)));
                    storageService.onChange(ep.address,
                                            ApplicationState.STATUS,
                                            new VersionedValue.VersionedValueFactory(partitioner).normal(Collections.singleton(token)));
                    Gossiper.instance.realMarkAlive(ep.address, Gossiper.instance.getEndpointStateForEndpoint(ep.address));
                });
<<<<<<< HEAD

                int version = Math.min(MessagingService.current_version, cluster.get(ep).getMessagingVersion());
                MessagingService.instance().setVersion(ep.address, version);
=======
                MessagingService.instance().setVersion(ep.address, MessagingService.current_version);
>>>>>>> 93815db9
            }

            // check that all nodes are in token metadata
            for (int i = 0; i < tokens.size(); ++i)
                assert storageService.getTokenMetadata().isMember(hosts.get(i).address);
        }
        catch (Throwable e) // UnknownHostException
        {
            throw new RuntimeException(e);
        }
    }

    public Future<Void> shutdown()
    {
        return shutdown(true);
    }

    public Future<Void> shutdown(boolean graceful)
    {
        if (!graceful)
            MessagingService.instance().shutdown(false);

        Future<?> future = async((ExecutorService executor) -> {
            Throwable error = null;

            if (config.has(GOSSIP) || config.has(NETWORK))
            {
                StorageService.instance.shutdownServer();
            }

            error = parallelRun(error, executor,
                                () -> Gossiper.instance.stopShutdownAndWait(1L, MINUTES),
                                CompactionManager.instance::forceShutdown,
                                () -> BatchlogManager.instance.shutdownAndWait(1L, MINUTES),
                                HintsService.instance::shutdownBlocking,
                                () -> StreamCoordinator.shutdownAndWait(1L, MINUTES),
                                () -> StreamSession.shutdownAndWait(1L, MINUTES),
                                () -> SecondaryIndexManager.shutdownAndWait(1L, MINUTES),
                                () -> IndexSummaryManager.instance.shutdownAndWait(1L, MINUTES),
                                () -> ColumnFamilyStore.shutdownExecutorsAndWait(1L, MINUTES),
                                () -> PendingRangeCalculatorService.instance.shutdownExecutor(1L, MINUTES),
                                () -> BufferPool.shutdownLocalCleaner(1L, MINUTES),
                                () -> Ref.shutdownReferenceReaper(1L, MINUTES),
                                () -> Memtable.MEMORY_POOL.shutdownAndWait(1L, MINUTES),
                                () -> SSTableReader.shutdownBlocking(1L, MINUTES)
            );
            error = parallelRun(error, executor,
                                () -> ScheduledExecutors.shutdownAndWait(1L, MINUTES),
                                MessagingService.instance()::shutdown
            );
            error = parallelRun(error, executor,
                                () -> StageManager.shutdownAndWait(1L, MINUTES),
                                () -> SharedExecutorPool.SHARED.shutdownAndWait(1L, MINUTES)
            );
            error = parallelRun(error, executor,
                                CommitLog.instance::shutdownBlocking
            );

            Throwables.maybeFail(error);
        }).apply(isolatedExecutor);

        return CompletableFuture.runAsync(ThrowingRunnable.toRunnable(future::get), isolatedExecutor)
                                .thenRun(super::shutdown);
    }

    private static Throwable parallelRun(Throwable accumulate, ExecutorService runOn, ThrowingRunnable ... runnables)
    {
        List<Future<Throwable>> results = new ArrayList<>();
        for (ThrowingRunnable runnable : runnables)
        {
            results.add(runOn.submit(() -> {
                try
                {
                    runnable.run();
                    return null;
                }
                catch (Throwable t)
                {
                    return t;
                }
            }));
        }
        for (Future<Throwable> future : results)
        {
            try
            {
                Throwable t = future.get();
                if (t != null)
                    throw t;
            }
            catch (Throwable t)
            {
                accumulate = Throwables.merge(accumulate, t);
            }
        }
        return accumulate;
    }
}<|MERGE_RESOLUTION|>--- conflicted
+++ resolved
@@ -82,12 +82,9 @@
 import org.apache.cassandra.service.QueryState;
 import org.apache.cassandra.service.StorageService;
 import org.apache.cassandra.streaming.StreamCoordinator;
-<<<<<<< HEAD
 import org.apache.cassandra.streaming.StreamSession;
-=======
 import org.apache.cassandra.tracing.TraceState;
 import org.apache.cassandra.tracing.Tracing;
->>>>>>> 93815db9
 import org.apache.cassandra.transport.messages.ResultMessage;
 import org.apache.cassandra.utils.FBUtilities;
 import org.apache.cassandra.utils.NanoTimeToCurrentTimeMillis;
@@ -264,7 +261,7 @@
                     {
                         byte[] traceTypeBytes = (byte[]) messageOut.parameters.get(Tracing.TRACE_TYPE);
                         Tracing.TraceType traceType = traceTypeBytes == null ? Tracing.TraceType.QUERY : Tracing.TraceType.deserialize(traceTypeBytes[0]);
-                        TraceState.mutateWithTracing(ByteBuffer.wrap(sessionBytes), message, -1, traceType.getTTL());
+                        Tracing.instance.trace(ByteBuffer.wrap(sessionBytes), message, traceType.getTTL());
                     }
                     else
                     {
@@ -347,14 +344,10 @@
             {
                 mkdirs();
 
-<<<<<<< HEAD
-                DatabaseDescriptor.daemonInitialization();
-=======
                 assert config.networkTopology().contains(config.broadcastAddressAndPort());
                 DistributedTestSnitch.assign(config.networkTopology());
 
-                DatabaseDescriptor.setDaemonInitialized();
->>>>>>> 93815db9
+                DatabaseDescriptor.daemonInitialization();
                 DatabaseDescriptor.createAllDirectories();
 
                 // We need to  persist this as soon as possible after startup checks.
@@ -478,13 +471,9 @@
                                             new VersionedValue.VersionedValueFactory(partitioner).normal(Collections.singleton(token)));
                     Gossiper.instance.realMarkAlive(ep.address, Gossiper.instance.getEndpointStateForEndpoint(ep.address));
                 });
-<<<<<<< HEAD
 
                 int version = Math.min(MessagingService.current_version, cluster.get(ep).getMessagingVersion());
                 MessagingService.instance().setVersion(ep.address, version);
-=======
-                MessagingService.instance().setVersion(ep.address, MessagingService.current_version);
->>>>>>> 93815db9
             }
 
             // check that all nodes are in token metadata
