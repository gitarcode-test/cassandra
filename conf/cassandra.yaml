
# Cassandra storage config YAML

# NOTE:
#   See https://cassandra.apache.org/doc/latest/configuration/ for
#   full explanations of configuration directives
# /NOTE

# The name of the cluster. This is mainly used to prevent machines in
# one logical cluster from joining another.
cluster_name: 'Test Cluster'

# This defines the number of tokens randomly assigned to this node on the ring
# The more tokens, relative to other nodes, the larger the proportion of data
# that this node will store. You probably want all nodes to have the same number
# of tokens assuming they have equal hardware capability.
#
# If you leave this unspecified, Cassandra will use the default of 1 token for legacy compatibility,
# and will use the initial_token as described below.
#
# Specifying initial_token will override this setting on the node's initial start,
# on subsequent starts, this setting will apply even if initial token is set.
#
# See https://cassandra.apache.org/doc/latest/getting_started/production.html#tokens for
# best practice information about num_tokens.
#
num_tokens: 16

# Triggers automatic allocation of num_tokens tokens for this node. The allocation
# algorithm attempts to choose tokens in a way that optimizes replicated load over
# the nodes in the datacenter for the replica factor.
#
# The load assigned to each node will be close to proportional to its number of
# vnodes.
#
# Only supported with the Murmur3Partitioner.

# Replica factor is determined via the replication strategy used by the specified
# keyspace.
# allocate_tokens_for_keyspace: KEYSPACE

# Replica factor is explicitly set, regardless of keyspace or datacenter.
# This is the replica factor within the datacenter, like NTS.
allocate_tokens_for_local_replication_factor: 3

# initial_token allows you to specify tokens manually.  While you can use it with
# vnodes (num_tokens > 1, above) -- in which case you should provide a 
# comma-separated list -- it's primarily used when adding nodes to legacy clusters 
# that do not have vnodes enabled.
# initial_token:

# May either be "true" or "false" to enable globally
hinted_handoff_enabled: true

# When hinted_handoff_enabled is true, a black list of data centers that will not
# perform hinted handoff
# hinted_handoff_disabled_datacenters:
#    - DC1
#    - DC2

# this defines the maximum amount of time a dead host will have hints
# generated.  After it has been dead this long, new hints for it will not be
# created until it has been seen alive and gone down again.
# Min unit: ms
max_hint_window: 3h

# Maximum throttle in KiBs per second, per delivery thread.  This will be
# reduced proportionally to the number of nodes in the cluster.  (If there
# are two nodes in the cluster, each delivery thread will use the maximum
# rate; if there are three, each will throttle to half of the maximum,
# since we expect two nodes to be delivering hints simultaneously.)
# Min unit: KiB
hinted_handoff_throttle: 1024KiB

# Number of threads with which to deliver hints;
# Consider increasing this number when you have multi-dc deployments, since
# cross-dc handoff tends to be slower
max_hints_delivery_threads: 2

# Directory where Cassandra should store hints.
# If not set, the default directory is $CASSANDRA_HOME/data/hints.
# hints_directory: /var/lib/cassandra/hints

# How often hints should be flushed from the internal buffers to disk.
# Will *not* trigger fsync.
# Min unit: ms
hints_flush_period: 10000ms

# Maximum size for a single hints file, in mebibytes.
# Min unit: MiB
max_hints_file_size: 128MiB

# The file size limit to store hints for an unreachable host, in mebibytes.
# Once the local hints files have reached the limit, no more new hints will be created.
# Set a non-positive value will disable the size limit.
# max_hints_size_per_host: 0MiB

# Enable / disable automatic cleanup for the expired and orphaned hints file.
# Disable the option in order to preserve those hints on the disk.
auto_hints_cleanup_enabled: false

# Compression to apply to the hint files. If omitted, hints files
# will be written uncompressed. LZ4, Snappy, and Deflate compressors
# are supported.
#hints_compression:
#   - class_name: LZ4Compressor
#     parameters:
#         -

# Enable / disable persistent hint windows.
#
# If set to false, a hint will be stored only in case a respective node
# that hint is for is down less than or equal to max_hint_window.
#
# If set to true, a hint will be stored in case there is not any
# hint which was stored earlier than max_hint_window. This is for cases
# when a node keeps to restart and hints are not delivered yet, we would be saving
# hints for that node indefinitely.
#
# Defaults to true.
#
# hint_window_persistent_enabled: true

# Maximum throttle in KiBs per second, total. This will be
# reduced proportionally to the number of nodes in the cluster.
# Min unit: KiB
batchlog_replay_throttle: 1024KiB

# Authentication backend, implementing IAuthenticator; used to identify users
# Out of the box, Cassandra provides org.apache.cassandra.auth.{AllowAllAuthenticator,
# PasswordAuthenticator}.
#
# - AllowAllAuthenticator performs no checks - set it to disable authentication.
# - PasswordAuthenticator relies on username/password pairs to authenticate
#   users. It keeps usernames and hashed passwords in system_auth.roles table.
#   Please increase system_auth keyspace replication factor if you use this authenticator.
#   If using PasswordAuthenticator, CassandraRoleManager must also be used (see below)
authenticator: AllowAllAuthenticator

# Authorization backend, implementing IAuthorizer; used to limit access/provide permissions
# Out of the box, Cassandra provides org.apache.cassandra.auth.{AllowAllAuthorizer,
# CassandraAuthorizer}.
#
# - AllowAllAuthorizer allows any action to any user - set it to disable authorization.
# - CassandraAuthorizer stores permissions in system_auth.role_permissions table. Please
#   increase system_auth keyspace replication factor if you use this authorizer.
authorizer: AllowAllAuthorizer

# Part of the Authentication & Authorization backend, implementing IRoleManager; used
# to maintain grants and memberships between roles.
# Out of the box, Cassandra provides org.apache.cassandra.auth.CassandraRoleManager,
# which stores role information in the system_auth keyspace. Most functions of the
# IRoleManager require an authenticated login, so unless the configured IAuthenticator
# actually implements authentication, most of this functionality will be unavailable.
#
# - CassandraRoleManager stores role data in the system_auth keyspace. Please
#   increase system_auth keyspace replication factor if you use this role manager.
role_manager: CassandraRoleManager

# Network authorization backend, implementing INetworkAuthorizer; used to restrict user
# access to certain DCs
# Out of the box, Cassandra provides org.apache.cassandra.auth.{AllowAllNetworkAuthorizer,
# CassandraNetworkAuthorizer}.
#
# - AllowAllNetworkAuthorizer allows access to any DC to any user - set it to disable authorization.
# - CassandraNetworkAuthorizer stores permissions in system_auth.network_permissions table. Please
#   increase system_auth keyspace replication factor if you use this authorizer.
network_authorizer: AllowAllNetworkAuthorizer

# Depending on the auth strategy of the cluster, it can be beneficial to iterate
# from root to table (root -> ks -> table) instead of table to root (table -> ks -> root).
# As the auth entries are whitelisting, once a permission is found you know it to be
# valid. We default to false as the legacy behavior is to query at the table level then
# move back up to the root. See CASSANDRA-17016 for details.
# traverse_auth_from_root: false

# Validity period for roles cache (fetching granted roles can be an expensive
# operation depending on the role manager, CassandraRoleManager is one example)
# Granted roles are cached for authenticated sessions in AuthenticatedUser and
# after the period specified here, become eligible for (async) reload.
# Defaults to 2000, set to 0 to disable caching entirely.
# Will be disabled automatically for AllowAllAuthenticator.
# For a long-running cache using roles_cache_active_update, consider
# setting to something longer such as a daily validation: 86400000
# Min unit: ms
roles_validity: 2000ms

# Refresh interval for roles cache (if enabled).
# After this interval, cache entries become eligible for refresh. Upon next
# access, an async reload is scheduled and the old value returned until it
# completes. If roles_validity is non-zero, then this must be
# also.
# This setting is also used to inform the interval of auto-updating if
# using roles_cache_active_update.
# Defaults to the same value as roles_validity.
# For a long-running cache, consider setting this to 60000 (1 hour) etc.
# Min unit: ms
# roles_update_interval: 2000ms

# If true, cache contents are actively updated by a background task at the
# interval set by roles_update_interval. If false, cache entries
# become eligible for refresh after their update interval. Upon next access,
# an async reload is scheduled and the old value returned until it completes.
# roles_cache_active_update: false

# Validity period for permissions cache (fetching permissions can be an
# expensive operation depending on the authorizer, CassandraAuthorizer is
# one example). Defaults to 2000, set to 0 to disable.
# Will be disabled automatically for AllowAllAuthorizer.
# For a long-running cache using permissions_cache_active_update, consider
# setting to something longer such as a daily validation: 86400000ms
# Min unit: ms
permissions_validity: 2000ms

# Refresh interval for permissions cache (if enabled).
# After this interval, cache entries become eligible for refresh. Upon next
# access, an async reload is scheduled and the old value returned until it
# completes. If permissions_validity is non-zero, then this must be
# also.
# This setting is also used to inform the interval of auto-updating if
# using permissions_cache_active_update.
# Defaults to the same value as permissions_validity.
# For a longer-running permissions cache, consider setting to update hourly (60000)
# Min unit: ms
# permissions_update_interval: 2000ms

# If true, cache contents are actively updated by a background task at the
# interval set by permissions_update_interval. If false, cache entries
# become eligible for refresh after their update interval. Upon next access,
# an async reload is scheduled and the old value returned until it completes.
# permissions_cache_active_update: false

# Validity period for credentials cache. This cache is tightly coupled to
# the provided PasswordAuthenticator implementation of IAuthenticator. If
# another IAuthenticator implementation is configured, this cache will not
# be automatically used and so the following settings will have no effect.
# Please note, credentials are cached in their encrypted form, so while
# activating this cache may reduce the number of queries made to the
# underlying table, it may not  bring a significant reduction in the
# latency of individual authentication attempts.
# Defaults to 2000, set to 0 to disable credentials caching.
# For a long-running cache using credentials_cache_active_update, consider
# setting to something longer such as a daily validation: 86400000
# Min unit: ms
credentials_validity: 2000ms

# Refresh interval for credentials cache (if enabled).
# After this interval, cache entries become eligible for refresh. Upon next
# access, an async reload is scheduled and the old value returned until it
# completes. If credentials_validity is non-zero, then this must be
# also.
# This setting is also used to inform the interval of auto-updating if
# using credentials_cache_active_update.
# Defaults to the same value as credentials_validity.
# For a longer-running permissions cache, consider setting to update hourly (60000)
# Min unit: ms
# credentials_update_interval: 2000ms

# If true, cache contents are actively updated by a background task at the
# interval set by credentials_update_interval. If false (default), cache entries
# become eligible for refresh after their update interval. Upon next access,
# an async reload is scheduled and the old value returned until it completes.
# credentials_cache_active_update: false

# The partitioner is responsible for distributing groups of rows (by
# partition key) across nodes in the cluster. The partitioner can NOT be
# changed without reloading all data.  If you are adding nodes or upgrading,
# you should set this to the same partitioner that you are currently using.
#
# The default partitioner is the Murmur3Partitioner. Older partitioners
# such as the RandomPartitioner, ByteOrderedPartitioner, and
# OrderPreservingPartitioner have been included for backward compatibility only.
# For new clusters, you should NOT change this value.
#
partitioner: org.apache.cassandra.dht.Murmur3Partitioner

# Directories where Cassandra should store data on disk. If multiple
# directories are specified, Cassandra will spread data evenly across 
# them by partitioning the token ranges.
# If not set, the default directory is $CASSANDRA_HOME/data/data.
# data_file_directories:
#     - /var/lib/cassandra/data

# Directory were Cassandra should store the data of the local system keyspaces.
# By default Cassandra will store the data of the local system keyspaces in the first of the data directories specified
# by data_file_directories.
# This approach ensures that if one of the other disks is lost Cassandra can continue to operate. For extra security
# this setting allows to store those data on a different directory that provides redundancy.
# local_system_data_file_directory:

# commit log.  when running on magnetic HDD, this should be a
# separate spindle than the data directories.
# If not set, the default directory is $CASSANDRA_HOME/data/commitlog.
# commitlog_directory: /var/lib/cassandra/commitlog

# Enable / disable CDC functionality on a per-node basis. This modifies the logic used
# for write path allocation rejection (standard: never reject. cdc: reject Mutation
# containing a CDC-enabled table if at space limit in cdc_raw_directory).
cdc_enabled: false

# CommitLogSegments are moved to this directory on flush if cdc_enabled: true and the
# segment contains mutations for a CDC-enabled table. This should be placed on a
# separate spindle than the data directories. If not set, the default directory is
# $CASSANDRA_HOME/data/cdc_raw.
# cdc_raw_directory: /var/lib/cassandra/cdc_raw

# Policy for data disk failures:
#
# die
#   shut down gossip and client transports and kill the JVM for any fs errors or
#   single-sstable errors, so the node can be replaced.
#
# stop_paranoid
#   shut down gossip and client transports even for single-sstable errors,
#   kill the JVM for errors during startup.
#
# stop
#   shut down gossip and client transports, leaving the node effectively dead, but
#   can still be inspected via JMX, kill the JVM for errors during startup.
#
# best_effort
#    stop using the failed disk and respond to requests based on
#    remaining available sstables.  This means you WILL see obsolete
#    data at CL.ONE!
#
# ignore
#    ignore fatal errors and let requests fail, as in pre-1.2 Cassandra
disk_failure_policy: stop

# Policy for commit disk failures:
#
# die
#   shut down the node and kill the JVM, so the node can be replaced.
#
# stop
#   shut down the node, leaving the node effectively dead, but
#   can still be inspected via JMX.
#
# stop_commit
#   shutdown the commit log, letting writes collect but
#   continuing to service reads, as in pre-2.0.5 Cassandra
#
# ignore
#   ignore fatal errors and let the batches fail
commit_failure_policy: stop

# Maximum size of the native protocol prepared statement cache
#
# Valid values are either "auto" (omitting the value) or a value greater 0.
#
# Note that specifying a too large value will result in long running GCs and possbily
# out-of-memory errors. Keep the value at a small fraction of the heap.
#
# If you constantly see "prepared statements discarded in the last minute because
# cache limit reached" messages, the first step is to investigate the root cause
# of these messages and check whether prepared statements are used correctly -
# i.e. use bind markers for variable parts.
#
# Do only change the default value, if you really have more prepared statements than
# fit in the cache. In most cases it is not neccessary to change this value.
# Constantly re-preparing statements is a performance penalty.
#
# Default value ("auto") is 1/256th of the heap or 10MiB, whichever is greater
# Min unit: MiB
prepared_statements_cache_size:

# Maximum size of the key cache in memory.
#
# Each key cache hit saves 1 seek and each row cache hit saves 2 seeks at the
# minimum, sometimes more. The key cache is fairly tiny for the amount of
# time it saves, so it's worthwhile to use it at large numbers.
# The row cache saves even more time, but must contain the entire row,
# so it is extremely space-intensive. It's best to only use the
# row cache if you have hot rows or static rows.
#
# NOTE: if you reduce the size, you may not get you hottest keys loaded on startup.
#
# Default value is empty to make it "auto" (min(5% of Heap (in MiB), 100MiB)). Set to 0 to disable key cache.
# Min unit: MiB
key_cache_size:

# Duration in seconds after which Cassandra should
# save the key cache. Caches are saved to saved_caches_directory as
# specified in this configuration file.
#
# Saved caches greatly improve cold-start speeds, and is relatively cheap in
# terms of I/O for the key cache. Row cache saving is much more expensive and
# has limited use.
#
# Default is 14400 or 4 hours.
# Min unit: s
key_cache_save_period: 4h

# Number of keys from the key cache to save
# Disabled by default, meaning all keys are going to be saved
# key_cache_keys_to_save: 100

# Row cache implementation class name. Available implementations:
#
# org.apache.cassandra.cache.OHCProvider
#   Fully off-heap row cache implementation (default).
#
# org.apache.cassandra.cache.SerializingCacheProvider
#   This is the row cache implementation availabile
#   in previous releases of Cassandra.
# row_cache_class_name: org.apache.cassandra.cache.OHCProvider

# Maximum size of the row cache in memory.
# Please note that OHC cache implementation requires some additional off-heap memory to manage
# the map structures and some in-flight memory during operations before/after cache entries can be
# accounted against the cache capacity. This overhead is usually small compared to the whole capacity.
# Do not specify more memory that the system can afford in the worst usual situation and leave some
# headroom for OS block level cache. Do never allow your system to swap.
#
# Default value is 0, to disable row caching.
# Min unit: MiB
row_cache_size: 0MiB

# Duration in seconds after which Cassandra should save the row cache.
# Caches are saved to saved_caches_directory as specified in this configuration file.
#
# Saved caches greatly improve cold-start speeds, and is relatively cheap in
# terms of I/O for the key cache. Row cache saving is much more expensive and
# has limited use.
#
# Default is 0 to disable saving the row cache.
# Min unit: s
row_cache_save_period: 0s

# Number of keys from the row cache to save.
# Specify 0 (which is the default), meaning all keys are going to be saved
# row_cache_keys_to_save: 100

# Maximum size of the counter cache in memory.
#
# Counter cache helps to reduce counter locks' contention for hot counter cells.
# In case of RF = 1 a counter cache hit will cause Cassandra to skip the read before
# write entirely. With RF > 1 a counter cache hit will still help to reduce the duration
# of the lock hold, helping with hot counter cell updates, but will not allow skipping
# the read entirely. Only the local (clock, count) tuple of a counter cell is kept
# in memory, not the whole counter, so it's relatively cheap.
#
# NOTE: if you reduce the size, you may not get you hottest keys loaded on startup.
#
# Default value is empty to make it "auto" (min(2.5% of Heap (in MiB), 50MiB)). Set to 0 to disable counter cache.
# NOTE: if you perform counter deletes and rely on low gcgs, you should disable the counter cache.
# Min unit: MiB
counter_cache_size:

# Duration in seconds after which Cassandra should
# save the counter cache (keys only). Caches are saved to saved_caches_directory as
# specified in this configuration file.
#
# Default is 7200 or 2 hours.
# Min unit: s
counter_cache_save_period: 7200s

# Number of keys from the counter cache to save
# Disabled by default, meaning all keys are going to be saved
# counter_cache_keys_to_save: 100

# saved caches
# If not set, the default directory is $CASSANDRA_HOME/data/saved_caches.
# saved_caches_directory: /var/lib/cassandra/saved_caches

# Number of seconds the server will wait for each cache (row, key, etc ...) to load while starting
# the Cassandra process. Setting this to zero is equivalent to disabling all cache loading on startup
# while still having the cache during runtime.
# Min unit: s
# cache_load_timeout: 30s

# commitlog_sync may be either "periodic", "group", or "batch." 
# 
# When in batch mode, Cassandra won't ack writes until the commit log
# has been flushed to disk.  Each incoming write will trigger the flush task.
# commitlog_sync_batch_window_in_ms is a deprecated value. Previously it had
# almost no value, and is being removed.
#
# commitlog_sync_batch_window_in_ms: 2
#
# group mode is similar to batch mode, where Cassandra will not ack writes
# until the commit log has been flushed to disk. The difference is group
# mode will wait up to commitlog_sync_group_window between flushes.
#
# Min unit: ms
# commitlog_sync_group_window: 1000ms
#
# the default option is "periodic" where writes may be acked immediately
# and the CommitLog is simply synced every commitlog_sync_period
# milliseconds.
commitlog_sync: periodic
# Min unit: ms
commitlog_sync_period: 10000ms

# When in periodic commitlog mode, the number of milliseconds to block writes
# while waiting for a slow disk flush to complete.
# Min unit: ms
# periodic_commitlog_sync_lag_block:

# The size of the individual commitlog file segments.  A commitlog
# segment may be archived, deleted, or recycled once all the data
# in it (potentially from each columnfamily in the system) has been
# flushed to sstables.
#
# The default size is 32, which is almost always fine, but if you are
# archiving commitlog segments (see commitlog_archiving.properties),
# then you probably want a finer granularity of archiving; 8 or 16 MB
# is reasonable.
# Max mutation size is also configurable via max_mutation_size setting in
# cassandra.yaml. The default is half the size commitlog_segment_size in bytes.
# This should be positive and less than 2048.
#
# NOTE: If max_mutation_size is set explicitly then commitlog_segment_size must
# be set to at least twice the size of max_mutation_size
#
# Min unit: MiB
commitlog_segment_size: 32MiB

# Compression to apply to the commit log. If omitted, the commit log
# will be written uncompressed.  LZ4, Snappy, and Deflate compressors
# are supported.
# commitlog_compression:
#   - class_name: LZ4Compressor
#     parameters:
#         -

# Compression to apply to SSTables as they flush for compressed tables.
# Note that tables without compression enabled do not respect this flag.
#
# As high ratio compressors like LZ4HC, Zstd, and Deflate can potentially
# block flushes for too long, the default is to flush with a known fast
# compressor in those cases. Options are:
#
# none : Flush without compressing blocks but while still doing checksums.
# fast : Flush with a fast compressor. If the table is already using a
#        fast compressor that compressor is used.
# table: Always flush with the same compressor that the table uses. This
#        was the pre 4.0 behavior.
#
# flush_compression: fast

# any class that implements the SeedProvider interface and has a
# constructor that takes a Map<String, String> of parameters will do.
seed_provider:
  # Addresses of hosts that are deemed contact points.
  # Cassandra nodes use this list of hosts to find each other and learn
  # the topology of the ring.  You must change this if you are running
  # multiple nodes!
  - class_name: org.apache.cassandra.locator.SimpleSeedProvider
    parameters:
      # seeds is actually a comma-delimited list of addresses.
      # Ex: "<ip1>,<ip2>,<ip3>"
      - seeds: "127.0.0.1:7000"

# For workloads with more data than can fit in memory, Cassandra's
# bottleneck will be reads that need to fetch data from
# disk. "concurrent_reads" should be set to (16 * number_of_drives) in
# order to allow the operations to enqueue low enough in the stack
# that the OS and drives can reorder them. Same applies to
# "concurrent_counter_writes", since counter writes read the current
# values before incrementing and writing them back.
#
# On the other hand, since writes are almost never IO bound, the ideal
# number of "concurrent_writes" is dependent on the number of cores in
# your system; (8 * number_of_cores) is a good rule of thumb.
concurrent_reads: 32
concurrent_writes: 32
concurrent_counter_writes: 32

# For materialized view writes, as there is a read involved, so this should
# be limited by the less of concurrent reads or concurrent writes.
concurrent_materialized_view_writes: 32

# Maximum memory to use for inter-node and client-server networking buffers.
#
# Defaults to the smaller of 1/16 of heap or 128MB. This pool is allocated off-heap,
# so is in addition to the memory allocated for heap. The cache also has on-heap
# overhead which is roughly 128 bytes per chunk (i.e. 0.2% of the reserved size
# if the default 64k chunk size is used).
# Memory is only allocated when needed.
# Min unit: MiB
# networking_cache_size: 128MiB

# Enable the sstable chunk cache.  The chunk cache will store recently accessed
# sections of the sstable in-memory as uncompressed buffers.
# file_cache_enabled: false

# Maximum memory to use for sstable chunk cache and buffer pooling.
# 32MB of this are reserved for pooling buffers, the rest is used for chunk cache
# that holds uncompressed sstable chunks.
# Defaults to the smaller of 1/4 of heap or 512MB. This pool is allocated off-heap,
# so is in addition to the memory allocated for heap. The cache also has on-heap
# overhead which is roughly 128 bytes per chunk (i.e. 0.2% of the reserved size
# if the default 64k chunk size is used).
# Memory is only allocated when needed.
# Min unit: MiB
# file_cache_size: 512MiB

# Flag indicating whether to allocate on or off heap when the sstable buffer
# pool is exhausted, that is when it has exceeded the maximum memory
# file_cache_size, beyond which it will not cache buffers but allocate on request.

# buffer_pool_use_heap_if_exhausted: true

# The strategy for optimizing disk read
# Possible values are:
# ssd (for solid state disks, the default)
# spinning (for spinning disks)
# disk_optimization_strategy: ssd

# Total permitted memory to use for memtables. Cassandra will stop
# accepting writes when the limit is exceeded until a flush completes,
# and will trigger a flush based on memtable_cleanup_threshold
# If omitted, Cassandra will set both to 1/4 the size of the heap.
# Min unit: MiB
# memtable_heap_space: 2048MiB
# Min unit: MiB
# memtable_offheap_space: 2048MiB

# memtable_cleanup_threshold is deprecated. The default calculation
# is the only reasonable choice. See the comments on  memtable_flush_writers
# for more information.
#
# Ratio of occupied non-flushing memtable size to total permitted size
# that will trigger a flush of the largest memtable. Larger mct will
# mean larger flushes and hence less compaction, but also less concurrent
# flush activity which can make it difficult to keep your disks fed
# under heavy write load.
#
# memtable_cleanup_threshold defaults to 1 / (memtable_flush_writers + 1)
# memtable_cleanup_threshold: 0.11

# Specify the way Cassandra allocates and manages memtable memory.
# Options are:
#
# heap_buffers
#   on heap nio buffers
#
# offheap_buffers
#   off heap (direct) nio buffers
#
# offheap_objects
#    off heap objects
memtable_allocation_type: heap_buffers

# Limit memory usage for Merkle tree calculations during repairs. The default
# is 1/16th of the available heap. The main tradeoff is that smaller trees
# have less resolution, which can lead to over-streaming data. If you see heap
# pressure during repairs, consider lowering this, but you cannot go below
# one mebibyte. If you see lots of over-streaming, consider raising
# this or using subrange repair.
#
# For more details see https://issues.apache.org/jira/browse/CASSANDRA-14096.
#
# Min unit: MiB
# repair_session_space:

# Total space to use for commit logs on disk.
#
# If space gets above this value, Cassandra will flush every dirty CF
# in the oldest segment and remove it.  So a small total commitlog space
# will tend to cause more flush activity on less-active columnfamilies.
#
# The default value is the smaller of 8192, and 1/4 of the total space
# of the commitlog volume.
#
# commitlog_total_space: 8192MiB

# This sets the number of memtable flush writer threads per disk
# as well as the total number of memtables that can be flushed concurrently.
# These are generally a combination of compute and IO bound.
#
# Memtable flushing is more CPU efficient than memtable ingest and a single thread
# can keep up with the ingest rate of a whole server on a single fast disk
# until it temporarily becomes IO bound under contention typically with compaction.
# At that point you need multiple flush threads. At some point in the future
# it may become CPU bound all the time.
#
# You can tell if flushing is falling behind using the MemtablePool.BlockedOnAllocation
# metric which should be 0, but will be non-zero if threads are blocked waiting on flushing
# to free memory.
#
# memtable_flush_writers defaults to two for a single data directory.
# This means that two  memtables can be flushed concurrently to the single data directory.
# If you have multiple data directories the default is one memtable flushing at a time
# but the flush will use a thread per data directory so you will get two or more writers.
#
# Two is generally enough to flush on a fast disk [array] mounted as a single data directory.
# Adding more flush writers will result in smaller more frequent flushes that introduce more
# compaction overhead.
#
# There is a direct tradeoff between number of memtables that can be flushed concurrently
# and flush size and frequency. More is not better you just need enough flush writers
# to never stall waiting for flushing to free memory.
#
# memtable_flush_writers: 2

# Total space to use for change-data-capture logs on disk.
#
# If space gets above this value, Cassandra will throw WriteTimeoutException
# on Mutations including tables with CDC enabled. A CDCCompactor is responsible
# for parsing the raw CDC logs and deleting them when parsing is completed.
#
# The default value is the min of 4096 MiB and 1/8th of the total space
# of the drive where cdc_raw_directory resides.
# Min unit: MiB
# cdc_total_space: 4096MiB

# When we hit our cdc_raw limit and the CDCCompactor is either running behind
# or experiencing backpressure, we check at the following interval to see if any
# new space for cdc-tracked tables has been made available. Default to 250ms
# Min unit: ms
# cdc_free_space_check_interval: 250ms

# A fixed memory pool size in MB for for SSTable index summaries. If left
# empty, this will default to 5% of the heap size. If the memory usage of
# all index summaries exceeds this limit, SSTables with low read rates will
# shrink their index summaries in order to meet this limit.  However, this
# is a best-effort process. In extreme conditions Cassandra may need to use
# more than this amount of memory.
# Min unit: KiB
index_summary_capacity:

# How frequently index summaries should be resampled.  This is done
# periodically to redistribute memory from the fixed-size pool to sstables
# proportional their recent read rates.  Setting to null value will disable this
# process, leaving existing index summaries at their current sampling level.
# Min unit: m
index_summary_resize_interval: 60m

# Whether to, when doing sequential writing, fsync() at intervals in
# order to force the operating system to flush the dirty
# buffers. Enable this to avoid sudden dirty buffer flushing from
# impacting read latencies. Almost always a good idea on SSDs; not
# necessarily on platters.
trickle_fsync: false
# Min unit: KiB
trickle_fsync_interval: 10240KiB

# TCP port, for commands and data
# For security reasons, you should not expose this port to the internet.  Firewall it if needed.
storage_port: 7000

# SSL port, for legacy encrypted communication. This property is unused unless enabled in
# server_encryption_options (see below). As of cassandra 4.0, this property is deprecated
# as a single port can be used for either/both secure and insecure connections.
# For security reasons, you should not expose this port to the internet. Firewall it if needed.
ssl_storage_port: 7001

# Address or interface to bind to and tell other Cassandra nodes to connect to.
# You _must_ change this if you want multiple nodes to be able to communicate!
#
# Set listen_address OR listen_interface, not both.
#
# Leaving it blank leaves it up to InetAddress.getLocalHost(). This
# will always do the Right Thing _if_ the node is properly configured
# (hostname, name resolution, etc), and the Right Thing is to use the
# address associated with the hostname (it might not be). If unresolvable
# it will fall back to InetAddress.getLoopbackAddress(), which is wrong for production systems.
#
# Setting listen_address to 0.0.0.0 is always wrong.
#
listen_address: localhost

# Set listen_address OR listen_interface, not both. Interfaces must correspond
# to a single address, IP aliasing is not supported.
# listen_interface: eth0

# If you choose to specify the interface by name and the interface has an ipv4 and an ipv6 address
# you can specify which should be chosen using listen_interface_prefer_ipv6. If false the first ipv4
# address will be used. If true the first ipv6 address will be used. Defaults to false preferring
# ipv4. If there is only one address it will be selected regardless of ipv4/ipv6.
# listen_interface_prefer_ipv6: false

# Address to broadcast to other Cassandra nodes
# Leaving this blank will set it to the same value as listen_address
# broadcast_address: 1.2.3.4

# When using multiple physical network interfaces, set this
# to true to listen on broadcast_address in addition to
# the listen_address, allowing nodes to communicate in both
# interfaces.
# Ignore this property if the network configuration automatically
# routes  between the public and private networks such as EC2.
# listen_on_broadcast_address: false

# Internode authentication backend, implementing IInternodeAuthenticator;
# used to allow/disallow connections from peer nodes.
# internode_authenticator: org.apache.cassandra.auth.AllowAllInternodeAuthenticator

# Whether to start the native transport server.
# The address on which the native transport is bound is defined by rpc_address.
start_native_transport: true
# port for the CQL native transport to listen for clients on
# For security reasons, you should not expose this port to the internet.  Firewall it if needed.
native_transport_port: 9042
# Enabling native transport encryption in client_encryption_options allows you to either use
# encryption for the standard port or to use a dedicated, additional port along with the unencrypted
# standard native_transport_port.
# Enabling client encryption and keeping native_transport_port_ssl disabled will use encryption
# for native_transport_port. Setting native_transport_port_ssl to a different value
# from native_transport_port will use encryption for native_transport_port_ssl while
# keeping native_transport_port unencrypted.
# native_transport_port_ssl: 9142
# The maximum threads for handling requests (note that idle threads are stopped
# after 30 seconds so there is not corresponding minimum setting).
# native_transport_max_threads: 128
#
# The maximum size of allowed frame. Frame (requests) larger than this will
# be rejected as invalid. The default is 16MiB. If you're changing this parameter,
# you may want to adjust max_value_size accordingly. This should be positive and less than 2048.
# Min unit: MiB
# native_transport_max_frame_size: 16MiB

# The maximum number of concurrent client connections.
# The default is -1, which means unlimited.
# native_transport_max_concurrent_connections: -1

# The maximum number of concurrent client connections per source ip.
# The default is -1, which means unlimited.
# native_transport_max_concurrent_connections_per_ip: -1

# Controls whether Cassandra honors older, yet currently supported, protocol versions.
# The default is true, which means all supported protocols will be honored.
native_transport_allow_older_protocols: true

# Controls when idle client connections are closed. Idle connections are ones that had neither reads
# nor writes for a time period.
#
# Clients may implement heartbeats by sending OPTIONS native protocol message after a timeout, which
# will reset idle timeout timer on the server side. To close idle client connections, corresponding
# values for heartbeat intervals have to be set on the client side.
#
# Idle connection timeouts are disabled by default.
# Min unit: ms
# native_transport_idle_timeout: 60000ms

# When enabled, limits the number of native transport requests dispatched for processing per second.
# Behavior once the limit has been breached depends on the value of THROW_ON_OVERLOAD specified in
# the STARTUP message sent by the client during connection establishment. (See section "4.1.1. STARTUP"
# in "CQL BINARY PROTOCOL v5".) With the THROW_ON_OVERLOAD flag enabled, messages that breach the limit
# are dropped, and an OverloadedException is thrown for the client to handle. When the flag is not
# enabled, the server will stop consuming messages from the channel/socket, putting backpressure on
# the client while already dispatched messages are processed.
# native_transport_rate_limiting_enabled: false
# native_transport_max_requests_per_second: 1000000

# The address or interface to bind the native transport server to.
#
# Set rpc_address OR rpc_interface, not both.
#
# Leaving rpc_address blank has the same effect as on listen_address
# (i.e. it will be based on the configured hostname of the node).
#
# Note that unlike listen_address, you can specify 0.0.0.0, but you must also
# set broadcast_rpc_address to a value other than 0.0.0.0.
#
# For security reasons, you should not expose this port to the internet.  Firewall it if needed.
rpc_address: localhost

# Set rpc_address OR rpc_interface, not both. Interfaces must correspond
# to a single address, IP aliasing is not supported.
# rpc_interface: eth1

# If you choose to specify the interface by name and the interface has an ipv4 and an ipv6 address
# you can specify which should be chosen using rpc_interface_prefer_ipv6. If false the first ipv4
# address will be used. If true the first ipv6 address will be used. Defaults to false preferring
# ipv4. If there is only one address it will be selected regardless of ipv4/ipv6.
# rpc_interface_prefer_ipv6: false

# RPC address to broadcast to drivers and other Cassandra nodes. This cannot
# be set to 0.0.0.0. If left blank, this will be set to the value of
# rpc_address. If rpc_address is set to 0.0.0.0, broadcast_rpc_address must
# be set.
# broadcast_rpc_address: 1.2.3.4

# enable or disable keepalive on rpc/native connections
rpc_keepalive: true

# Uncomment to set socket buffer size for internode communication
# Note that when setting this, the buffer size is limited by net.core.wmem_max
# and when not setting it it is defined by net.ipv4.tcp_wmem
# See also:
# /proc/sys/net/core/wmem_max
# /proc/sys/net/core/rmem_max
# /proc/sys/net/ipv4/tcp_wmem
# /proc/sys/net/ipv4/tcp_wmem
# and 'man tcp'
# Min unit: B
# internode_socket_send_buffer_size:

# Uncomment to set socket buffer size for internode communication
# Note that when setting this, the buffer size is limited by net.core.wmem_max
# and when not setting it it is defined by net.ipv4.tcp_wmem
# Min unit: B
# internode_socket_receive_buffer_size:

# Set to true to have Cassandra create a hard link to each sstable
# flushed or streamed locally in a backups/ subdirectory of the
# keyspace data.  Removing these links is the operator's
# responsibility.
incremental_backups: false

# Whether or not to take a snapshot before each compaction.  Be
# careful using this option, since Cassandra won't clean up the
# snapshots for you.  Mostly useful if you're paranoid when there
# is a data format change.
snapshot_before_compaction: false

# Whether or not a snapshot is taken of the data before keyspace truncation
# or dropping of column families. The STRONGLY advised default of true 
# should be used to provide data safety. If you set this flag to false, you will
# lose data on truncation or drop.
auto_snapshot: true

# Adds a time-to-live (TTL) to auto snapshots generated by table
# truncation or drop (when enabled).
# After the TTL is elapsed, the snapshot is automatically cleared.
# By default, auto snapshots *do not* have TTL, uncomment the property below
# to enable TTL on auto snapshots.
# Accepted units: d (days), h (hours) or m (minutes)
# auto_snapshot_ttl: 30d

# The act of creating or clearing a snapshot involves creating or removing
# potentially tens of thousands of links, which can cause significant performance
# impact, especially on consumer grade SSDs. A non-zero value here can
# be used to throttle these links to avoid negative performance impact of
# taking and clearing snapshots
snapshot_links_per_second: 0

# Granularity of the collation index of rows within a partition.
# Increase if your rows are large, or if you have a very large
# number of rows per partition.  The competing goals are these:
#
# - a smaller granularity means more index entries are generated
#   and looking up rows withing the partition by collation column
#   is faster
# - but, Cassandra will keep the collation index in memory for hot
#   rows (as part of the key cache), so a larger granularity means
#   you can cache more hot rows
# Min unit: KiB
column_index_size: 64KiB

# Per sstable indexed key cache entries (the collation index in memory
# mentioned above) exceeding this size will not be held on heap.
# This means that only partition information is held on heap and the
# index entries are read from disk.
#
# Note that this size refers to the size of the
# serialized index information and not the size of the partition.
# Min unit: KiB
column_index_cache_size: 2KiB

# Number of simultaneous compactions to allow, NOT including
# validation "compactions" for anti-entropy repair.  Simultaneous
# compactions can help preserve read performance in a mixed read/write
# workload, by mitigating the tendency of small sstables to accumulate
# during a single long running compactions. The default is usually
# fine and if you experience problems with compaction running too
# slowly or too fast, you should look at
# compaction_throughput first.
#
# concurrent_compactors defaults to the smaller of (number of disks,
# number of cores), with a minimum of 2 and a maximum of 8.
# 
# If your data directories are backed by SSD, you should increase this
# to the number of cores.
# concurrent_compactors: 1

# Number of simultaneous repair validations to allow. If not set or set to
# a value less than 1, it defaults to the value of concurrent_compactors.
# To set a value greeater than concurrent_compactors at startup, the system
# property cassandra.allow_unlimited_concurrent_validations must be set to
# true. To dynamically resize to a value > concurrent_compactors on a running
# node, first call the bypassConcurrentValidatorsLimit method on the
# org.apache.cassandra.db:type=StorageService mbean
# concurrent_validations: 0

# Number of simultaneous materialized view builder tasks to allow.
concurrent_materialized_view_builders: 1

# Throttles compaction to the given total throughput across the entire
# system. The faster you insert data, the faster you need to compact in
# order to keep the sstable count down, but in general, setting this to
# 16 to 32 times the rate you are inserting data is more than sufficient.
# Setting this to 0 disables throttling. Note that this accounts for all types
# of compaction, including validation compaction (building Merkle trees
# for repairs).
compaction_throughput: 64MiB/s

# When compacting, the replacement sstable(s) can be opened before they
# are completely written, and used in place of the prior sstables for
# any range that has been written. This helps to smoothly transfer reads 
# between the sstables, reducing page cache churn and keeping hot rows hot
# Set sstable_preemptive_open_interval to null for disabled which is equivalent to
# sstable_preemptive_open_interval_in_mb being negative
# Min unit: MiB
sstable_preemptive_open_interval: 50MiB

# Starting from 4.1 sstables support UUID based generation identifiers. They are disabled by default
# because once enabled, there is no easy way to downgrade. When the node is restarted with this option
# set to true, each newly created sstable will have a UUID based generation identifier and such files are
# not readable by previous Cassandra versions. At some point, this option will become true by default
# and eventually get removed from the configuration.
uuid_sstable_identifiers_enabled: false

# When enabled, permits Cassandra to zero-copy stream entire eligible
# SSTables between nodes, including every component.
# This speeds up the network transfer significantly subject to
# throttling specified by entire_sstable_stream_throughput_outbound,
# and entire_sstable_inter_dc_stream_throughput_outbound
# for inter-DC transfers.
# Enabling this will reduce the GC pressure on sending and receiving node.
# When unset, the default is enabled. While this feature tries to keep the
# disks balanced, it cannot guarantee it. This feature will be automatically
# disabled if internode encryption is enabled.
# stream_entire_sstables: true

# Throttles entire SSTable outbound streaming file transfers on
# this node to the given total throughput in Mbps.
# Setting this value to 0 it disables throttling.
# When unset, the default is 200 Mbps or 24 MiB/s.
# entire_sstable_stream_throughput_outbound: 24MiB/s

# Throttles entire SSTable file streaming between datacenters.
# Setting this value to 0 disables throttling for entire SSTable inter-DC file streaming.
# When unset, the default is 200 Mbps or 24 MiB/s.
# entire_sstable_inter_dc_stream_throughput_outbound: 24MiB/s

# Throttles all outbound streaming file transfers on this node to the
# given total throughput in Mbps. This is necessary because Cassandra does
# mostly sequential IO when streaming data during bootstrap or repair, which
# can lead to saturating the network connection and degrading rpc performance.
# When unset, the default is 200 Mbps or 24 MiB/s.
# stream_throughput_outbound: 24MiB/s

# Throttles all streaming file transfer between the datacenters,
# this setting allows users to throttle inter dc stream throughput in addition
# to throttling all network stream traffic as configured with
# stream_throughput_outbound_megabits_per_sec
# When unset, the default is 200 Mbps or 24 MiB/s.
# inter_dc_stream_throughput_outbound: 24MiB/s

# Server side timeouts for requests. The server will return a timeout exception
# to the client if it can't complete an operation within the corresponding
# timeout. Those settings are a protection against:
#   1) having client wait on an operation that might never terminate due to some
#      failures.
#   2) operations that use too much CPU/read too much data (leading to memory build
#      up) by putting a limit to how long an operation will execute.
# For this reason, you should avoid putting these settings too high. In other words,
# if you are timing out requests because of underlying resource constraints then
# increasing the timeout will just cause more problems. Of course putting them too
# low is equally ill-advised since clients could get timeouts even for successful
# operations just because the timeout setting is too tight.

# How long the coordinator should wait for read operations to complete.
# Lowest acceptable value is 10 ms.
# Min unit: ms
read_request_timeout: 5000ms
# How long the coordinator should wait for seq or index scans to complete.
# Lowest acceptable value is 10 ms.
# Min unit: ms
range_request_timeout: 10000ms
# How long the coordinator should wait for writes to complete.
# Lowest acceptable value is 10 ms.
# Min unit: ms
write_request_timeout: 2000ms
# How long the coordinator should wait for counter writes to complete.
# Lowest acceptable value is 10 ms.
# Min unit: ms
counter_write_request_timeout: 5000ms
# How long a coordinator should continue to retry a CAS operation
# that contends with other proposals for the same row.
# Lowest acceptable value is 10 ms.
# Min unit: ms
cas_contention_timeout: 1000ms
# How long the coordinator should wait for truncates to complete
# (This can be much longer, because unless auto_snapshot is disabled
# we need to flush first so we can snapshot before removing the data.)
# Lowest acceptable value is 10 ms.
# Min unit: ms
truncate_request_timeout: 60000ms
# The default timeout for other, miscellaneous operations.
# Lowest acceptable value is 10 ms.
# Min unit: ms
request_timeout: 10000ms

# Defensive settings for protecting Cassandra from true network partitions.
# See (CASSANDRA-14358) for details.
#
# The amount of time to wait for internode tcp connections to establish.
# Min unit: ms
# internode_tcp_connect_timeout: 2000ms
#
# The amount of time unacknowledged data is allowed on a connection before we throw out the connection
# Note this is only supported on Linux + epoll, and it appears to behave oddly above a setting of 30000
# (it takes much longer than 30s) as of Linux 4.12. If you want something that high set this to 0
# which picks up the OS default and configure the net.ipv4.tcp_retries2 sysctl to be ~8.
# Min unit: ms
# internode_tcp_user_timeout: 30000ms

# The amount of time unacknowledged data is allowed on a streaming connection.
# The default is 5 minutes. Increase it or set it to 0 in order to increase the timeout.
# Min unit: ms
# internode_streaming_tcp_user_timeout: 300000ms

# Global, per-endpoint and per-connection limits imposed on messages queued for delivery to other nodes
# and waiting to be processed on arrival from other nodes in the cluster.  These limits are applied to the on-wire
# size of the message being sent or received.
#
# The basic per-link limit is consumed in isolation before any endpoint or global limit is imposed.
# Each node-pair has three links: urgent, small and large.  So any given node may have a maximum of
# N*3*(internode_application_send_queue_capacity+internode_application_receive_queue_capacity)
# messages queued without any coordination between them although in practice, with token-aware routing, only RF*tokens
# nodes should need to communicate with significant bandwidth.
#
# The per-endpoint limit is imposed on all messages exceeding the per-link limit, simultaneously with the global limit,
# on all links to or from a single node in the cluster.
# The global limit is imposed on all messages exceeding the per-link limit, simultaneously with the per-endpoint limit,
# on all links to or from any node in the cluster.
#
# Min unit: B
# internode_application_send_queue_capacity: 4MiB
# internode_application_send_queue_reserve_endpoint_capacity: 128MiB
# internode_application_send_queue_reserve_global_capacity: 512MiB
# internode_application_receive_queue_capacity: 4MiB
# internode_application_receive_queue_reserve_endpoint_capacity: 128MiB
# internode_application_receive_queue_reserve_global_capacity: 512MiB


# How long before a node logs slow queries. Select queries that take longer than
# this timeout to execute, will generate an aggregated log message, so that slow queries
# can be identified. Set this value to zero to disable slow query logging.
# Min unit: ms
slow_query_log_timeout: 500ms

# Enable operation timeout information exchange between nodes to accurately
# measure request timeouts.  If disabled, replicas will assume that requests
# were forwarded to them instantly by the coordinator, which means that
# under overload conditions we will waste that much extra time processing 
# already-timed-out requests.
#
# Warning: It is generally assumed that users have setup NTP on their clusters, and that clocks are modestly in sync, 
# since this is a requirement for general correctness of last write wins.
# internode_timeout: true

# Set period for idle state control messages for earlier detection of failed streams
# This node will send a keep-alive message periodically on the streaming's control channel.
# This ensures that any eventual SocketTimeoutException will occur within 2 keep-alive cycles
# If the node cannot send, or timeouts sending, the keep-alive message on the netty control channel
# the stream session is closed.
# Default value is 300s (5 minutes), which means stalled streams
# are detected within 10 minutes
# Specify 0 to disable.
# Min unit: s
# streaming_keep_alive_period: 300s

# Limit number of connections per host for streaming
# Increase this when you notice that joins are CPU-bound rather that network
# bound (for example a few nodes with big files).
# streaming_connections_per_host: 1

# Settings for stream stats tracking; used by system_views.streaming table
# How long before a stream is evicted from tracking; this impacts both historic and currently running
# streams.
# streaming_state_expires: 3d
# How much memory may be used for tracking before evicting session from tracking; once crossed
# historic and currently running streams maybe impacted.
# streaming_state_size: 40MiB
# Enable/Disable tracking of streaming stats
# streaming_stats_enabled: true

# Allows denying configurable access (rw/rr) to operations on configured ks, table, and partitions, intended for use by
# operators to manage cluster health vs application access. See CASSANDRA-12106 and CEP-13 for more details.
# partition_denylist_enabled: false

# denylist_writes_enabled: true
# denylist_reads_enabled: true
# denylist_range_reads_enabled: true

# The interval at which keys in the cache for denylisting will "expire" and async refresh from the backing DB.
# Note: this serves only as a fail-safe, as the usage pattern is expected to be "mutate state, refresh cache" on any
# changes to the underlying denylist entries. See documentation for details.
# Min unit: s
# denylist_refresh: 600s

# In the event of errors on attempting to load the denylist cache, retry on this interval.
# Min unit: s
# denylist_initial_load_retry: 5s

# We cap the number of denylisted keys allowed per table to keep things from growing unbounded. Nodes will warn above
# this limit while allowing new denylisted keys to be inserted. Denied keys are loaded in natural query / clustering
# ordering by partition key in case of overflow.
# denylist_max_keys_per_table: 1000

# We cap the total number of denylisted keys allowed in the cluster to keep things from growing unbounded.
# Nodes will warn on initial cache load that there are too many keys and be direct the operator to trim down excess
# entries to within the configured limits.
# denylist_max_keys_total: 10000

# Since the denylist in many ways serves to protect the health of the cluster from partitions operators have identified
# as being in a bad state, we usually want more robustness than just CL.ONE on operations to/from these tables to
# ensure that these safeguards are in place. That said, we allow users to configure this if they're so inclined.
# denylist_consistency_level: QUORUM

# phi value that must be reached for a host to be marked down.
# most users should never need to adjust this.
# phi_convict_threshold: 8

# endpoint_snitch -- Set this to a class that implements
# IEndpointSnitch.  The snitch has two functions:
#
# - it teaches Cassandra enough about your network topology to route
#   requests efficiently
# - it allows Cassandra to spread replicas around your cluster to avoid
#   correlated failures. It does this by grouping machines into
#   "datacenters" and "racks."  Cassandra will do its best not to have
#   more than one replica on the same "rack" (which may not actually
#   be a physical location)
#
# CASSANDRA WILL NOT ALLOW YOU TO SWITCH TO AN INCOMPATIBLE SNITCH
# ONCE DATA IS INSERTED INTO THE CLUSTER.  This would cause data loss.
# This means that if you start with the default SimpleSnitch, which
# locates every node on "rack1" in "datacenter1", your only options
# if you need to add another datacenter are GossipingPropertyFileSnitch
# (and the older PFS).  From there, if you want to migrate to an
# incompatible snitch like Ec2Snitch you can do it by adding new nodes
# under Ec2Snitch (which will locate them in a new "datacenter") and
# decommissioning the old ones.
#
# Out of the box, Cassandra provides:
#
# SimpleSnitch:
#    Treats Strategy order as proximity. This can improve cache
#    locality when disabling read repair.  Only appropriate for
#    single-datacenter deployments.
#
# GossipingPropertyFileSnitch
#    This should be your go-to snitch for production use.  The rack
#    and datacenter for the local node are defined in
#    cassandra-rackdc.properties and propagated to other nodes via
#    gossip.  If cassandra-topology.properties exists, it is used as a
#    fallback, allowing migration from the PropertyFileSnitch.
#
# PropertyFileSnitch:
#    Proximity is determined by rack and data center, which are
#    explicitly configured in cassandra-topology.properties.
#
# Ec2Snitch:
#    Appropriate for EC2 deployments in a single Region. Loads Region
#    and Availability Zone information from the EC2 API. The Region is
#    treated as the datacenter, and the Availability Zone as the rack.
#    Only private IPs are used, so this will not work across multiple
#    Regions.
#
# Ec2MultiRegionSnitch:
#    Uses public IPs as broadcast_address to allow cross-region
#    connectivity.  (Thus, you should set seed addresses to the public
#    IP as well.) You will need to open the storage_port or
#    ssl_storage_port on the public IP firewall.  (For intra-Region
#    traffic, Cassandra will switch to the private IP after
#    establishing a connection.)
#
# RackInferringSnitch:
#    Proximity is determined by rack and data center, which are
#    assumed to correspond to the 3rd and 2nd octet of each node's IP
#    address, respectively.  Unless this happens to match your
#    deployment conventions, this is best used as an example of
#    writing a custom Snitch class and is provided in that spirit.
#
# You can use a custom Snitch by setting this to the full class name
# of the snitch, which will be assumed to be on your classpath.
endpoint_snitch: SimpleSnitch

# controls how often to perform the more expensive part of host score
# calculation
# Min unit: ms
dynamic_snitch_update_interval: 100ms
# controls how often to reset all host scores, allowing a bad host to
# possibly recover
# Min unit: ms
dynamic_snitch_reset_interval: 600000ms
# if set greater than zero, this will allow
# 'pinning' of replicas to hosts in order to increase cache capacity.
# The badness threshold will control how much worse the pinned host has to be
# before the dynamic snitch will prefer other replicas over it.  This is
# expressed as a double which represents a percentage.  Thus, a value of
# 0.2 means Cassandra would continue to prefer the static snitch values
# until the pinned host was 20% worse than the fastest.
dynamic_snitch_badness_threshold: 1.0

# Configure server-to-server internode encryption
#
# JVM and netty defaults for supported SSL socket protocols and cipher suites can
# be replaced using custom encryption options. This is not recommended
# unless you have policies in place that dictate certain settings, or
# need to disable vulnerable ciphers or protocols in case the JVM cannot
# be updated.
#
# FIPS compliant settings can be configured at JVM level and should not
# involve changing encryption settings here:
# https://docs.oracle.com/javase/8/docs/technotes/guides/security/jsse/FIPS.html
#
# **NOTE** this default configuration is an insecure configuration. If you need to
# enable server-to-server encryption generate server keystores (and truststores for mutual
# authentication) per:
# http://download.oracle.com/javase/8/docs/technotes/guides/security/jsse/JSSERefGuide.html#CreateKeystore
# Then perform the following configuration changes:
#
# Step 1: Set internode_encryption=<dc|rack|all> and explicitly set optional=true. Restart all nodes
#
# Step 2: Set optional=false (or remove it) and if you generated truststores and want to use mutual
# auth set require_client_auth=true. Restart all nodes
server_encryption_options:
  # On outbound connections, determine which type of peers to securely connect to.
  #   The available options are :
  #     none : Do not encrypt outgoing connections
  #     dc   : Encrypt connections to peers in other datacenters but not within datacenters
  #     rack : Encrypt connections to peers in other racks but not within racks
  #     all  : Always use encrypted connections
  internode_encryption: none
  # When set to true, encrypted and unencrypted connections are allowed on the storage_port
  # This should _only be true_ while in unencrypted or transitional operation
  # optional defaults to true if internode_encryption is none
  # optional: true
  # If enabled, will open up an encrypted listening socket on ssl_storage_port. Should only be used
  # during upgrade to 4.0; otherwise, set to false.
  legacy_ssl_storage_port_enabled: false
  # Set to a valid keystore if internode_encryption is dc, rack or all
  keystore: conf/.keystore
  keystore_password: cassandra
  # Configure the way Cassandra creates SSL contexts.
  # To use PEM-based key material, see org.apache.cassandra.security.PEMBasedSslContextFactory
  # ssl_context_factory:
  #     # Must be an instance of org.apache.cassandra.security.ISslContextFactory
  #     class_name: org.apache.cassandra.security.DefaultSslContextFactory
  # Verify peer server certificates
  require_client_auth: false
  # Set to a valid trustore if require_client_auth is true
  truststore: conf/.truststore
  truststore_password: cassandra
  # Verify that the host name in the certificate matches the connected host
  require_endpoint_verification: false
  # More advanced defaults:
  # protocol: TLS
  # store_type: JKS
  # cipher_suites: [
  #   TLS_ECDHE_ECDSA_WITH_AES_256_GCM_SHA384, TLS_ECDHE_ECDSA_WITH_AES_128_GCM_SHA256,
  #   TLS_ECDHE_RSA_WITH_AES_128_GCM_SHA256, TLS_ECDHE_RSA_WITH_AES_128_CBC_SHA,
  #   TLS_ECDHE_RSA_WITH_AES_256_CBC_SHA, TLS_RSA_WITH_AES_128_GCM_SHA256, TLS_RSA_WITH_AES_128_CBC_SHA,
  #   TLS_RSA_WITH_AES_256_CBC_SHA
  # ]

# Configure client-to-server encryption.
#
# **NOTE** this default configuration is an insecure configuration. If you need to
# enable client-to-server encryption generate server keystores (and truststores for mutual
# authentication) per:
# http://download.oracle.com/javase/8/docs/technotes/guides/security/jsse/JSSERefGuide.html#CreateKeystore
# Then perform the following configuration changes:
#
# Step 1: Set enabled=true and explicitly set optional=true. Restart all nodes
#
# Step 2: Set optional=false (or remove it) and if you generated truststores and want to use mutual
# auth set require_client_auth=true. Restart all nodes
client_encryption_options:
  # Enable client-to-server encryption
  enabled: false
  # When set to true, encrypted and unencrypted connections are allowed on the native_transport_port
  # This should _only be true_ while in unencrypted or transitional operation
  # optional defaults to true when enabled is false, and false when enabled is true.
  # optional: true
  # Set keystore and keystore_password to valid keystores if enabled is true
  keystore: conf/.keystore
  keystore_password: cassandra
  # Configure the way Cassandra creates SSL contexts.
  # To use PEM-based key material, see org.apache.cassandra.security.PEMBasedSslContextFactory
  # ssl_context_factory:
  #     # Must be an instance of org.apache.cassandra.security.ISslContextFactory
  #     class_name: org.apache.cassandra.security.DefaultSslContextFactory
  # Verify client certificates
  require_client_auth: false
  # Set trustore and truststore_password if require_client_auth is true
  # truststore: conf/.truststore
  # truststore_password: cassandra
  # More advanced defaults:
  # protocol: TLS
  # store_type: JKS
  # cipher_suites: [
  #   TLS_ECDHE_ECDSA_WITH_AES_256_GCM_SHA384, TLS_ECDHE_ECDSA_WITH_AES_128_GCM_SHA256,
  #   TLS_ECDHE_RSA_WITH_AES_128_GCM_SHA256, TLS_ECDHE_RSA_WITH_AES_128_CBC_SHA,
  #   TLS_ECDHE_RSA_WITH_AES_256_CBC_SHA, TLS_RSA_WITH_AES_128_GCM_SHA256, TLS_RSA_WITH_AES_128_CBC_SHA,
  #   TLS_RSA_WITH_AES_256_CBC_SHA
  # ]

# internode_compression controls whether traffic between nodes is
# compressed.
# Can be:
#
# all
#   all traffic is compressed
#
# dc
#   traffic between different datacenters is compressed
#
# none
#   nothing is compressed.
internode_compression: dc

# Enable or disable tcp_nodelay for inter-dc communication.
# Disabling it will result in larger (but fewer) network packets being sent,
# reducing overhead from the TCP protocol itself, at the cost of increasing
# latency if you block for cross-datacenter responses.
inter_dc_tcp_nodelay: false

# TTL for different trace types used during logging of the repair process.
# Min unit: s
trace_type_query_ttl: 1d
# Min unit: s
trace_type_repair_ttl: 7d

# If unset, all GC Pauses greater than gc_log_threshold will log at
# INFO level
# UDFs (user defined functions) are disabled by default.
# As of Cassandra 3.0 there is a sandbox in place that should prevent execution of evil code.
user_defined_functions_enabled: false

# Enables scripted UDFs (JavaScript UDFs).
# Java UDFs are always enabled, if user_defined_functions_enabled is true.
# Enable this option to be able to use UDFs with "language javascript" or any custom JSR-223 provider.
# This option has no effect, if user_defined_functions_enabled is false.
scripted_user_defined_functions_enabled: false

# Enables encrypting data at-rest (on disk). Different key providers can be plugged in, but the default reads from
# a JCE-style keystore. A single keystore can hold multiple keys, but the one referenced by
# the "key_alias" is the only key that will be used for encrypt opertaions; previously used keys
# can still (and should!) be in the keystore and will be used on decrypt operations
# (to handle the case of key rotation).
#
# It is strongly recommended to download and install Java Cryptography Extension (JCE)
# Unlimited Strength Jurisdiction Policy Files for your version of the JDK.
# (current link: http://www.oracle.com/technetwork/java/javase/downloads/jce8-download-2133166.html)
#
# Currently, only the following file types are supported for transparent data encryption, although
# more are coming in future cassandra releases: commitlog, hints
transparent_data_encryption_options:
  enabled: false
  chunk_length_kb: 64
  cipher: AES/CBC/PKCS5Padding
  key_alias: testing:1
  # CBC IV length for AES needs to be 16 bytes (which is also the default size)
  # iv_length: 16
  key_provider:
    - class_name: org.apache.cassandra.security.JKSKeyProvider
      parameters:
        - keystore: conf/.keystore
          keystore_password: cassandra
          store_type: JCEKS
          key_password: cassandra


#####################
# SAFETY THRESHOLDS #
#####################

# When executing a scan, within or across a partition, we need to keep the
# tombstones seen in memory so we can return them to the coordinator, which
# will use them to make sure other replicas also know about the deleted rows.
# With workloads that generate a lot of tombstones, this can cause performance
# problems and even exaust the server heap.
# (http://www.datastax.com/dev/blog/cassandra-anti-patterns-queues-and-queue-like-datasets)
# Adjust the thresholds here if you understand the dangers and want to
# scan more tombstones anyway.  These thresholds may also be adjusted at runtime
# using the StorageService mbean.
tombstone_warn_threshold: 1000
tombstone_failure_threshold: 100000

# Filtering and secondary index queries at read consistency levels above ONE/LOCAL_ONE use a
# mechanism called replica filtering protection to ensure that results from stale replicas do
# not violate consistency. (See CASSANDRA-8272 and CASSANDRA-15907 for more details.) This
# mechanism materializes replica results by partition on-heap at the coordinator. The more possibly
# stale results returned by the replicas, the more rows materialized during the query.
replica_filtering_protection:
    # These thresholds exist to limit the damage severely out-of-date replicas can cause during these
    # queries. They limit the number of rows from all replicas individual index and filtering queries
    # can materialize on-heap to return correct results at the desired read consistency level.
    #
    # "cached_replica_rows_warn_threshold" is the per-query threshold at which a warning will be logged.
    # "cached_replica_rows_fail_threshold" is the per-query threshold at which the query will fail.
    #
    # These thresholds may also be adjusted at runtime using the StorageService mbean.
    #
    # If the failure threshold is breached, it is likely that either the current page/fetch size
    # is too large or one or more replicas is severely out-of-sync and in need of repair.
    cached_rows_warn_threshold: 2000
    cached_rows_fail_threshold: 32000

# Log WARN on any multiple-partition batch size exceeding this value. 5KiB per batch by default.
# Caution should be taken on increasing the size of this threshold as it can lead to node instability.
# Min unit: KiB
batch_size_warn_threshold: 5KiB

# Fail any multiple-partition batch exceeding this value. 50KiB (10x warn threshold) by default.
# Min unit: KiB
batch_size_fail_threshold: 50KiB

# Log WARN on any batches not of type LOGGED than span across more partitions than this limit
unlogged_batch_across_partitions_warn_threshold: 10

# Log a warning when compacting partitions larger than this value
compaction_large_partition_warning_threshold: 100MiB

# Log a warning when writing more tombstones than this value to a partition
compaction_tombstone_warning_threshold: 100000

# GC Pauses greater than 200 ms will be logged at INFO level
# This threshold can be adjusted to minimize logging if necessary
# Min unit: ms
# gc_log_threshold: 200ms

# GC Pauses greater than gc_warn_threshold will be logged at WARN level
# Adjust the threshold based on your application throughput requirement. Setting to 0
# will deactivate the feature.
# Min unit: ms
# gc_warn_threshold: 1000ms

# Maximum size of any value in SSTables. Safety measure to detect SSTable corruption
# early. Any value size larger than this threshold will result into marking an SSTable
# as corrupted. This should be positive and less than 2GiB.
# Min unit: MiB
# max_value_size: 256MiB

# ** Impact on keyspace creation **
# If replication factor is not mentioned as part of keyspace creation, default_keyspace_rf would apply.
# Changing this configuration would only take effect for keyspaces created after the change, but does not impact
# existing keyspaces created prior to the change.
# ** Impact on keyspace alter **
# When altering a keyspace from NetworkTopologyStrategy to SimpleStrategy, default_keyspace_rf is applied if rf is not
# explicitly mentioned.
# ** Impact on system keyspaces **
# This would also apply for any system keyspaces that need replication factor.
# A further note about system keyspaces - system_traces and system_distributed keyspaces take RF of 2 or default,
# whichever is higher, and system_auth keyspace takes RF of 1 or default, whichever is higher.
# Suggested value for use in production: 3
# default_keyspace_rf: 1

# Track a metric per keyspace indicating whether replication achieved the ideal consistency
# level for writes without timing out. This is different from the consistency level requested by
# each write which may be lower in order to facilitate availability.
# ideal_consistency_level: EACH_QUORUM

# Automatically upgrade sstables after upgrade - if there is no ordinary compaction to do, the
# oldest non-upgraded sstable will get upgraded to the latest version
# automatic_sstable_upgrade: false
# Limit the number of concurrent sstable upgrades
# max_concurrent_automatic_sstable_upgrades: 1

# Audit logging - Logs every incoming CQL command request, authentication to a node. See the docs
# on audit_logging for full details about the various configuration options.
audit_logging_options:
  enabled: false
  logger:
    - class_name: BinAuditLogger
  # audit_logs_dir:
  # included_keyspaces:
  # excluded_keyspaces: system, system_schema, system_virtual_schema
  # included_categories:
  # excluded_categories:
  # included_users:
  # excluded_users:
  # roll_cycle: HOURLY
  # block: true
  # max_queue_weight: 268435456 # 256 MiB
  # max_log_size: 17179869184 # 16 GiB
  ## archive command is "/path/to/script.sh %path" where %path is replaced with the file being rolled:
  # archive_command:
  # max_archive_retries: 10


# default options for full query logging - these can be overridden from command line when executing
# nodetool enablefullquerylog
<<<<<<< HEAD
# full_query_logging_options:
  # log_dir:
  # roll_cycle: HOURLY
  # block: true
  # max_queue_weight: 268435456 # 256 MiB
  # max_log_size: 17179869184 # 16 GiB
  ## archive command is "/path/to/script.sh %path" where %path is replaced with the file being rolled:
  # archive_command:
  # max_archive_retries: 10
=======
#full_query_logging_options:
    # log_dir:
    # roll_cycle: HOURLY
    # block: true
    # max_queue_weight: 268435456 # 256 MiB
    # max_log_size: 17179869184 # 16 GiB
    ## archive command is "/path/to/script.sh %path" where %path is replaced with the file being rolled:
    # archive_command:
    ## note that enabling this allows anyone with JMX/nodetool access to run local shell commands as the user running cassandra
    # allow_nodetool_archive_command: false
    # max_archive_retries: 10
>>>>>>> aafb4d19

# validate tombstones on reads and compaction
# can be either "disabled", "warn" or "exception"
# corrupted_tombstone_strategy: disabled

# Diagnostic Events #
# If enabled, diagnostic events can be helpful for troubleshooting operational issues. Emitted events contain details
# on internal state and temporal relationships across events, accessible by clients via JMX.
diagnostic_events_enabled: false

# Use native transport TCP message coalescing. If on upgrade to 4.0 you found your throughput decreasing, and in
# particular you run an old kernel or have very fewer client connections, this option might be worth evaluating.
#native_transport_flush_in_batches_legacy: false

# Enable tracking of repaired state of data during reads and comparison between replicas
# Mismatches between the repaired sets of replicas can be characterized as either confirmed
# or unconfirmed. In this context, unconfirmed indicates that the presence of pending repair
# sessions, unrepaired partition tombstones, or some other condition means that the disparity
# cannot be considered conclusive. Confirmed mismatches should be a trigger for investigation
# as they may be indicative of corruption or data loss.
# There are separate flags for range vs partition reads as single partition reads are only tracked
# when CL > 1 and a digest mismatch occurs. Currently, range queries don't use digests so if
# enabled for range reads, all range reads will include repaired data tracking. As this adds
# some overhead, operators may wish to disable it whilst still enabling it for partition reads
repaired_data_tracking_for_range_reads_enabled: false
repaired_data_tracking_for_partition_reads_enabled: false
# If false, only confirmed mismatches will be reported. If true, a separate metric for unconfirmed
# mismatches will also be recorded. This is to avoid potential signal:noise issues are unconfirmed
# mismatches are less actionable than confirmed ones.
report_unconfirmed_repaired_data_mismatches: false

# Having many tables and/or keyspaces negatively affects performance of many operations in the
# cluster. When the number of tables/keyspaces in the cluster exceeds the following thresholds
# a client warning will be sent back to the user when creating a table or keyspace.
# As of cassandra 4.1, these properties are deprecated in favor of keyspaces_warn_threshold and tables_warn_threshold
# table_count_warn_threshold: 150
# keyspace_count_warn_threshold: 40

# configure the read and write consistency levels for modifications to auth tables
# auth_read_consistency_level: LOCAL_QUORUM
# auth_write_consistency_level: EACH_QUORUM

# Delays on auth resolution can lead to a thundering herd problem on reconnects; this option will enable
# warming of auth caches prior to node completing startup. See CASSANDRA-16958
# auth_cache_warming_enabled: false

#########################
# EXPERIMENTAL FEATURES #
#########################

# Enables materialized view creation on this node.
# Materialized views are considered experimental and are not recommended for production use.
materialized_views_enabled: false

# Enables SASI index creation on this node.
# SASI indexes are considered experimental and are not recommended for production use.
sasi_indexes_enabled: false

# Enables creation of transiently replicated keyspaces on this node.
# Transient replication is experimental and is not recommended for production use.
transient_replication_enabled: false

# Enables the used of 'ALTER ... DROP COMPACT STORAGE' statements on this node.
# 'ALTER ... DROP COMPACT STORAGE' is considered experimental and is not recommended for production use.
drop_compact_storage_enabled: false

# Whether or not USE <keyspace> is allowed. This is enabled by default to avoid failure on upgrade.
#use_statements_enabled: true

# When the client triggers a protocol exception or unknown issue (Cassandra bug) we increment
# a client metric showing this; this logic will exclude specific subnets from updating these
# metrics
#client_error_reporting_exclusions:
#  subnets:
#    - 127.0.0.1
#    - 127.0.0.0/31

# Enables read thresholds (warn/fail) across all replicas for reporting back to the client.
# See: CASSANDRA-16850
# read_thresholds_enabled: false # scheduled to be set true in 4.2
# When read_thresholds_enabled: true, this tracks the materialized size of a query on the
# coordinator. If coordinator_read_size_warn_threshold is defined, this will emit a warning
# to clients with details on what query triggered this as well as the size of the result set; if
# coordinator_read_size_fail_threshold is defined, this will fail the query after it
# has exceeded this threshold, returning a read error to the user.
# coordinator_read_size_warn_threshold:
# coordinator_read_size_fail_threshold:
# When read_thresholds_enabled: true, this tracks the size of the local read (as defined by
# heap size), and will warn/fail based off these thresholds; undefined disables these checks.
# local_read_size_warn_threshold:
# local_read_size_fail_threshold:
# When read_thresholds_enabled: true, this tracks the expected memory size of the RowIndexEntry
# and will warn/fail based off these thresholds; undefined disables these checks
# row_index_read_size_warn_threshold:
# row_index_read_size_fail_threshold:

# Guardrail to warn or fail when creating more user keyspaces than threshold.
# The two thresholds default to -1 to disable.
# keyspaces_warn_threshold: -1
# keyspaces_fail_threshold: -1
# Guardrail to warn or fail when creating more user tables than threshold.
# The two thresholds default to -1 to disable.
# tables_warn_threshold: -1
# tables_fail_threshold: -1
# Guardrail to enable or disable the ability to create uncompressed tables
# uncompressed_tables_enabled: true
# Guardrail to warn or fail when creating/altering a table with more columns per table than threshold.
# The two thresholds default to -1 to disable.
# columns_per_table_warn_threshold: -1
# columns_per_table_fail_threshold: -1
# Guardrail to warn or fail when creating more secondary indexes per table than threshold.
# The two thresholds default to -1 to disable.
# secondary_indexes_per_table_warn_threshold: -1
# secondary_indexes_per_table_fail_threshold: -1
# Guardrail to enable or disable the creation of secondary indexes
# secondary_indexes_enabled: true
# Guardrail to warn or fail when creating more materialized views per table than threshold.
# The two thresholds default to -1 to disable.
# materialized_views_per_table_warn_threshold: -1
# materialized_views_per_table_fail_threshold: -1
# Guardrail to warn about, ignore or reject properties when creating tables. By default all properties are allowed.
# table_properties_warned: []
# table_properties_ignored: []
# table_properties_disallowed: []
# Guardrail to allow/disallow user-provided timestamps. Defaults to true.
# user_timestamps_enabled: true
# Guardrail to allow/disallow GROUP BY functionality.
# group_by_enabled: true
# Guardrail to allow/disallow TRUNCATE and DROP TABLE statements
# drop_truncate_table_enabled: true
# Guardrail to warn or fail when using a page size greater than threshold.
# The two thresholds default to -1 to disable.
# page_size_warn_threshold: -1
# page_size_fail_threshold: -1
# Guardrail to allow/disallow list operations that require read before write, i.e. setting list element by index and
# removing list elements by either index or value. Defaults to true.
# read_before_write_list_operations_enabled: true
# Guardrail to warn or fail when querying with an IN restriction selecting more partition keys than threshold.
# The two thresholds default to -1 to disable.
# partition_keys_in_select_warn_threshold: -1
# partition_keys_in_select_fail_threshold: -1
# Guardrail to warn or fail when an IN query creates a cartesian product with a size exceeding threshold,
# eg. "a in (1,2,...10) and b in (1,2...10)" results in cartesian product of 100.
# The two thresholds default to -1 to disable.
# in_select_cartesian_product_warn_threshold: -1
# in_select_cartesian_product_fail_threshold: -1
# Guardrail to warn about or reject read consistency levels. By default, all consistency levels are allowed.
# read_consistency_levels_warned: []
# read_consistency_levels_disallowed: []
# Guardrail to warn about or reject write consistency levels. By default, all consistency levels are allowed.
# write_consistency_levels_warned: []
# write_consistency_levels_disallowed: []
# Guardrail to warn or fail when encountering larger size of collection data than threshold.
# At query time this guardrail is applied only to the collection fragment that is being writen, even though in the case
# of non-frozen collections there could be unaccounted parts of the collection on the sstables. This is done this way to
# prevent read-before-write. The guardrail is also checked at sstable write time to detect large non-frozen collections,
# although in that case exceeding the fail threshold will only log an error message, without interrupting the operation.
# The two thresholds default to null to disable.
# Min unit: B
# collection_size_warn_threshold:
# Min unit: B
# collection_size_fail_threshold:
# Guardrail to warn or fail when encountering more elements in collection than threshold.
# At query time this guardrail is applied only to the collection fragment that is being writen, even though in the case
# of non-frozen collections there could be unaccounted parts of the collection on the sstables. This is done this way to
# prevent read-before-write. The guardrail is also checked at sstable write time to detect large non-frozen collections,
# although in that case exceeding the fail threshold will only log an error message, without interrupting the operation.
# The two thresholds default to -1 to disable.
# items_per_collection_warn_threshold: -1
# items_per_collection_fail_threshold: -1
# Guardrail to allow/disallow querying with ALLOW FILTERING. Defaults to true.
# allow_filtering_enabled: true
# Guardrail to warn or fail when creating a user-defined-type with more fields in than threshold.
# Default -1 to disable.
# fields_per_udt_warn_threshold: -1
# fields_per_udt_fail_threshold: -1
# Guardrail to warn or fail when local data disk usage percentage exceeds threshold. Valid values are in [1, 100].
# This is only used for the disks storing data directories, so it won't count any separate disks used for storing
# the commitlog, hints nor saved caches. The disk usage is the ratio between the amount of space used by the data
# directories and the addition of that same space and the remaining free space on disk. The main purpose of this
# guardrail is rejecting user writes when the disks are over the defined usage percentage, so the writes done by
# background processes such as compaction and streaming don't fail due to a full disk. The limits should be defined
# accordingly to the expected data growth due to those background processes, so for example a compaction strategy
# doubling the size of the data would require to keep the disk usage under 50%.
# The two thresholds default to -1 to disable.
# data_disk_usage_percentage_warn_threshold: -1
# data_disk_usage_percentage_fail_threshold: -1
# Allows defining the max disk size of the data directories when calculating thresholds for
# disk_usage_percentage_warn_threshold and disk_usage_percentage_fail_threshold, so if this is greater than zero they
# become percentages of a fixed size on disk instead of percentages of the physically available disk size. This should
# be useful when we have a large disk and we only want to use a part of it for Cassandra's data directories.
# Valid values are in [1, max available disk size of all data directories].
# Defaults to null to disable and use the physically available disk size of data directories during calculations.
# Min unit: B
# data_disk_usage_max_disk_size:
# Guardrail to warn or fail when the minimum replication factor is lesser than threshold.
# This would also apply to system keyspaces.
# Suggested value for use in production: 2 or higher
# minimum_replication_factor_warn_threshold: -1
# minimum_replication_factor_fail_threshold: -1

# Startup Checks are executed as part of Cassandra startup process, not all of them
# are configurable (so you can disable them) but these which are enumerated bellow.
# Uncomment the startup checks and configure them appropriately to cover your needs.
#
#startup_checks:
# Verifies correct ownership of attached locations on disk at startup. See CASSANDRA-16879 for more details.
#  check_filesystem_ownership:
#    enabled: false
#    ownership_token: "sometoken" # (overriden by "CassandraOwnershipToken" system property)
#    ownership_filename: ".cassandra_fs_ownership" # (overriden by "cassandra.fs_ownership_filename")
# Prevents a node from starting if snitch's data center differs from previous data center.
#  check_dc:
#    enabled: true # (overriden by cassandra.ignore_dc system property)
# Prevents a node from starting if snitch's rack differs from previous rack.
#  check_rack:
#    enabled: true # (overriden by cassandra.ignore_rack system property)
# Enable this property to fail startup if the node is down for longer than gc_grace_seconds, to potentially
# prevent data resurrection on tables with deletes. By default, this will run against all keyspaces and tables
# except the ones specified on excluded_keyspaces and excluded_tables.
#  check_data_resurrection:
#    enabled: false
# file where Cassandra periodically writes the last time it was known to run
#    heartbeat_file: /var/lib/cassandra/data/cassandra-heartbeat
#    excluded_keyspaces: # comma separated list of keyspaces to exclude from the check
#    excluded_tables: # comma separated list of keyspace.table pairs to exclude from the check<|MERGE_RESOLUTION|>--- conflicted
+++ resolved
@@ -1580,7 +1580,6 @@
 
 # default options for full query logging - these can be overridden from command line when executing
 # nodetool enablefullquerylog
-<<<<<<< HEAD
 # full_query_logging_options:
   # log_dir:
   # roll_cycle: HOURLY
@@ -1589,20 +1588,9 @@
   # max_log_size: 17179869184 # 16 GiB
   ## archive command is "/path/to/script.sh %path" where %path is replaced with the file being rolled:
   # archive_command:
+  ## note that enabling this allows anyone with JMX/nodetool access to run local shell commands as the user running cassandra
+  # allow_nodetool_archive_command: false
   # max_archive_retries: 10
-=======
-#full_query_logging_options:
-    # log_dir:
-    # roll_cycle: HOURLY
-    # block: true
-    # max_queue_weight: 268435456 # 256 MiB
-    # max_log_size: 17179869184 # 16 GiB
-    ## archive command is "/path/to/script.sh %path" where %path is replaced with the file being rolled:
-    # archive_command:
-    ## note that enabling this allows anyone with JMX/nodetool access to run local shell commands as the user running cassandra
-    # allow_nodetool_archive_command: false
-    # max_archive_retries: 10
->>>>>>> aafb4d19
 
 # validate tombstones on reads and compaction
 # can be either "disabled", "warn" or "exception"
