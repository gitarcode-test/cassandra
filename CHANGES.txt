<<<<<<< HEAD
2.2.2
 * Fix repair hang when snapshot failed (CASSANDRA-10057)
 * Fall back to 1/4 commitlog volume for commitlog_total_space on small disks
   (CASSANDRA-10199)
Merged from 2.1:
=======
2.1.10
 * Fix handling of streaming EOF (CASSANDRA-10206)
>>>>>>> 2267d791
 * Only check KeyCache when it is enabled
 * Change streaming_socket_timeout_in_ms default to 1 hour (CASSANDRA-8611)
 * (cqlsh) update list of CQL keywords (CASSANDRA-9232)
 * Add nodetool gettraceprobability command (CASSANDRA-10234)


2.2.1
 * Fix race during construction of commit log (CASSANDRA-10049)
 * Fix LeveledCompactionStrategyTest (CASSANDRA-9757)
 * Fix broken UnbufferedDataOutputStreamPlus.writeUTF (CASSANDRA-10203)
 * (cqlsh) add CLEAR command (CASSANDRA-10086)
 * Support string literals as Role names for compatibility (CASSANDRA-10135)
 * Allow count(*) and count(1) to be use as normal aggregation (CASSANDRA-10114)
 * An NPE is thrown if the column name is unknown for an IN relation (CASSANDRA-10043)
 * Apply commit_failure_policy to more errors on startup (CASSANDRA-9749)
 * Fix histogram overflow exception (CASSANDRA-9973)
 * Route gossip messages over dedicated socket (CASSANDRA-9237)
 * Add checksum to saved cache files (CASSANDRA-9265)
 * Log warning when using an aggregate without partition key (CASSANDRA-9737)
 * Avoid grouping sstables for anticompaction with DTCS (CASSANDRA-9900)
 * UDF / UDA execution time in trace (CASSANDRA-9723)
 * Fix broken internode SSL (CASSANDRA-9884)
Merged from 2.1:
 * Change streaming_socket_timeout_in_ms default to 1 hour (CASSANDRA-8611)
 * (cqlsh) update list of CQL keywords (CASSANDRA-9232)
 * Avoid race condition during read repair (CASSANDRA-9460)
 * (cqlsh) default load-from-file encoding to utf-8 (CASSANDRA-9898)
 * Avoid returning Permission.NONE when failing to query users table (CASSANDRA-10168)
 * (cqlsh) Allow encoding to be set through command line (CASSANDRA-10004)
 * Add new JMX methods to change local compaction strategy (CASSANDRA-9965)
 * Write hints for paxos commits (CASSANDRA-7342)
 * (cqlsh) Fix timestamps before 1970 on Windows, always
   use UTC for timestamp display (CASSANDRA-10000)
 * (cqlsh) Avoid overwriting new config file with old config
   when both exist (CASSANDRA-9777)
 * Release snapshot selfRef when doing snapshot repair (CASSANDRA-9998)
 * Cannot replace token does not exist - DN node removed as Fat Client (CASSANDRA-9871)
 * Fix handling of enable/disable autocompaction (CASSANDRA-9899)
 * Add consistency level to tracing ouput (CASSANDRA-9827)
 * Remove repair snapshot leftover on startup (CASSANDRA-7357)
 * Use random nodes for batch log when only 2 racks (CASSANDRA-8735)
 * Ensure atomicity inside thrift and stream session (CASSANDRA-7757)
 * Fix nodetool info error when the node is not joined (CASSANDRA-9031)
Merged from 2.0:
 * Make getFullyExpiredSSTables less expensive (CASSANDRA-9882)
 * Log when messages are dropped due to cross_node_timeout (CASSANDRA-9793)
 * Don't track hotness when opening from snapshot for validation (CASSANDRA-9382)


2.2.0
 * Allow the selection of columns together with aggregates (CASSANDRA-9767)
 * Fix cqlsh copy methods and other windows specific issues (CASSANDRA-9795)
 * Don't wrap byte arrays in SequentialWriter (CASSANDRA-9797)
 * sum() and avg() functions missing for smallint and tinyint types (CASSANDRA-9671)
 * Revert CASSANDRA-9542 (allow native functions in UDA) (CASSANDRA-9771)
Merged from 2.1:
 * Fix MarshalException when upgrading superColumn family (CASSANDRA-9582)
 * Fix broken logging for "empty" flushes in Memtable (CASSANDRA-9837)
 * Handle corrupt files on startup (CASSANDRA-9686)
 * Fix clientutil jar and tests (CASSANDRA-9760)
 * (cqlsh) Allow the SSL protocol version to be specified through the
   config file or environment variables (CASSANDRA-9544)
Merged from 2.0:
 * Add tool to find why expired sstables are not getting dropped (CASSANDRA-10015)
 * Remove erroneous pending HH tasks from tpstats/jmx (CASSANDRA-9129)
 * Don't cast expected bf size to an int (CASSANDRA-9959)
 * checkForEndpointCollision fails for legitimate collisions (CASSANDRA-9765)
 * Complete CASSANDRA-8448 fix (CASSANDRA-9519)
 * Don't include auth credentials in debug log (CASSANDRA-9682)
 * Can't transition from write survey to normal mode (CASSANDRA-9740)
 * Scrub (recover) sstables even when -Index.db is missing (CASSANDRA-9591)
 * Fix growing pending background compaction (CASSANDRA-9662)


2.2.0-rc2
 * Re-enable memory-mapped I/O on Windows (CASSANDRA-9658)
 * Warn when an extra-large partition is compacted (CASSANDRA-9643)
 * (cqlsh) Allow setting the initial connection timeout (CASSANDRA-9601)
 * BulkLoader has --transport-factory option but does not use it (CASSANDRA-9675)
 * Allow JMX over SSL directly from nodetool (CASSANDRA-9090)
 * Update cqlsh for UDFs (CASSANDRA-7556)
 * Change Windows kernel default timer resolution (CASSANDRA-9634)
 * Deprected sstable2json and json2sstable (CASSANDRA-9618)
 * Allow native functions in user-defined aggregates (CASSANDRA-9542)
 * Don't repair system_distributed by default (CASSANDRA-9621)
 * Fix mixing min, max, and count aggregates for blob type (CASSANRA-9622)
 * Rename class for DATE type in Java driver (CASSANDRA-9563)
 * Duplicate compilation of UDFs on coordinator (CASSANDRA-9475)
 * Fix connection leak in CqlRecordWriter (CASSANDRA-9576)
 * Mlockall before opening system sstables & remove boot_without_jna option (CASSANDRA-9573)
 * Add functions to convert timeuuid to date or time, deprecate dateOf and unixTimestampOf (CASSANDRA-9229)
 * Make sure we cancel non-compacting sstables from LifecycleTransaction (CASSANDRA-9566)
 * Fix deprecated repair JMX API (CASSANDRA-9570)
 * Add logback metrics (CASSANDRA-9378)
 * Update and refactor ant test/test-compression to run the tests in parallel (CASSANDRA-9583)
 * Fix upgrading to new directory for secondary index (CASSANDRA-9687)
Merged from 2.1:
 * (cqlsh) Fix bad check for CQL compatibility when DESCRIBE'ing
   COMPACT STORAGE tables with no clustering columns
 * Eliminate strong self-reference chains in sstable ref tidiers (CASSANDRA-9656)
 * Ensure StreamSession uses canonical sstable reader instances (CASSANDRA-9700) 
 * Ensure memtable book keeping is not corrupted in the event we shrink usage (CASSANDRA-9681)
 * Update internal python driver for cqlsh (CASSANDRA-9064)
 * Fix IndexOutOfBoundsException when inserting tuple with too many
   elements using the string literal notation (CASSANDRA-9559)
 * Enable describe on indices (CASSANDRA-7814)
 * Fix incorrect result for IN queries where column not found (CASSANDRA-9540)
 * ColumnFamilyStore.selectAndReference may block during compaction (CASSANDRA-9637)
 * Fix bug in cardinality check when compacting (CASSANDRA-9580)
 * Fix memory leak in Ref due to ConcurrentLinkedQueue.remove() behaviour (CASSANDRA-9549)
 * Make rebuild only run one at a time (CASSANDRA-9119)
Merged from 2.0:
 * Avoid NPE in AuthSuccess#decode (CASSANDRA-9727)
 * Add listen_address to system.local (CASSANDRA-9603)
 * Bug fixes to resultset metadata construction (CASSANDRA-9636)
 * Fix setting 'durable_writes' in ALTER KEYSPACE (CASSANDRA-9560)
 * Avoids ballot clash in Paxos (CASSANDRA-9649)
 * Improve trace messages for RR (CASSANDRA-9479)
 * Fix suboptimal secondary index selection when restricted
   clustering column is also indexed (CASSANDRA-9631)
 * (cqlsh) Add min_threshold to DTCS option autocomplete (CASSANDRA-9385)
 * Fix error message when attempting to create an index on a column
   in a COMPACT STORAGE table with clustering columns (CASSANDRA-9527)
 * 'WITH WITH' in alter keyspace statements causes NPE (CASSANDRA-9565)
 * Expose some internals of SelectStatement for inspection (CASSANDRA-9532)
 * ArrivalWindow should use primitives (CASSANDRA-9496)
 * Periodically submit background compaction tasks (CASSANDRA-9592)
 * Set HAS_MORE_PAGES flag to false when PagingState is null (CASSANDRA-9571)


2.2.0-rc1
 * Compressed commit log should measure compressed space used (CASSANDRA-9095)
 * Fix comparison bug in CassandraRoleManager#collectRoles (CASSANDRA-9551)
 * Add tinyint,smallint,time,date support for UDFs (CASSANDRA-9400)
 * Deprecates SSTableSimpleWriter and SSTableSimpleUnsortedWriter (CASSANDRA-9546)
 * Empty INITCOND treated as null in aggregate (CASSANDRA-9457)
 * Remove use of Cell in Thrift MapReduce classes (CASSANDRA-8609)
 * Integrate pre-release Java Driver 2.2-rc1, custom build (CASSANDRA-9493)
 * Clean up gossiper logic for old versions (CASSANDRA-9370)
 * Fix custom payload coding/decoding to match the spec (CASSANDRA-9515)
 * ant test-all results incomplete when parsed (CASSANDRA-9463)
 * Disallow frozen<> types in function arguments and return types for
   clarity (CASSANDRA-9411)
 * Static Analysis to warn on unsafe use of Autocloseable instances (CASSANDRA-9431)
 * Update commitlog archiving examples now that commitlog segments are
   not recycled (CASSANDRA-9350)
 * Extend Transactional API to sstable lifecycle management (CASSANDRA-8568)
 * (cqlsh) Add support for native protocol 4 (CASSANDRA-9399)
 * Ensure that UDF and UDAs are keyspace-isolated (CASSANDRA-9409)
 * Revert CASSANDRA-7807 (tracing completion client notifications) (CASSANDRA-9429)
 * Add ability to stop compaction by ID (CASSANDRA-7207)
 * Let CassandraVersion handle SNAPSHOT version (CASSANDRA-9438)
Merged from 2.1:
 * (cqlsh) Fix using COPY through SOURCE or -f (CASSANDRA-9083)
 * Fix occasional lack of `system` keyspace in schema tables (CASSANDRA-8487)
 * Use ProtocolError code instead of ServerError code for native protocol
   error responses to unsupported protocol versions (CASSANDRA-9451)
 * Default commitlog_sync_batch_window_in_ms changed to 2ms (CASSANDRA-9504)
 * Fix empty partition assertion in unsorted sstable writing tools (CASSANDRA-9071)
 * Ensure truncate without snapshot cannot produce corrupt responses (CASSANDRA-9388) 
 * Consistent error message when a table mixes counter and non-counter
   columns (CASSANDRA-9492)
 * Avoid getting unreadable keys during anticompaction (CASSANDRA-9508)
 * (cqlsh) Better float precision by default (CASSANDRA-9224)
 * Improve estimated row count (CASSANDRA-9107)
 * Optimize range tombstone memory footprint (CASSANDRA-8603)
 * Use configured gcgs in anticompaction (CASSANDRA-9397)
Merged from 2.0:
 * Don't accumulate more range than necessary in RangeTombstone.Tracker (CASSANDRA-9486)
 * Add broadcast and rpc addresses to system.local (CASSANDRA-9436)
 * Always mark sstable suspect when corrupted (CASSANDRA-9478)
 * Add database users and permissions to CQL3 documentation (CASSANDRA-7558)
 * Allow JVM_OPTS to be passed to standalone tools (CASSANDRA-5969)
 * Fix bad condition in RangeTombstoneList (CASSANDRA-9485)
 * Fix potential StackOverflow when setting CrcCheckChance over JMX (CASSANDRA-9488)
 * Fix null static columns in pages after the first, paged reversed
   queries (CASSANDRA-8502)
 * Fix counting cache serialization in request metrics (CASSANDRA-9466)
 * Add option not to validate atoms during scrub (CASSANDRA-9406)


2.2.0-beta1
 * Introduce Transactional API for internal state changes (CASSANDRA-8984)
 * Add a flag in cassandra.yaml to enable UDFs (CASSANDRA-9404)
 * Better support of null for UDF (CASSANDRA-8374)
 * Use ecj instead of javassist for UDFs (CASSANDRA-8241)
 * faster async logback configuration for tests (CASSANDRA-9376)
 * Add `smallint` and `tinyint` data types (CASSANDRA-8951)
 * Avoid thrift schema creation when native driver is used in stress tool (CASSANDRA-9374)
 * Make Functions.declared thread-safe
 * Add client warnings to native protocol v4 (CASSANDRA-8930)
 * Allow roles cache to be invalidated (CASSANDRA-8967)
 * Upgrade Snappy (CASSANDRA-9063)
 * Don't start Thrift rpc by default (CASSANDRA-9319)
 * Only stream from unrepaired sstables with incremental repair (CASSANDRA-8267)
 * Aggregate UDFs allow SFUNC return type to differ from STYPE if FFUNC specified (CASSANDRA-9321)
 * Remove Thrift dependencies in bundled tools (CASSANDRA-8358)
 * Disable memory mapping of hsperfdata file for JVM statistics (CASSANDRA-9242)
 * Add pre-startup checks to detect potential incompatibilities (CASSANDRA-8049)
 * Distinguish between null and unset in protocol v4 (CASSANDRA-7304)
 * Add user/role permissions for user-defined functions (CASSANDRA-7557)
 * Allow cassandra config to be updated to restart daemon without unloading classes (CASSANDRA-9046)
 * Don't initialize compaction writer before checking if iter is empty (CASSANDRA-9117)
 * Don't execute any functions at prepare-time (CASSANDRA-9037)
 * Share file handles between all instances of a SegmentedFile (CASSANDRA-8893)
 * Make it possible to major compact LCS (CASSANDRA-7272)
 * Make FunctionExecutionException extend RequestExecutionException
   (CASSANDRA-9055)
 * Add support for SELECT JSON, INSERT JSON syntax and new toJson(), fromJson()
   functions (CASSANDRA-7970)
 * Optimise max purgeable timestamp calculation in compaction (CASSANDRA-8920)
 * Constrain internode message buffer sizes, and improve IO class hierarchy (CASSANDRA-8670) 
 * New tool added to validate all sstables in a node (CASSANDRA-5791)
 * Push notification when tracing completes for an operation (CASSANDRA-7807)
 * Delay "node up" and "node added" notifications until native protocol server is started (CASSANDRA-8236)
 * Compressed Commit Log (CASSANDRA-6809)
 * Optimise IntervalTree (CASSANDRA-8988)
 * Add a key-value payload for third party usage (CASSANDRA-8553, 9212)
 * Bump metrics-reporter-config dependency for metrics 3.0 (CASSANDRA-8149)
 * Partition intra-cluster message streams by size, not type (CASSANDRA-8789)
 * Add WriteFailureException to native protocol, notify coordinator of
   write failures (CASSANDRA-8592)
 * Convert SequentialWriter to nio (CASSANDRA-8709)
 * Add role based access control (CASSANDRA-7653, 8650, 7216, 8760, 8849, 8761, 8850)
 * Record client ip address in tracing sessions (CASSANDRA-8162)
 * Indicate partition key columns in response metadata for prepared
   statements (CASSANDRA-7660)
 * Merge UUIDType and TimeUUIDType parse logic (CASSANDRA-8759)
 * Avoid memory allocation when searching index summary (CASSANDRA-8793)
 * Optimise (Time)?UUIDType Comparisons (CASSANDRA-8730)
 * Make CRC32Ex into a separate maven dependency (CASSANDRA-8836)
 * Use preloaded jemalloc w/ Unsafe (CASSANDRA-8714, 9197)
 * Avoid accessing partitioner through StorageProxy (CASSANDRA-8244, 8268)
 * Upgrade Metrics library and remove depricated metrics (CASSANDRA-5657)
 * Serializing Row cache alternative, fully off heap (CASSANDRA-7438)
 * Duplicate rows returned when in clause has repeated values (CASSANDRA-6707)
 * Make CassandraException unchecked, extend RuntimeException (CASSANDRA-8560)
 * Support direct buffer decompression for reads (CASSANDRA-8464)
 * DirectByteBuffer compatible LZ4 methods (CASSANDRA-7039)
 * Group sstables for anticompaction correctly (CASSANDRA-8578)
 * Add ReadFailureException to native protocol, respond
   immediately when replicas encounter errors while handling
   a read request (CASSANDRA-7886)
 * Switch CommitLogSegment from RandomAccessFile to nio (CASSANDRA-8308)
 * Allow mixing token and partition key restrictions (CASSANDRA-7016)
 * Support index key/value entries on map collections (CASSANDRA-8473)
 * Modernize schema tables (CASSANDRA-8261)
 * Support for user-defined aggregation functions (CASSANDRA-8053)
 * Fix NPE in SelectStatement with empty IN values (CASSANDRA-8419)
 * Refactor SelectStatement, return IN results in natural order instead
   of IN value list order and ignore duplicate values in partition key IN restrictions (CASSANDRA-7981)
 * Support UDTs, tuples, and collections in user-defined
   functions (CASSANDRA-7563)
 * Fix aggregate fn results on empty selection, result column name,
   and cqlsh parsing (CASSANDRA-8229)
 * Mark sstables as repaired after full repair (CASSANDRA-7586)
 * Extend Descriptor to include a format value and refactor reader/writer
   APIs (CASSANDRA-7443)
 * Integrate JMH for microbenchmarks (CASSANDRA-8151)
 * Keep sstable levels when bootstrapping (CASSANDRA-7460)
 * Add Sigar library and perform basic OS settings check on startup (CASSANDRA-7838)
 * Support for aggregation functions (CASSANDRA-4914)
 * Remove cassandra-cli (CASSANDRA-7920)
 * Accept dollar quoted strings in CQL (CASSANDRA-7769)
 * Make assassinate a first class command (CASSANDRA-7935)
 * Support IN clause on any partition key column (CASSANDRA-7855)
 * Support IN clause on any clustering column (CASSANDRA-4762)
 * Improve compaction logging (CASSANDRA-7818)
 * Remove YamlFileNetworkTopologySnitch (CASSANDRA-7917)
 * Do anticompaction in groups (CASSANDRA-6851)
 * Support user-defined functions (CASSANDRA-7395, 7526, 7562, 7740, 7781, 7929,
   7924, 7812, 8063, 7813, 7708)
 * Permit configurable timestamps with cassandra-stress (CASSANDRA-7416)
 * Move sstable RandomAccessReader to nio2, which allows using the
   FILE_SHARE_DELETE flag on Windows (CASSANDRA-4050)
 * Remove CQL2 (CASSANDRA-5918)
 * Optimize fetching multiple cells by name (CASSANDRA-6933)
 * Allow compilation in java 8 (CASSANDRA-7028)
 * Make incremental repair default (CASSANDRA-7250)
 * Enable code coverage thru JaCoCo (CASSANDRA-7226)
 * Switch external naming of 'column families' to 'tables' (CASSANDRA-4369) 
 * Shorten SSTable path (CASSANDRA-6962)
 * Use unsafe mutations for most unit tests (CASSANDRA-6969)
 * Fix race condition during calculation of pending ranges (CASSANDRA-7390)
 * Fail on very large batch sizes (CASSANDRA-8011)
 * Improve concurrency of repair (CASSANDRA-6455, 8208, 9145)
 * Select optimal CRC32 implementation at runtime (CASSANDRA-8614)
 * Evaluate MurmurHash of Token once per query (CASSANDRA-7096)
 * Generalize progress reporting (CASSANDRA-8901)
 * Resumable bootstrap streaming (CASSANDRA-8838, CASSANDRA-8942)
 * Allow scrub for secondary index (CASSANDRA-5174)
 * Save repair data to system table (CASSANDRA-5839)
 * fix nodetool names that reference column families (CASSANDRA-8872)
 Merged from 2.1:
 * Warn on misuse of unlogged batches (CASSANDRA-9282)
 * Failure detector detects and ignores local pauses (CASSANDRA-9183)
 * Add utility class to support for rate limiting a given log statement (CASSANDRA-9029)
 * Add missing consistency levels to cassandra-stess (CASSANDRA-9361)
 * Fix commitlog getCompletedTasks to not increment (CASSANDRA-9339)
 * Fix for harmless exceptions logged as ERROR (CASSANDRA-8564)
 * Delete processed sstables in sstablesplit/sstableupgrade (CASSANDRA-8606)
 * Improve sstable exclusion from partition tombstones (CASSANDRA-9298)
 * Validate the indexed column rather than the cell's contents for 2i (CASSANDRA-9057)
 * Add support for top-k custom 2i queries (CASSANDRA-8717)
 * Fix error when dropping table during compaction (CASSANDRA-9251)
 * cassandra-stress supports validation operations over user profiles (CASSANDRA-8773)
 * Add support for rate limiting log messages (CASSANDRA-9029)
 * Log the partition key with tombstone warnings (CASSANDRA-8561)
 * Reduce runWithCompactionsDisabled poll interval to 1ms (CASSANDRA-9271)
 * Fix PITR commitlog replay (CASSANDRA-9195)
 * GCInspector logs very different times (CASSANDRA-9124)
 * Fix deleting from an empty list (CASSANDRA-9198)
 * Update tuple and collection types that use a user-defined type when that UDT
   is modified (CASSANDRA-9148, CASSANDRA-9192)
 * Use higher timeout for prepair and snapshot in repair (CASSANDRA-9261)
 * Fix anticompaction blocking ANTI_ENTROPY stage (CASSANDRA-9151)
 * Repair waits for anticompaction to finish (CASSANDRA-9097)
 * Fix streaming not holding ref when stream error (CASSANDRA-9295)
 * Fix canonical view returning early opened SSTables (CASSANDRA-9396)
Merged from 2.0:
 * (cqlsh) Add LOGIN command to switch users (CASSANDRA-7212)
 * Clone SliceQueryFilter in AbstractReadCommand implementations (CASSANDRA-8940)
 * Push correct protocol notification for DROP INDEX (CASSANDRA-9310)
 * token-generator - generated tokens too long (CASSANDRA-9300)
 * Fix counting of tombstones for TombstoneOverwhelmingException (CASSANDRA-9299)
 * Fix ReconnectableSnitch reconnecting to peers during upgrade (CASSANDRA-6702)
 * Include keyspace and table name in error log for collections over the size
   limit (CASSANDRA-9286)
 * Avoid potential overlap in LCS with single-partition sstables (CASSANDRA-9322)
 * Log warning message when a table is queried before the schema has fully
   propagated (CASSANDRA-9136)
 * Overload SecondaryIndex#indexes to accept the column definition (CASSANDRA-9314)
 * (cqlsh) Add SERIAL and LOCAL_SERIAL consistency levels (CASSANDRA-8051)
 * Fix index selection during rebuild with certain table layouts (CASSANDRA-9281)
 * Fix partition-level-delete-only workload accounting (CASSANDRA-9194)
 * Allow scrub to handle corrupted compressed chunks (CASSANDRA-9140)
 * Fix assertion error when resetlocalschema is run during repair (CASSANDRA-9249)
 * Disable single sstable tombstone compactions for DTCS by default (CASSANDRA-9234)
 * IncomingTcpConnection thread is not named (CASSANDRA-9262)
 * Close incoming connections when MessagingService is stopped (CASSANDRA-9238)
 * Fix streaming hang when retrying (CASSANDRA-9132)


2.1.5
 * Re-add deprecated cold_reads_to_omit param for backwards compat (CASSANDRA-9203)
 * Make anticompaction visible in compactionstats (CASSANDRA-9098)
 * Improve nodetool getendpoints documentation about the partition
   key parameter (CASSANDRA-6458)
 * Don't check other keyspaces for schema changes when an user-defined
   type is altered (CASSANDRA-9187)
 * Add generate-idea-files target to build.xml (CASSANDRA-9123)
 * Allow takeColumnFamilySnapshot to take a list of tables (CASSANDRA-8348)
 * Limit major sstable operations to their canonical representation (CASSANDRA-8669)
 * cqlsh: Add tests for INSERT and UPDATE tab completion (CASSANDRA-9125)
 * cqlsh: quote column names when needed in COPY FROM inserts (CASSANDRA-9080)
 * Do not load read meter for offline operations (CASSANDRA-9082)
 * cqlsh: Make CompositeType data readable (CASSANDRA-8919)
 * cqlsh: Fix display of triggers (CASSANDRA-9081)
 * Fix NullPointerException when deleting or setting an element by index on
   a null list collection (CASSANDRA-9077)
 * Buffer bloom filter serialization (CASSANDRA-9066)
 * Fix anti-compaction target bloom filter size (CASSANDRA-9060)
 * Make FROZEN and TUPLE unreserved keywords in CQL (CASSANDRA-9047)
 * Prevent AssertionError from SizeEstimatesRecorder (CASSANDRA-9034)
 * Avoid overwriting index summaries for sstables with an older format that
   does not support downsampling; rebuild summaries on startup when this
   is detected (CASSANDRA-8993)
 * Fix potential data loss in CompressedSequentialWriter (CASSANDRA-8949)
 * Make PasswordAuthenticator number of hashing rounds configurable (CASSANDRA-8085)
 * Fix AssertionError when binding nested collections in DELETE (CASSANDRA-8900)
 * Check for overlap with non-early sstables in LCS (CASSANDRA-8739)
 * Only calculate max purgable timestamp if we have to (CASSANDRA-8914)
 * (cqlsh) Greatly improve performance of COPY FROM (CASSANDRA-8225)
 * IndexSummary effectiveIndexInterval is now a guideline, not a rule (CASSANDRA-8993)
 * Use correct bounds for page cache eviction of compressed files (CASSANDRA-8746)
 * SSTableScanner enforces its bounds (CASSANDRA-8946)
 * Cleanup cell equality (CASSANDRA-8947)
 * Introduce intra-cluster message coalescing (CASSANDRA-8692)
 * DatabaseDescriptor throws NPE when rpc_interface is used (CASSANDRA-8839)
 * Don't check if an sstable is live for offline compactions (CASSANDRA-8841)
 * Don't set clientMode in SSTableLoader (CASSANDRA-8238)
 * Fix SSTableRewriter with disabled early open (CASSANDRA-8535)
 * Fix cassandra-stress so it respects the CL passed in user mode (CASSANDRA-8948)
 * Fix rare NPE in ColumnDefinition#hasIndexOption() (CASSANDRA-8786)
 * cassandra-stress reports per-operation statistics, plus misc (CASSANDRA-8769)
 * Add SimpleDate (cql date) and Time (cql time) types (CASSANDRA-7523)
 * Use long for key count in cfstats (CASSANDRA-8913)
 * Make SSTableRewriter.abort() more robust to failure (CASSANDRA-8832)
 * Remove cold_reads_to_omit from STCS (CASSANDRA-8860)
 * Make EstimatedHistogram#percentile() use ceil instead of floor (CASSANDRA-8883)
 * Fix top partitions reporting wrong cardinality (CASSANDRA-8834)
 * Fix rare NPE in KeyCacheSerializer (CASSANDRA-8067)
 * Pick sstables for validation as late as possible inc repairs (CASSANDRA-8366)
 * Fix commitlog getPendingTasks to not increment (CASSANDRA-8862)
 * Fix parallelism adjustment in range and secondary index queries
   when the first fetch does not satisfy the limit (CASSANDRA-8856)
 * Check if the filtered sstables is non-empty in STCS (CASSANDRA-8843)
 * Upgrade java-driver used for cassandra-stress (CASSANDRA-8842)
 * Fix CommitLog.forceRecycleAllSegments() memory access error (CASSANDRA-8812)
 * Improve assertions in Memory (CASSANDRA-8792)
 * Fix SSTableRewriter cleanup (CASSANDRA-8802)
 * Introduce SafeMemory for CompressionMetadata.Writer (CASSANDRA-8758)
 * 'nodetool info' prints exception against older node (CASSANDRA-8796)
 * Ensure SSTableReader.last corresponds exactly with the file end (CASSANDRA-8750)
 * Make SSTableWriter.openEarly more robust and obvious (CASSANDRA-8747)
 * Enforce SSTableReader.first/last (CASSANDRA-8744)
 * Cleanup SegmentedFile API (CASSANDRA-8749)
 * Avoid overlap with early compaction replacement (CASSANDRA-8683)
 * Safer Resource Management++ (CASSANDRA-8707)
 * Write partition size estimates into a system table (CASSANDRA-7688)
 * cqlsh: Fix keys() and full() collection indexes in DESCRIBE output
   (CASSANDRA-8154)
 * Show progress of streaming in nodetool netstats (CASSANDRA-8886)
 * IndexSummaryBuilder utilises offheap memory, and shares data between
   each IndexSummary opened from it (CASSANDRA-8757)
 * markCompacting only succeeds if the exact SSTableReader instances being 
   marked are in the live set (CASSANDRA-8689)
 * cassandra-stress support for varint (CASSANDRA-8882)
 * Fix Adler32 digest for compressed sstables (CASSANDRA-8778)
 * Add nodetool statushandoff/statusbackup (CASSANDRA-8912)
 * Use stdout for progress and stats in sstableloader (CASSANDRA-8982)
 * Correctly identify 2i datadir from older versions (CASSANDRA-9116)
Merged from 2.0:
 * Ignore gossip SYNs after shutdown (CASSANDRA-9238)
 * Avoid overflow when calculating max sstable size in LCS (CASSANDRA-9235)
 * Make sstable blacklisting work with compression (CASSANDRA-9138)
 * Do not attempt to rebuild indexes if no index accepts any column (CASSANDRA-9196)
 * Don't initiate snitch reconnection for dead states (CASSANDRA-7292)
 * Fix ArrayIndexOutOfBoundsException in CQLSSTableWriter (CASSANDRA-8978)
 * Add shutdown gossip state to prevent timeouts during rolling restarts (CASSANDRA-8336)
 * Fix running with java.net.preferIPv6Addresses=true (CASSANDRA-9137)
 * Fix failed bootstrap/replace attempts being persisted in system.peers (CASSANDRA-9180)
 * Flush system.IndexInfo after marking index built (CASSANDRA-9128)
 * Fix updates to min/max_compaction_threshold through cassandra-cli
   (CASSANDRA-8102)
 * Don't include tmp files when doing offline relevel (CASSANDRA-9088)
 * Use the proper CAS WriteType when finishing a previous round during Paxos
   preparation (CASSANDRA-8672)
 * Avoid race in cancelling compactions (CASSANDRA-9070)
 * More aggressive check for expired sstables in DTCS (CASSANDRA-8359)
 * Fix ignored index_interval change in ALTER TABLE statements (CASSANDRA-7976)
 * Do more aggressive compaction in old time windows in DTCS (CASSANDRA-8360)
 * java.lang.AssertionError when reading saved cache (CASSANDRA-8740)
 * "disk full" when running cleanup (CASSANDRA-9036)
 * Lower logging level from ERROR to DEBUG when a scheduled schema pull
   cannot be completed due to a node being down (CASSANDRA-9032)
 * Fix MOVED_NODE client event (CASSANDRA-8516)
 * Allow overriding MAX_OUTSTANDING_REPLAY_COUNT (CASSANDRA-7533)
 * Fix malformed JMX ObjectName containing IPv6 addresses (CASSANDRA-9027)
 * (cqlsh) Allow increasing CSV field size limit through
   cqlshrc config option (CASSANDRA-8934)
 * Stop logging range tombstones when exceeding the threshold
   (CASSANDRA-8559)
 * Fix NullPointerException when nodetool getendpoints is run
   against invalid keyspaces or tables (CASSANDRA-8950)
 * Allow specifying the tmp dir (CASSANDRA-7712)
 * Improve compaction estimated tasks estimation (CASSANDRA-8904)
 * Fix duplicate up/down messages sent to native clients (CASSANDRA-7816)
 * Expose commit log archive status via JMX (CASSANDRA-8734)
 * Provide better exceptions for invalid replication strategy parameters
   (CASSANDRA-8909)
 * Fix regression in mixed single and multi-column relation support for
   SELECT statements (CASSANDRA-8613)
 * Add ability to limit number of native connections (CASSANDRA-8086)
 * Fix CQLSSTableWriter throwing exception and spawning threads
   (CASSANDRA-8808)
 * Fix MT mismatch between empty and GC-able data (CASSANDRA-8979)
 * Fix incorrect validation when snapshotting single table (CASSANDRA-8056)
 * Add offline tool to relevel sstables (CASSANDRA-8301)
 * Preserve stream ID for more protocol errors (CASSANDRA-8848)
 * Fix combining token() function with multi-column relations on
   clustering columns (CASSANDRA-8797)
 * Make CFS.markReferenced() resistant to bad refcounting (CASSANDRA-8829)
 * Fix StreamTransferTask abort/complete bad refcounting (CASSANDRA-8815)
 * Fix AssertionError when querying a DESC clustering ordered
   table with ASC ordering and paging (CASSANDRA-8767)
 * AssertionError: "Memory was freed" when running cleanup (CASSANDRA-8716)
 * Make it possible to set max_sstable_age to fractional days (CASSANDRA-8406)
 * Fix some multi-column relations with indexes on some clustering
   columns (CASSANDRA-8275)
 * Fix memory leak in SSTableSimple*Writer and SSTableReader.validate()
   (CASSANDRA-8748)
 * Throw OOM if allocating memory fails to return a valid pointer (CASSANDRA-8726)
 * Fix SSTableSimpleUnsortedWriter ConcurrentModificationException (CASSANDRA-8619)
 * 'nodetool info' prints exception against older node (CASSANDRA-8796)
 * Ensure SSTableSimpleUnsortedWriter.close() terminates if
   disk writer has crashed (CASSANDRA-8807)


2.1.4
 * Bind JMX to localhost unless explicitly configured otherwise (CASSANDRA-9085)


2.1.3
 * Fix HSHA/offheap_objects corruption (CASSANDRA-8719)
 * Upgrade libthrift to 0.9.2 (CASSANDRA-8685)
 * Don't use the shared ref in sstableloader (CASSANDRA-8704)
 * Purge internal prepared statements if related tables or
   keyspaces are dropped (CASSANDRA-8693)
 * (cqlsh) Handle unicode BOM at start of files (CASSANDRA-8638)
 * Stop compactions before exiting offline tools (CASSANDRA-8623)
 * Update tools/stress/README.txt to match current behaviour (CASSANDRA-7933)
 * Fix schema from Thrift conversion with empty metadata (CASSANDRA-8695)
 * Safer Resource Management (CASSANDRA-7705)
 * Make sure we compact highly overlapping cold sstables with
   STCS (CASSANDRA-8635)
 * rpc_interface and listen_interface generate NPE on startup when specified
   interface doesn't exist (CASSANDRA-8677)
 * Fix ArrayIndexOutOfBoundsException in nodetool cfhistograms (CASSANDRA-8514)
 * Switch from yammer metrics for nodetool cf/proxy histograms (CASSANDRA-8662)
 * Make sure we don't add tmplink files to the compaction
   strategy (CASSANDRA-8580)
 * (cqlsh) Handle maps with blob keys (CASSANDRA-8372)
 * (cqlsh) Handle DynamicCompositeType schemas correctly (CASSANDRA-8563)
 * Duplicate rows returned when in clause has repeated values (CASSANDRA-6706)
 * Add tooling to detect hot partitions (CASSANDRA-7974)
 * Fix cassandra-stress user-mode truncation of partition generation (CASSANDRA-8608)
 * Only stream from unrepaired sstables during inc repair (CASSANDRA-8267)
 * Don't allow starting multiple inc repairs on the same sstables (CASSANDRA-8316)
 * Invalidate prepared BATCH statements when related tables
   or keyspaces are dropped (CASSANDRA-8652)
 * Fix missing results in secondary index queries on collections
   with ALLOW FILTERING (CASSANDRA-8421)
 * Expose EstimatedHistogram metrics for range slices (CASSANDRA-8627)
 * (cqlsh) Escape clqshrc passwords properly (CASSANDRA-8618)
 * Fix NPE when passing wrong argument in ALTER TABLE statement (CASSANDRA-8355)
 * Pig: Refactor and deprecate CqlStorage (CASSANDRA-8599)
 * Don't reuse the same cleanup strategy for all sstables (CASSANDRA-8537)
 * Fix case-sensitivity of index name on CREATE and DROP INDEX
   statements (CASSANDRA-8365)
 * Better detection/logging for corruption in compressed sstables (CASSANDRA-8192)
 * Use the correct repairedAt value when closing writer (CASSANDRA-8570)
 * (cqlsh) Handle a schema mismatch being detected on startup (CASSANDRA-8512)
 * Properly calculate expected write size during compaction (CASSANDRA-8532)
 * Invalidate affected prepared statements when a table's columns
   are altered (CASSANDRA-7910)
 * Stress - user defined writes should populate sequentally (CASSANDRA-8524)
 * Fix regression in SSTableRewriter causing some rows to become unreadable 
   during compaction (CASSANDRA-8429)
 * Run major compactions for repaired/unrepaired in parallel (CASSANDRA-8510)
 * (cqlsh) Fix compression options in DESCRIBE TABLE output when compression
   is disabled (CASSANDRA-8288)
 * (cqlsh) Fix DESCRIBE output after keyspaces are altered (CASSANDRA-7623)
 * Make sure we set lastCompactedKey correctly (CASSANDRA-8463)
 * (cqlsh) Fix output of CONSISTENCY command (CASSANDRA-8507)
 * (cqlsh) Fixed the handling of LIST statements (CASSANDRA-8370)
 * Make sstablescrub check leveled manifest again (CASSANDRA-8432)
 * Check first/last keys in sstable when giving out positions (CASSANDRA-8458)
 * Disable mmap on Windows (CASSANDRA-6993)
 * Add missing ConsistencyLevels to cassandra-stress (CASSANDRA-8253)
 * Add auth support to cassandra-stress (CASSANDRA-7985)
 * Fix ArrayIndexOutOfBoundsException when generating error message
   for some CQL syntax errors (CASSANDRA-8455)
 * Scale memtable slab allocation logarithmically (CASSANDRA-7882)
 * cassandra-stress simultaneous inserts over same seed (CASSANDRA-7964)
 * Reduce cassandra-stress sampling memory requirements (CASSANDRA-7926)
 * Ensure memtable flush cannot expire commit log entries from its future (CASSANDRA-8383)
 * Make read "defrag" async to reclaim memtables (CASSANDRA-8459)
 * Remove tmplink files for offline compactions (CASSANDRA-8321)
 * Reduce maxHintsInProgress (CASSANDRA-8415)
 * BTree updates may call provided update function twice (CASSANDRA-8018)
 * Release sstable references after anticompaction (CASSANDRA-8386)
 * Handle abort() in SSTableRewriter properly (CASSANDRA-8320)
 * Centralize shared executors (CASSANDRA-8055)
 * Fix filtering for CONTAINS (KEY) relations on frozen collection
   clustering columns when the query is restricted to a single
   partition (CASSANDRA-8203)
 * Do more aggressive entire-sstable TTL expiry checks (CASSANDRA-8243)
 * Add more log info if readMeter is null (CASSANDRA-8238)
 * add check of the system wall clock time at startup (CASSANDRA-8305)
 * Support for frozen collections (CASSANDRA-7859)
 * Fix overflow on histogram computation (CASSANDRA-8028)
 * Have paxos reuse the timestamp generation of normal queries (CASSANDRA-7801)
 * Fix incremental repair not remove parent session on remote (CASSANDRA-8291)
 * Improve JBOD disk utilization (CASSANDRA-7386)
 * Log failed host when preparing incremental repair (CASSANDRA-8228)
 * Force config client mode in CQLSSTableWriter (CASSANDRA-8281)
 * Fix sstableupgrade throws exception (CASSANDRA-8688)
 * Fix hang when repairing empty keyspace (CASSANDRA-8694)
Merged from 2.0:
 * Fix IllegalArgumentException in dynamic snitch (CASSANDRA-8448)
 * Add support for UPDATE ... IF EXISTS (CASSANDRA-8610)
 * Fix reversal of list prepends (CASSANDRA-8733)
 * Prevent non-zero default_time_to_live on tables with counters
   (CASSANDRA-8678)
 * Fix SSTableSimpleUnsortedWriter ConcurrentModificationException
   (CASSANDRA-8619)
 * Round up time deltas lower than 1ms in BulkLoader (CASSANDRA-8645)
 * Add batch remove iterator to ABSC (CASSANDRA-8414, 8666)
 * Round up time deltas lower than 1ms in BulkLoader (CASSANDRA-8645)
 * Fix isClientMode check in Keyspace (CASSANDRA-8687)
 * Use more efficient slice size for querying internal secondary
   index tables (CASSANDRA-8550)
 * Fix potentially returning deleted rows with range tombstone (CASSANDRA-8558)
 * Check for available disk space before starting a compaction (CASSANDRA-8562)
 * Fix DISTINCT queries with LIMITs or paging when some partitions
   contain only tombstones (CASSANDRA-8490)
 * Introduce background cache refreshing to permissions cache
   (CASSANDRA-8194)
 * Fix race condition in StreamTransferTask that could lead to
   infinite loops and premature sstable deletion (CASSANDRA-7704)
 * Add an extra version check to MigrationTask (CASSANDRA-8462)
 * Ensure SSTableWriter cleans up properly after failure (CASSANDRA-8499)
 * Increase bf true positive count on key cache hit (CASSANDRA-8525)
 * Move MeteredFlusher to its own thread (CASSANDRA-8485)
 * Fix non-distinct results in DISTNCT queries on static columns when
   paging is enabled (CASSANDRA-8087)
 * Move all hints related tasks to hints internal executor (CASSANDRA-8285)
 * Fix paging for multi-partition IN queries (CASSANDRA-8408)
 * Fix MOVED_NODE topology event never being emitted when a node
   moves its token (CASSANDRA-8373)
 * Fix validation of indexes in COMPACT tables (CASSANDRA-8156)
 * Avoid StackOverflowError when a large list of IN values
   is used for a clustering column (CASSANDRA-8410)
 * Fix NPE when writetime() or ttl() calls are wrapped by
   another function call (CASSANDRA-8451)
 * Fix NPE after dropping a keyspace (CASSANDRA-8332)
 * Fix error message on read repair timeouts (CASSANDRA-7947)
 * Default DTCS base_time_seconds changed to 60 (CASSANDRA-8417)
 * Refuse Paxos operation with more than one pending endpoint (CASSANDRA-8346, 8640)
 * Throw correct exception when trying to bind a keyspace or table
   name (CASSANDRA-6952)
 * Make HHOM.compact synchronized (CASSANDRA-8416)
 * cancel latency-sampling task when CF is dropped (CASSANDRA-8401)
 * don't block SocketThread for MessagingService (CASSANDRA-8188)
 * Increase quarantine delay on replacement (CASSANDRA-8260)
 * Expose off-heap memory usage stats (CASSANDRA-7897)
 * Ignore Paxos commits for truncated tables (CASSANDRA-7538)
 * Validate size of indexed column values (CASSANDRA-8280)
 * Make LCS split compaction results over all data directories (CASSANDRA-8329)
 * Fix some failing queries that use multi-column relations
   on COMPACT STORAGE tables (CASSANDRA-8264)
 * Fix InvalidRequestException with ORDER BY (CASSANDRA-8286)
 * Disable SSLv3 for POODLE (CASSANDRA-8265)
 * Fix millisecond timestamps in Tracing (CASSANDRA-8297)
 * Include keyspace name in error message when there are insufficient
   live nodes to stream from (CASSANDRA-8221)
 * Avoid overlap in L1 when L0 contains many nonoverlapping
   sstables (CASSANDRA-8211)
 * Improve PropertyFileSnitch logging (CASSANDRA-8183)
 * Add DC-aware sequential repair (CASSANDRA-8193)
 * Use live sstables in snapshot repair if possible (CASSANDRA-8312)
 * Fix hints serialized size calculation (CASSANDRA-8587)


2.1.2
 * (cqlsh) parse_for_table_meta errors out on queries with undefined
   grammars (CASSANDRA-8262)
 * (cqlsh) Fix SELECT ... TOKEN() function broken in C* 2.1.1 (CASSANDRA-8258)
 * Fix Cassandra crash when running on JDK8 update 40 (CASSANDRA-8209)
 * Optimize partitioner tokens (CASSANDRA-8230)
 * Improve compaction of repaired/unrepaired sstables (CASSANDRA-8004)
 * Make cache serializers pluggable (CASSANDRA-8096)
 * Fix issues with CONTAINS (KEY) queries on secondary indexes
   (CASSANDRA-8147)
 * Fix read-rate tracking of sstables for some queries (CASSANDRA-8239)
 * Fix default timestamp in QueryOptions (CASSANDRA-8246)
 * Set socket timeout when reading remote version (CASSANDRA-8188)
 * Refactor how we track live size (CASSANDRA-7852)
 * Make sure unfinished compaction files are removed (CASSANDRA-8124)
 * Fix shutdown when run as Windows service (CASSANDRA-8136)
 * Fix DESCRIBE TABLE with custom indexes (CASSANDRA-8031)
 * Fix race in RecoveryManagerTest (CASSANDRA-8176)
 * Avoid IllegalArgumentException while sorting sstables in
   IndexSummaryManager (CASSANDRA-8182)
 * Shutdown JVM on file descriptor exhaustion (CASSANDRA-7579)
 * Add 'die' policy for commit log and disk failure (CASSANDRA-7927)
 * Fix installing as service on Windows (CASSANDRA-8115)
 * Fix CREATE TABLE for CQL2 (CASSANDRA-8144)
 * Avoid boxing in ColumnStats min/max trackers (CASSANDRA-8109)
Merged from 2.0:
 * Correctly handle non-text column names in cql3 (CASSANDRA-8178)
 * Fix deletion for indexes on primary key columns (CASSANDRA-8206)
 * Add 'nodetool statusgossip' (CASSANDRA-8125)
 * Improve client notification that nodes are ready for requests (CASSANDRA-7510)
 * Handle negative timestamp in writetime method (CASSANDRA-8139)
 * Pig: Remove errant LIMIT clause in CqlNativeStorage (CASSANDRA-8166)
 * Throw ConfigurationException when hsha is used with the default
   rpc_max_threads setting of 'unlimited' (CASSANDRA-8116)
 * Allow concurrent writing of the same table in the same JVM using
   CQLSSTableWriter (CASSANDRA-7463)
 * Fix totalDiskSpaceUsed calculation (CASSANDRA-8205)


2.1.1
 * Fix spin loop in AtomicSortedColumns (CASSANDRA-7546)
 * Dont notify when replacing tmplink files (CASSANDRA-8157)
 * Fix validation with multiple CONTAINS clause (CASSANDRA-8131)
 * Fix validation of collections in TriggerExecutor (CASSANDRA-8146)
 * Fix IllegalArgumentException when a list of IN values containing tuples
   is passed as a single arg to a prepared statement with the v1 or v2
   protocol (CASSANDRA-8062)
 * Fix ClassCastException in DISTINCT query on static columns with
   query paging (CASSANDRA-8108)
 * Fix NPE on null nested UDT inside a set (CASSANDRA-8105)
 * Fix exception when querying secondary index on set items or map keys
   when some clustering columns are specified (CASSANDRA-8073)
 * Send proper error response when there is an error during native
   protocol message decode (CASSANDRA-8118)
 * Gossip should ignore generation numbers too far in the future (CASSANDRA-8113)
 * Fix NPE when creating a table with frozen sets, lists (CASSANDRA-8104)
 * Fix high memory use due to tracking reads on incrementally opened sstable
   readers (CASSANDRA-8066)
 * Fix EXECUTE request with skipMetadata=false returning no metadata
   (CASSANDRA-8054)
 * Allow concurrent use of CQLBulkOutputFormat (CASSANDRA-7776)
 * Shutdown JVM on OOM (CASSANDRA-7507)
 * Upgrade netty version and enable epoll event loop (CASSANDRA-7761)
 * Don't duplicate sstables smaller than split size when using
   the sstablesplitter tool (CASSANDRA-7616)
 * Avoid re-parsing already prepared statements (CASSANDRA-7923)
 * Fix some Thrift slice deletions and updates of COMPACT STORAGE
   tables with some clustering columns omitted (CASSANDRA-7990)
 * Fix filtering for CONTAINS on sets (CASSANDRA-8033)
 * Properly track added size (CASSANDRA-7239)
 * Allow compilation in java 8 (CASSANDRA-7208)
 * Fix Assertion error on RangeTombstoneList diff (CASSANDRA-8013)
 * Release references to overlapping sstables during compaction (CASSANDRA-7819)
 * Send notification when opening compaction results early (CASSANDRA-8034)
 * Make native server start block until properly bound (CASSANDRA-7885)
 * (cqlsh) Fix IPv6 support (CASSANDRA-7988)
 * Ignore fat clients when checking for endpoint collision (CASSANDRA-7939)
 * Make sstablerepairedset take a list of files (CASSANDRA-7995)
 * (cqlsh) Tab completeion for indexes on map keys (CASSANDRA-7972)
 * (cqlsh) Fix UDT field selection in select clause (CASSANDRA-7891)
 * Fix resource leak in event of corrupt sstable
 * (cqlsh) Add command line option for cqlshrc file path (CASSANDRA-7131)
 * Provide visibility into prepared statements churn (CASSANDRA-7921, CASSANDRA-7930)
 * Invalidate prepared statements when their keyspace or table is
   dropped (CASSANDRA-7566)
 * cassandra-stress: fix support for NetworkTopologyStrategy (CASSANDRA-7945)
 * Fix saving caches when a table is dropped (CASSANDRA-7784)
 * Add better error checking of new stress profile (CASSANDRA-7716)
 * Use ThreadLocalRandom and remove FBUtilities.threadLocalRandom (CASSANDRA-7934)
 * Prevent operator mistakes due to simultaneous bootstrap (CASSANDRA-7069)
 * cassandra-stress supports whitelist mode for node config (CASSANDRA-7658)
 * GCInspector more closely tracks GC; cassandra-stress and nodetool report it (CASSANDRA-7916)
 * nodetool won't output bogus ownership info without a keyspace (CASSANDRA-7173)
 * Add human readable option to nodetool commands (CASSANDRA-5433)
 * Don't try to set repairedAt on old sstables (CASSANDRA-7913)
 * Add metrics for tracking PreparedStatement use (CASSANDRA-7719)
 * (cqlsh) tab-completion for triggers (CASSANDRA-7824)
 * (cqlsh) Support for query paging (CASSANDRA-7514)
 * (cqlsh) Show progress of COPY operations (CASSANDRA-7789)
 * Add syntax to remove multiple elements from a map (CASSANDRA-6599)
 * Support non-equals conditions in lightweight transactions (CASSANDRA-6839)
 * Add IF [NOT] EXISTS to create/drop triggers (CASSANDRA-7606)
 * (cqlsh) Display the current logged-in user (CASSANDRA-7785)
 * (cqlsh) Don't ignore CTRL-C during COPY FROM execution (CASSANDRA-7815)
 * (cqlsh) Order UDTs according to cross-type dependencies in DESCRIBE
   output (CASSANDRA-7659)
 * (cqlsh) Fix handling of CAS statement results (CASSANDRA-7671)
 * (cqlsh) COPY TO/FROM improvements (CASSANDRA-7405)
 * Support list index operations with conditions (CASSANDRA-7499)
 * Add max live/tombstoned cells to nodetool cfstats output (CASSANDRA-7731)
 * Validate IPv6 wildcard addresses properly (CASSANDRA-7680)
 * (cqlsh) Error when tracing query (CASSANDRA-7613)
 * Avoid IOOBE when building SyntaxError message snippet (CASSANDRA-7569)
 * SSTableExport uses correct validator to create string representation of partition
   keys (CASSANDRA-7498)
 * Avoid NPEs when receiving type changes for an unknown keyspace (CASSANDRA-7689)
 * Add support for custom 2i validation (CASSANDRA-7575)
 * Pig support for hadoop CqlInputFormat (CASSANDRA-6454)
 * Add duration mode to cassandra-stress (CASSANDRA-7468)
 * Add listen_interface and rpc_interface options (CASSANDRA-7417)
 * Improve schema merge performance (CASSANDRA-7444)
 * Adjust MT depth based on # of partition validating (CASSANDRA-5263)
 * Optimise NativeCell comparisons (CASSANDRA-6755)
 * Configurable client timeout for cqlsh (CASSANDRA-7516)
 * Include snippet of CQL query near syntax error in messages (CASSANDRA-7111)
 * Make repair -pr work with -local (CASSANDRA-7450)
 * Fix error in sstableloader with -cph > 1 (CASSANDRA-8007)
 * Fix snapshot repair error on indexed tables (CASSANDRA-8020)
 * Do not exit nodetool repair when receiving JMX NOTIF_LOST (CASSANDRA-7909)
 * Stream to private IP when available (CASSANDRA-8084)
Merged from 2.0:
 * Reject conditions on DELETE unless full PK is given (CASSANDRA-6430)
 * Properly reject the token function DELETE (CASSANDRA-7747)
 * Force batchlog replay before decommissioning a node (CASSANDRA-7446)
 * Fix hint replay with many accumulated expired hints (CASSANDRA-6998)
 * Fix duplicate results in DISTINCT queries on static columns with query
   paging (CASSANDRA-8108)
 * Add DateTieredCompactionStrategy (CASSANDRA-6602)
 * Properly validate ascii and utf8 string literals in CQL queries (CASSANDRA-8101)
 * (cqlsh) Fix autocompletion for alter keyspace (CASSANDRA-8021)
 * Create backup directories for commitlog archiving during startup (CASSANDRA-8111)
 * Reduce totalBlockFor() for LOCAL_* consistency levels (CASSANDRA-8058)
 * Fix merging schemas with re-dropped keyspaces (CASSANDRA-7256)
 * Fix counters in supercolumns during live upgrades from 1.2 (CASSANDRA-7188)
 * Notify DT subscribers when a column family is truncated (CASSANDRA-8088)
 * Add sanity check of $JAVA on startup (CASSANDRA-7676)
 * Schedule fat client schema pull on join (CASSANDRA-7993)
 * Don't reset nodes' versions when closing IncomingTcpConnections
   (CASSANDRA-7734)
 * Record the real messaging version in all cases in OutboundTcpConnection
   (CASSANDRA-8057)
 * SSL does not work in cassandra-cli (CASSANDRA-7899)
 * Fix potential exception when using ReversedType in DynamicCompositeType
   (CASSANDRA-7898)
 * Better validation of collection values (CASSANDRA-7833)
 * Track min/max timestamps correctly (CASSANDRA-7969)
 * Fix possible overflow while sorting CL segments for replay (CASSANDRA-7992)
 * Increase nodetool Xmx (CASSANDRA-7956)
 * Archive any commitlog segments present at startup (CASSANDRA-6904)
 * CrcCheckChance should adjust based on live CFMetadata not 
   sstable metadata (CASSANDRA-7978)
 * token() should only accept columns in the partitioning
   key order (CASSANDRA-6075)
 * Add method to invalidate permission cache via JMX (CASSANDRA-7977)
 * Allow propagating multiple gossip states atomically (CASSANDRA-6125)
 * Log exceptions related to unclean native protocol client disconnects
   at DEBUG or INFO (CASSANDRA-7849)
 * Allow permissions cache to be set via JMX (CASSANDRA-7698)
 * Include schema_triggers CF in readable system resources (CASSANDRA-7967)
 * Fix RowIndexEntry to report correct serializedSize (CASSANDRA-7948)
 * Make CQLSSTableWriter sync within partitions (CASSANDRA-7360)
 * Potentially use non-local replicas in CqlConfigHelper (CASSANDRA-7906)
 * Explicitly disallow mixing multi-column and single-column
   relations on clustering columns (CASSANDRA-7711)
 * Better error message when condition is set on PK column (CASSANDRA-7804)
 * Don't send schema change responses and events for no-op DDL
   statements (CASSANDRA-7600)
 * (Hadoop) fix cluster initialisation for a split fetching (CASSANDRA-7774)
 * Throw InvalidRequestException when queries contain relations on entire
   collection columns (CASSANDRA-7506)
 * (cqlsh) enable CTRL-R history search with libedit (CASSANDRA-7577)
 * (Hadoop) allow ACFRW to limit nodes to local DC (CASSANDRA-7252)
 * (cqlsh) cqlsh should automatically disable tracing when selecting
   from system_traces (CASSANDRA-7641)
 * (Hadoop) Add CqlOutputFormat (CASSANDRA-6927)
 * Don't depend on cassandra config for nodetool ring (CASSANDRA-7508)
 * (cqlsh) Fix failing cqlsh formatting tests (CASSANDRA-7703)
 * Fix IncompatibleClassChangeError from hadoop2 (CASSANDRA-7229)
 * Add 'nodetool sethintedhandoffthrottlekb' (CASSANDRA-7635)
 * (cqlsh) Add tab-completion for CREATE/DROP USER IF [NOT] EXISTS (CASSANDRA-7611)
 * Catch errors when the JVM pulls the rug out from GCInspector (CASSANDRA-5345)
 * cqlsh fails when version number parts are not int (CASSANDRA-7524)
 * Fix NPE when table dropped during streaming (CASSANDRA-7946)
 * Fix wrong progress when streaming uncompressed (CASSANDRA-7878)
 * Fix possible infinite loop in creating repair range (CASSANDRA-7983)
 * Fix unit in nodetool for streaming throughput (CASSANDRA-7375)
Merged from 1.2:
 * Don't index tombstones (CASSANDRA-7828)
 * Improve PasswordAuthenticator default super user setup (CASSANDRA-7788)


2.1.0
 * (cqlsh) Removed "ALTER TYPE <name> RENAME TO <name>" from tab-completion
   (CASSANDRA-7895)
 * Fixed IllegalStateException in anticompaction (CASSANDRA-7892)
 * cqlsh: DESCRIBE support for frozen UDTs, tuples (CASSANDRA-7863)
 * Avoid exposing internal classes over JMX (CASSANDRA-7879)
 * Add null check for keys when freezing collection (CASSANDRA-7869)
 * Improve stress workload realism (CASSANDRA-7519)
Merged from 2.0:
 * Configure system.paxos with LeveledCompactionStrategy (CASSANDRA-7753)
 * Fix ALTER clustering column type from DateType to TimestampType when
   using DESC clustering order (CASSANRDA-7797)
 * Throw EOFException if we run out of chunks in compressed datafile
   (CASSANDRA-7664)
 * Fix PRSI handling of CQL3 row markers for row cleanup (CASSANDRA-7787)
 * Fix dropping collection when it's the last regular column (CASSANDRA-7744)
 * Make StreamReceiveTask thread safe and gc friendly (CASSANDRA-7795)
 * Validate empty cell names from counter updates (CASSANDRA-7798)
Merged from 1.2:
 * Don't allow compacted sstables to be marked as compacting (CASSANDRA-7145)
 * Track expired tombstones (CASSANDRA-7810)


2.1.0-rc7
 * Add frozen keyword and require UDT to be frozen (CASSANDRA-7857)
 * Track added sstable size correctly (CASSANDRA-7239)
 * (cqlsh) Fix case insensitivity (CASSANDRA-7834)
 * Fix failure to stream ranges when moving (CASSANDRA-7836)
 * Correctly remove tmplink files (CASSANDRA-7803)
 * (cqlsh) Fix column name formatting for functions, CAS operations,
   and UDT field selections (CASSANDRA-7806)
 * (cqlsh) Fix COPY FROM handling of null/empty primary key
   values (CASSANDRA-7792)
 * Fix ordering of static cells (CASSANDRA-7763)
Merged from 2.0:
 * Forbid re-adding dropped counter columns (CASSANDRA-7831)
 * Fix CFMetaData#isThriftCompatible() for PK-only tables (CASSANDRA-7832)
 * Always reject inequality on the partition key without token()
   (CASSANDRA-7722)
 * Always send Paxos commit to all replicas (CASSANDRA-7479)
 * Make disruptor_thrift_server invocation pool configurable (CASSANDRA-7594)
 * Make repair no-op when RF=1 (CASSANDRA-7864)


2.1.0-rc6
 * Fix OOM issue from netty caching over time (CASSANDRA-7743)
 * json2sstable couldn't import JSON for CQL table (CASSANDRA-7477)
 * Invalidate all caches on table drop (CASSANDRA-7561)
 * Skip strict endpoint selection for ranges if RF == nodes (CASSANRA-7765)
 * Fix Thrift range filtering without 2ary index lookups (CASSANDRA-7741)
 * Add tracing entries about concurrent range requests (CASSANDRA-7599)
 * (cqlsh) Fix DESCRIBE for NTS keyspaces (CASSANDRA-7729)
 * Remove netty buffer ref-counting (CASSANDRA-7735)
 * Pass mutated cf to index updater for use by PRSI (CASSANDRA-7742)
 * Include stress yaml example in release and deb (CASSANDRA-7717)
 * workaround for netty issue causing corrupted data off the wire (CASSANDRA-7695)
 * cqlsh DESC CLUSTER fails retrieving ring information (CASSANDRA-7687)
 * Fix binding null values inside UDT (CASSANDRA-7685)
 * Fix UDT field selection with empty fields (CASSANDRA-7670)
 * Bogus deserialization of static cells from sstable (CASSANDRA-7684)
 * Fix NPE on compaction leftover cleanup for dropped table (CASSANDRA-7770)
Merged from 2.0:
 * Fix race condition in StreamTransferTask that could lead to
   infinite loops and premature sstable deletion (CASSANDRA-7704)
 * (cqlsh) Wait up to 10 sec for a tracing session (CASSANDRA-7222)
 * Fix NPE in FileCacheService.sizeInBytes (CASSANDRA-7756)
 * Remove duplicates from StorageService.getJoiningNodes (CASSANDRA-7478)
 * Clone token map outside of hot gossip loops (CASSANDRA-7758)
 * Fix MS expiring map timeout for Paxos messages (CASSANDRA-7752)
 * Do not flush on truncate if durable_writes is false (CASSANDRA-7750)
 * Give CRR a default input_cql Statement (CASSANDRA-7226)
 * Better error message when adding a collection with the same name
   than a previously dropped one (CASSANDRA-6276)
 * Fix validation when adding static columns (CASSANDRA-7730)
 * (Thrift) fix range deletion of supercolumns (CASSANDRA-7733)
 * Fix potential AssertionError in RangeTombstoneList (CASSANDRA-7700)
 * Validate arguments of blobAs* functions (CASSANDRA-7707)
 * Fix potential AssertionError with 2ndary indexes (CASSANDRA-6612)
 * Avoid logging CompactionInterrupted at ERROR (CASSANDRA-7694)
 * Minor leak in sstable2jon (CASSANDRA-7709)
 * Add cassandra.auto_bootstrap system property (CASSANDRA-7650)
 * Update java driver (for hadoop) (CASSANDRA-7618)
 * Remove CqlPagingRecordReader/CqlPagingInputFormat (CASSANDRA-7570)
 * Support connecting to ipv6 jmx with nodetool (CASSANDRA-7669)


2.1.0-rc5
 * Reject counters inside user types (CASSANDRA-7672)
 * Switch to notification-based GCInspector (CASSANDRA-7638)
 * (cqlsh) Handle nulls in UDTs and tuples correctly (CASSANDRA-7656)
 * Don't use strict consistency when replacing (CASSANDRA-7568)
 * Fix min/max cell name collection on 2.0 SSTables with range
   tombstones (CASSANDRA-7593)
 * Tolerate min/max cell names of different lengths (CASSANDRA-7651)
 * Filter cached results correctly (CASSANDRA-7636)
 * Fix tracing on the new SEPExecutor (CASSANDRA-7644)
 * Remove shuffle and taketoken (CASSANDRA-7601)
 * Clean up Windows batch scripts (CASSANDRA-7619)
 * Fix native protocol drop user type notification (CASSANDRA-7571)
 * Give read access to system.schema_usertypes to all authenticated users
   (CASSANDRA-7578)
 * (cqlsh) Fix cqlsh display when zero rows are returned (CASSANDRA-7580)
 * Get java version correctly when JAVA_TOOL_OPTIONS is set (CASSANDRA-7572)
 * Fix NPE when dropping index from non-existent keyspace, AssertionError when
   dropping non-existent index with IF EXISTS (CASSANDRA-7590)
 * Fix sstablelevelresetter hang (CASSANDRA-7614)
 * (cqlsh) Fix deserialization of blobs (CASSANDRA-7603)
 * Use "keyspace updated" schema change message for UDT changes in v1 and
   v2 protocols (CASSANDRA-7617)
 * Fix tracing of range slices and secondary index lookups that are local
   to the coordinator (CASSANDRA-7599)
 * Set -Dcassandra.storagedir for all tool shell scripts (CASSANDRA-7587)
 * Don't swap max/min col names when mutating sstable metadata (CASSANDRA-7596)
 * (cqlsh) Correctly handle paged result sets (CASSANDRA-7625)
 * (cqlsh) Improve waiting for a trace to complete (CASSANDRA-7626)
 * Fix tracing of concurrent range slices and 2ary index queries (CASSANDRA-7626)
 * Fix scrub against collection type (CASSANDRA-7665)
Merged from 2.0:
 * Set gc_grace_seconds to seven days for system schema tables (CASSANDRA-7668)
 * SimpleSeedProvider no longer caches seeds forever (CASSANDRA-7663)
 * Always flush on truncate (CASSANDRA-7511)
 * Fix ReversedType(DateType) mapping to native protocol (CASSANDRA-7576)
 * Always merge ranges owned by a single node (CASSANDRA-6930)
 * Track max/min timestamps for range tombstones (CASSANDRA-7647)
 * Fix NPE when listing saved caches dir (CASSANDRA-7632)


2.1.0-rc4
 * Fix word count hadoop example (CASSANDRA-7200)
 * Updated memtable_cleanup_threshold and memtable_flush_writers defaults 
   (CASSANDRA-7551)
 * (Windows) fix startup when WMI memory query fails (CASSANDRA-7505)
 * Anti-compaction proceeds if any part of the repair failed (CASSANDRA-7521)
 * Add missing table name to DROP INDEX responses and notifications (CASSANDRA-7539)
 * Bump CQL version to 3.2.0 and update CQL documentation (CASSANDRA-7527)
 * Fix configuration error message when running nodetool ring (CASSANDRA-7508)
 * Support conditional updates, tuple type, and the v3 protocol in cqlsh (CASSANDRA-7509)
 * Handle queries on multiple secondary index types (CASSANDRA-7525)
 * Fix cqlsh authentication with v3 native protocol (CASSANDRA-7564)
 * Fix NPE when unknown prepared statement ID is used (CASSANDRA-7454)
Merged from 2.0:
 * (Windows) force range-based repair to non-sequential mode (CASSANDRA-7541)
 * Fix range merging when DES scores are zero (CASSANDRA-7535)
 * Warn when SSL certificates have expired (CASSANDRA-7528)
 * Fix error when doing reversed queries with static columns (CASSANDRA-7490)
Merged from 1.2:
 * Set correct stream ID on responses when non-Exception Throwables
   are thrown while handling native protocol messages (CASSANDRA-7470)


2.1.0-rc3
 * Consider expiry when reconciling otherwise equal cells (CASSANDRA-7403)
 * Introduce CQL support for stress tool (CASSANDRA-6146)
 * Fix ClassCastException processing expired messages (CASSANDRA-7496)
 * Fix prepared marker for collections inside UDT (CASSANDRA-7472)
 * Remove left-over populate_io_cache_on_flush and replicate_on_write
   uses (CASSANDRA-7493)
 * (Windows) handle spaces in path names (CASSANDRA-7451)
 * Ensure writes have completed after dropping a table, before recycling
   commit log segments (CASSANDRA-7437)
 * Remove left-over rows_per_partition_to_cache (CASSANDRA-7493)
 * Fix error when CONTAINS is used with a bind marker (CASSANDRA-7502)
 * Properly reject unknown UDT field (CASSANDRA-7484)
Merged from 2.0:
 * Fix CC#collectTimeOrderedData() tombstone optimisations (CASSANDRA-7394)
 * Support DISTINCT for static columns and fix behaviour when DISTINC is
   not use (CASSANDRA-7305).
 * Workaround JVM NPE on JMX bind failure (CASSANDRA-7254)
 * Fix race in FileCacheService RemovalListener (CASSANDRA-7278)
 * Fix inconsistent use of consistencyForCommit that allowed LOCAL_QUORUM
   operations to incorrect become full QUORUM (CASSANDRA-7345)
 * Properly handle unrecognized opcodes and flags (CASSANDRA-7440)
 * (Hadoop) close CqlRecordWriter clients when finished (CASSANDRA-7459)
 * Commit disk failure policy (CASSANDRA-7429)
 * Make sure high level sstables get compacted (CASSANDRA-7414)
 * Fix AssertionError when using empty clustering columns and static columns
   (CASSANDRA-7455)
 * Add option to disable STCS in L0 (CASSANDRA-6621)
 * Upgrade to snappy-java 1.0.5.2 (CASSANDRA-7476)


2.1.0-rc2
 * Fix heap size calculation for CompoundSparseCellName and 
   CompoundSparseCellName.WithCollection (CASSANDRA-7421)
 * Allow counter mutations in UNLOGGED batches (CASSANDRA-7351)
 * Modify reconcile logic to always pick a tombstone over a counter cell
   (CASSANDRA-7346)
 * Avoid incremental compaction on Windows (CASSANDRA-7365)
 * Fix exception when querying a composite-keyed table with a collection index
   (CASSANDRA-7372)
 * Use node's host id in place of counter ids (CASSANDRA-7366)
 * Fix error when doing reversed queries with static columns (CASSANDRA-7490)
 * Backport CASSANDRA-6747 (CASSANDRA-7560)
 * Track max/min timestamps for range tombstones (CASSANDRA-7647)
 * Fix NPE when listing saved caches dir (CASSANDRA-7632)
 * Fix sstableloader unable to connect encrypted node (CASSANDRA-7585)
Merged from 1.2:
 * Clone token map outside of hot gossip loops (CASSANDRA-7758)
 * Add stop method to EmbeddedCassandraService (CASSANDRA-7595)
 * Support connecting to ipv6 jmx with nodetool (CASSANDRA-7669)
 * Set gc_grace_seconds to seven days for system schema tables (CASSANDRA-7668)
 * SimpleSeedProvider no longer caches seeds forever (CASSANDRA-7663)
 * Set correct stream ID on responses when non-Exception Throwables
   are thrown while handling native protocol messages (CASSANDRA-7470)
 * Fix row size miscalculation in LazilyCompactedRow (CASSANDRA-7543)
 * Fix race in background compaction check (CASSANDRA-7745)
 * Don't clear out range tombstones during compaction (CASSANDRA-7808)


2.1.0-rc1
 * Revert flush directory (CASSANDRA-6357)
 * More efficient executor service for fast operations (CASSANDRA-4718)
 * Move less common tools into a new cassandra-tools package (CASSANDRA-7160)
 * Support more concurrent requests in native protocol (CASSANDRA-7231)
 * Add tab-completion to debian nodetool packaging (CASSANDRA-6421)
 * Change concurrent_compactors defaults (CASSANDRA-7139)
 * Add PowerShell Windows launch scripts (CASSANDRA-7001)
 * Make commitlog archive+restore more robust (CASSANDRA-6974)
 * Fix marking commitlogsegments clean (CASSANDRA-6959)
 * Add snapshot "manifest" describing files included (CASSANDRA-6326)
 * Parallel streaming for sstableloader (CASSANDRA-3668)
 * Fix bugs in supercolumns handling (CASSANDRA-7138)
 * Fix ClassClassException on composite dense tables (CASSANDRA-7112)
 * Cleanup and optimize collation and slice iterators (CASSANDRA-7107)
 * Upgrade NBHM lib (CASSANDRA-7128)
 * Optimize netty server (CASSANDRA-6861)
 * Fix repair hang when given CF does not exist (CASSANDRA-7189)
 * Allow c* to be shutdown in an embedded mode (CASSANDRA-5635)
 * Add server side batching to native transport (CASSANDRA-5663)
 * Make batchlog replay asynchronous (CASSANDRA-6134)
 * remove unused classes (CASSANDRA-7197)
 * Limit user types to the keyspace they are defined in (CASSANDRA-6643)
 * Add validate method to CollectionType (CASSANDRA-7208)
 * New serialization format for UDT values (CASSANDRA-7209, CASSANDRA-7261)
 * Fix nodetool netstats (CASSANDRA-7270)
 * Fix potential ClassCastException in HintedHandoffManager (CASSANDRA-7284)
 * Use prepared statements internally (CASSANDRA-6975)
 * Fix broken paging state with prepared statement (CASSANDRA-7120)
 * Fix IllegalArgumentException in CqlStorage (CASSANDRA-7287)
 * Allow nulls/non-existant fields in UDT (CASSANDRA-7206)
 * Add Thrift MultiSliceRequest (CASSANDRA-6757, CASSANDRA-7027)
 * Handle overlapping MultiSlices (CASSANDRA-7279)
 * Fix DataOutputTest on Windows (CASSANDRA-7265)
 * Embedded sets in user defined data-types are not updating (CASSANDRA-7267)
 * Add tuple type to CQL/native protocol (CASSANDRA-7248)
 * Fix CqlPagingRecordReader on tables with few rows (CASSANDRA-7322)
Merged from 2.0:
 * Copy compaction options to make sure they are reloaded (CASSANDRA-7290)
 * Add option to do more aggressive tombstone compactions (CASSANDRA-6563)
 * Don't try to compact already-compacting files in HHOM (CASSANDRA-7288)
 * Always reallocate buffers in HSHA (CASSANDRA-6285)
 * (Hadoop) support authentication in CqlRecordReader (CASSANDRA-7221)
 * (Hadoop) Close java driver Cluster in CQLRR.close (CASSANDRA-7228)
 * Warn when 'USING TIMESTAMP' is used on a CAS BATCH (CASSANDRA-7067)
 * return all cpu values from BackgroundActivityMonitor.readAndCompute (CASSANDRA-7183)
 * Correctly delete scheduled range xfers (CASSANDRA-7143)
 * return all cpu values from BackgroundActivityMonitor.readAndCompute (CASSANDRA-7183)  
 * reduce garbage creation in calculatePendingRanges (CASSANDRA-7191)
 * fix c* launch issues on Russian os's due to output of linux 'free' cmd (CASSANDRA-6162)
 * Fix disabling autocompaction (CASSANDRA-7187)
 * Fix potential NumberFormatException when deserializing IntegerType (CASSANDRA-7088)
 * cqlsh can't tab-complete disabling compaction (CASSANDRA-7185)
 * cqlsh: Accept and execute CQL statement(s) from command-line parameter (CASSANDRA-7172)
 * Fix IllegalStateException in CqlPagingRecordReader (CASSANDRA-7198)
 * Fix the InvertedIndex trigger example (CASSANDRA-7211)
 * Add --resolve-ip option to 'nodetool ring' (CASSANDRA-7210)
 * reduce garbage on codec flag deserialization (CASSANDRA-7244) 
 * Fix duplicated error messages on directory creation error at startup (CASSANDRA-5818)
 * Proper null handle for IF with map element access (CASSANDRA-7155)
 * Improve compaction visibility (CASSANDRA-7242)
 * Correctly delete scheduled range xfers (CASSANDRA-7143)
 * Make batchlog replica selection rack-aware (CASSANDRA-6551)
 * Fix CFMetaData#getColumnDefinitionFromColumnName() (CASSANDRA-7074)
 * Fix writetime/ttl functions for static columns (CASSANDRA-7081)
 * Suggest CTRL-C or semicolon after three blank lines in cqlsh (CASSANDRA-7142)
 * Fix 2ndary index queries with DESC clustering order (CASSANDRA-6950)
 * Invalid key cache entries on DROP (CASSANDRA-6525)
 * Fix flapping RecoveryManagerTest (CASSANDRA-7084)
 * Add missing iso8601 patterns for date strings (CASSANDRA-6973)
 * Support selecting multiple rows in a partition using IN (CASSANDRA-6875)
 * Add authentication support to shuffle (CASSANDRA-6484)
 * Swap local and global default read repair chances (CASSANDRA-7320)
 * Add conditional CREATE/DROP USER support (CASSANDRA-7264)
 * Cqlsh counts non-empty lines for "Blank lines" warning (CASSANDRA-7325)
Merged from 1.2:
 * Add Cloudstack snitch (CASSANDRA-7147)
 * Update system.peers correctly when relocating tokens (CASSANDRA-7126)
 * Add Google Compute Engine snitch (CASSANDRA-7132)
 * remove duplicate query for local tokens (CASSANDRA-7182)
 * exit CQLSH with error status code if script fails (CASSANDRA-6344)
 * Fix bug with some IN queries missig results (CASSANDRA-7105)
 * Fix availability validation for LOCAL_ONE CL (CASSANDRA-7319)
 * Hint streaming can cause decommission to fail (CASSANDRA-7219)


2.1.0-beta2
 * Increase default CL space to 8GB (CASSANDRA-7031)
 * Add range tombstones to read repair digests (CASSANDRA-6863)
 * Fix BTree.clear for large updates (CASSANDRA-6943)
 * Fail write instead of logging a warning when unable to append to CL
   (CASSANDRA-6764)
 * Eliminate possibility of CL segment appearing twice in active list 
   (CASSANDRA-6557)
 * Apply DONTNEED fadvise to commitlog segments (CASSANDRA-6759)
 * Switch CRC component to Adler and include it for compressed sstables 
   (CASSANDRA-4165)
 * Allow cassandra-stress to set compaction strategy options (CASSANDRA-6451)
 * Add broadcast_rpc_address option to cassandra.yaml (CASSANDRA-5899)
 * Auto reload GossipingPropertyFileSnitch config (CASSANDRA-5897)
 * Fix overflow of memtable_total_space_in_mb (CASSANDRA-6573)
 * Fix ABTC NPE and apply update function correctly (CASSANDRA-6692)
 * Allow nodetool to use a file or prompt for password (CASSANDRA-6660)
 * Fix AIOOBE when concurrently accessing ABSC (CASSANDRA-6742)
 * Fix assertion error in ALTER TYPE RENAME (CASSANDRA-6705)
 * Scrub should not always clear out repaired status (CASSANDRA-5351)
 * Improve handling of range tombstone for wide partitions (CASSANDRA-6446)
 * Fix ClassCastException for compact table with composites (CASSANDRA-6738)
 * Fix potentially repairing with wrong nodes (CASSANDRA-6808)
 * Change caching option syntax (CASSANDRA-6745)
 * Fix stress to do proper counter reads (CASSANDRA-6835)
 * Fix help message for stress counter_write (CASSANDRA-6824)
 * Fix stress smart Thrift client to pick servers correctly (CASSANDRA-6848)
 * Add logging levels (minimal, normal or verbose) to stress tool (CASSANDRA-6849)
 * Fix race condition in Batch CLE (CASSANDRA-6860)
 * Improve cleanup/scrub/upgradesstables failure handling (CASSANDRA-6774)
 * ByteBuffer write() methods for serializing sstables (CASSANDRA-6781)
 * Proper compare function for CollectionType (CASSANDRA-6783)
 * Update native server to Netty 4 (CASSANDRA-6236)
 * Fix off-by-one error in stress (CASSANDRA-6883)
 * Make OpOrder AutoCloseable (CASSANDRA-6901)
 * Remove sync repair JMX interface (CASSANDRA-6900)
 * Add multiple memory allocation options for memtables (CASSANDRA-6689, 6694)
 * Remove adjusted op rate from stress output (CASSANDRA-6921)
 * Add optimized CF.hasColumns() implementations (CASSANDRA-6941)
 * Serialize batchlog mutations with the version of the target node
   (CASSANDRA-6931)
 * Optimize CounterColumn#reconcile() (CASSANDRA-6953)
 * Properly remove 1.2 sstable support in 2.1 (CASSANDRA-6869)
 * Lock counter cells, not partitions (CASSANDRA-6880)
 * Track presence of legacy counter shards in sstables (CASSANDRA-6888)
 * Ensure safe resource cleanup when replacing sstables (CASSANDRA-6912)
 * Add failure handler to async callback (CASSANDRA-6747)
 * Fix AE when closing SSTable without releasing reference (CASSANDRA-7000)
 * Clean up IndexInfo on keyspace/table drops (CASSANDRA-6924)
 * Only snapshot relative SSTables when sequential repair (CASSANDRA-7024)
 * Require nodetool rebuild_index to specify index names (CASSANDRA-7038)
 * fix cassandra stress errors on reads with native protocol (CASSANDRA-7033)
 * Use OpOrder to guard sstable references for reads (CASSANDRA-6919)
 * Preemptive opening of compaction result (CASSANDRA-6916)
 * Multi-threaded scrub/cleanup/upgradesstables (CASSANDRA-5547)
 * Optimize cellname comparison (CASSANDRA-6934)
 * Native protocol v3 (CASSANDRA-6855)
 * Optimize Cell liveness checks and clean up Cell (CASSANDRA-7119)
 * Support consistent range movements (CASSANDRA-2434)
 * Display min timestamp in sstablemetadata viewer (CASSANDRA-6767)
Merged from 2.0:
 * Avoid race-prone second "scrub" of system keyspace (CASSANDRA-6797)
 * Pool CqlRecordWriter clients by inetaddress rather than Range
   (CASSANDRA-6665)
 * Fix compaction_history timestamps (CASSANDRA-6784)
 * Compare scores of full replica ordering in DES (CASSANDRA-6683)
 * fix CME in SessionInfo updateProgress affecting netstats (CASSANDRA-6577)
 * Allow repairing between specific replicas (CASSANDRA-6440)
 * Allow per-dc enabling of hints (CASSANDRA-6157)
 * Add compatibility for Hadoop 0.2.x (CASSANDRA-5201)
 * Fix EstimatedHistogram races (CASSANDRA-6682)
 * Failure detector correctly converts initial value to nanos (CASSANDRA-6658)
 * Add nodetool taketoken to relocate vnodes (CASSANDRA-4445)
 * Expose bulk loading progress over JMX (CASSANDRA-4757)
 * Correctly handle null with IF conditions and TTL (CASSANDRA-6623)
 * Account for range/row tombstones in tombstone drop
   time histogram (CASSANDRA-6522)
 * Stop CommitLogSegment.close() from calling sync() (CASSANDRA-6652)
 * Make commitlog failure handling configurable (CASSANDRA-6364)
 * Avoid overlaps in LCS (CASSANDRA-6688)
 * Improve support for paginating over composites (CASSANDRA-4851)
 * Fix count(*) queries in a mixed cluster (CASSANDRA-6707)
 * Improve repair tasks(snapshot, differencing) concurrency (CASSANDRA-6566)
 * Fix replaying pre-2.0 commit logs (CASSANDRA-6714)
 * Add static columns to CQL3 (CASSANDRA-6561)
 * Optimize single partition batch statements (CASSANDRA-6737)
 * Disallow post-query re-ordering when paging (CASSANDRA-6722)
 * Fix potential paging bug with deleted columns (CASSANDRA-6748)
 * Fix NPE on BulkLoader caused by losing StreamEvent (CASSANDRA-6636)
 * Fix truncating compression metadata (CASSANDRA-6791)
 * Add CMSClassUnloadingEnabled JVM option (CASSANDRA-6541)
 * Catch memtable flush exceptions during shutdown (CASSANDRA-6735)
 * Fix upgradesstables NPE for non-CF-based indexes (CASSANDRA-6645)
 * Fix UPDATE updating PRIMARY KEY columns implicitly (CASSANDRA-6782)
 * Fix IllegalArgumentException when updating from 1.2 with SuperColumns
   (CASSANDRA-6733)
 * FBUtilities.singleton() should use the CF comparator (CASSANDRA-6778)
 * Fix CQLSStableWriter.addRow(Map<String, Object>) (CASSANDRA-6526)
 * Fix HSHA server introducing corrupt data (CASSANDRA-6285)
 * Fix CAS conditions for COMPACT STORAGE tables (CASSANDRA-6813)
 * Starting threads in OutboundTcpConnectionPool constructor causes race conditions (CASSANDRA-7177)
 * Allow overriding cassandra-rackdc.properties file (CASSANDRA-7072)
 * Set JMX RMI port to 7199 (CASSANDRA-7087)
 * Use LOCAL_QUORUM for data reads at LOCAL_SERIAL (CASSANDRA-6939)
 * Log a warning for large batches (CASSANDRA-6487)
 * Put nodes in hibernate when join_ring is false (CASSANDRA-6961)
 * Avoid early loading of non-system keyspaces before compaction-leftovers 
   cleanup at startup (CASSANDRA-6913)
 * Restrict Windows to parallel repairs (CASSANDRA-6907)
 * (Hadoop) Allow manually specifying start/end tokens in CFIF (CASSANDRA-6436)
 * Fix NPE in MeteredFlusher (CASSANDRA-6820)
 * Fix race processing range scan responses (CASSANDRA-6820)
 * Allow deleting snapshots from dropped keyspaces (CASSANDRA-6821)
 * Add uuid() function (CASSANDRA-6473)
 * Omit tombstones from schema digests (CASSANDRA-6862)
 * Include correct consistencyLevel in LWT timeout (CASSANDRA-6884)
 * Lower chances for losing new SSTables during nodetool refresh and
   ColumnFamilyStore.loadNewSSTables (CASSANDRA-6514)
 * Add support for DELETE ... IF EXISTS to CQL3 (CASSANDRA-5708)
 * Update hadoop_cql3_word_count example (CASSANDRA-6793)
 * Fix handling of RejectedExecution in sync Thrift server (CASSANDRA-6788)
 * Log more information when exceeding tombstone_warn_threshold (CASSANDRA-6865)
 * Fix truncate to not abort due to unreachable fat clients (CASSANDRA-6864)
 * Fix schema concurrency exceptions (CASSANDRA-6841)
 * Fix leaking validator FH in StreamWriter (CASSANDRA-6832)
 * Fix saving triggers to schema (CASSANDRA-6789)
 * Fix trigger mutations when base mutation list is immutable (CASSANDRA-6790)
 * Fix accounting in FileCacheService to allow re-using RAR (CASSANDRA-6838)
 * Fix static counter columns (CASSANDRA-6827)
 * Restore expiring->deleted (cell) compaction optimization (CASSANDRA-6844)
 * Fix CompactionManager.needsCleanup (CASSANDRA-6845)
 * Correctly compare BooleanType values other than 0 and 1 (CASSANDRA-6779)
 * Read message id as string from earlier versions (CASSANDRA-6840)
 * Properly use the Paxos consistency for (non-protocol) batch (CASSANDRA-6837)
 * Add paranoid disk failure option (CASSANDRA-6646)
 * Improve PerRowSecondaryIndex performance (CASSANDRA-6876)
 * Extend triggers to support CAS updates (CASSANDRA-6882)
 * Static columns with IF NOT EXISTS don't always work as expected (CASSANDRA-6873)
 * Fix paging with SELECT DISTINCT (CASSANDRA-6857)
 * Fix UnsupportedOperationException on CAS timeout (CASSANDRA-6923)
 * Improve MeteredFlusher handling of MF-unaffected column families
   (CASSANDRA-6867)
 * Add CqlRecordReader using native pagination (CASSANDRA-6311)
 * Add QueryHandler interface (CASSANDRA-6659)
 * Track liveRatio per-memtable, not per-CF (CASSANDRA-6945)
 * Make sure upgradesstables keeps sstable level (CASSANDRA-6958)
 * Fix LIMIT with static columns (CASSANDRA-6956)
 * Fix clash with CQL column name in thrift validation (CASSANDRA-6892)
 * Fix error with super columns in mixed 1.2-2.0 clusters (CASSANDRA-6966)
 * Fix bad skip of sstables on slice query with composite start/finish (CASSANDRA-6825)
 * Fix unintended update with conditional statement (CASSANDRA-6893)
 * Fix map element access in IF (CASSANDRA-6914)
 * Avoid costly range calculations for range queries on system keyspaces
   (CASSANDRA-6906)
 * Fix SSTable not released if stream session fails (CASSANDRA-6818)
 * Avoid build failure due to ANTLR timeout (CASSANDRA-6991)
 * Queries on compact tables can return more rows that requested (CASSANDRA-7052)
 * USING TIMESTAMP for batches does not work (CASSANDRA-7053)
 * Fix performance regression from CASSANDRA-5614 (CASSANDRA-6949)
 * Ensure that batchlog and hint timeouts do not produce hints (CASSANDRA-7058)
 * Merge groupable mutations in TriggerExecutor#execute() (CASSANDRA-7047)
 * Plug holes in resource release when wiring up StreamSession (CASSANDRA-7073)
 * Re-add parameter columns to tracing session (CASSANDRA-6942)
 * Preserves CQL metadata when updating table from thrift (CASSANDRA-6831)
Merged from 1.2:
 * Fix nodetool display with vnodes (CASSANDRA-7082)
 * Add UNLOGGED, COUNTER options to BATCH documentation (CASSANDRA-6816)
 * add extra SSL cipher suites (CASSANDRA-6613)
 * fix nodetool getsstables for blob PK (CASSANDRA-6803)
 * Fix BatchlogManager#deleteBatch() use of millisecond timestamps
   (CASSANDRA-6822)
 * Continue assassinating even if the endpoint vanishes (CASSANDRA-6787)
 * Schedule schema pulls on change (CASSANDRA-6971)
 * Non-droppable verbs shouldn't be dropped from OTC (CASSANDRA-6980)
 * Shutdown batchlog executor in SS#drain() (CASSANDRA-7025)
 * Fix batchlog to account for CF truncation records (CASSANDRA-6999)
 * Fix CQLSH parsing of functions and BLOB literals (CASSANDRA-7018)
 * Properly load trustore in the native protocol (CASSANDRA-6847)
 * Always clean up references in SerializingCache (CASSANDRA-6994)
 * Don't shut MessagingService down when replacing a node (CASSANDRA-6476)
 * fix npe when doing -Dcassandra.fd_initial_value_ms (CASSANDRA-6751)


2.1.0-beta1
 * Add flush directory distinct from compaction directories (CASSANDRA-6357)
 * Require JNA by default (CASSANDRA-6575)
 * add listsnapshots command to nodetool (CASSANDRA-5742)
 * Introduce AtomicBTreeColumns (CASSANDRA-6271, 6692)
 * Multithreaded commitlog (CASSANDRA-3578)
 * allocate fixed index summary memory pool and resample cold index summaries 
   to use less memory (CASSANDRA-5519)
 * Removed multithreaded compaction (CASSANDRA-6142)
 * Parallelize fetching rows for low-cardinality indexes (CASSANDRA-1337)
 * change logging from log4j to logback (CASSANDRA-5883)
 * switch to LZ4 compression for internode communication (CASSANDRA-5887)
 * Stop using Thrift-generated Index* classes internally (CASSANDRA-5971)
 * Remove 1.2 network compatibility code (CASSANDRA-5960)
 * Remove leveled json manifest migration code (CASSANDRA-5996)
 * Remove CFDefinition (CASSANDRA-6253)
 * Use AtomicIntegerFieldUpdater in RefCountedMemory (CASSANDRA-6278)
 * User-defined types for CQL3 (CASSANDRA-5590)
 * Use of o.a.c.metrics in nodetool (CASSANDRA-5871, 6406)
 * Batch read from OTC's queue and cleanup (CASSANDRA-1632)
 * Secondary index support for collections (CASSANDRA-4511, 6383)
 * SSTable metadata(Stats.db) format change (CASSANDRA-6356)
 * Push composites support in the storage engine
   (CASSANDRA-5417, CASSANDRA-6520)
 * Add snapshot space used to cfstats (CASSANDRA-6231)
 * Add cardinality estimator for key count estimation (CASSANDRA-5906)
 * CF id is changed to be non-deterministic. Data dir/key cache are created
   uniquely for CF id (CASSANDRA-5202)
 * New counters implementation (CASSANDRA-6504)
 * Replace UnsortedColumns, EmptyColumns, TreeMapBackedSortedColumns with new
   ArrayBackedSortedColumns (CASSANDRA-6630, CASSANDRA-6662, CASSANDRA-6690)
 * Add option to use row cache with a given amount of rows (CASSANDRA-5357)
 * Avoid repairing already repaired data (CASSANDRA-5351)
 * Reject counter updates with USING TTL/TIMESTAMP (CASSANDRA-6649)
 * Replace index_interval with min/max_index_interval (CASSANDRA-6379)
 * Lift limitation that order by columns must be selected for IN queries (CASSANDRA-4911)


2.0.5
 * Reduce garbage generated by bloom filter lookups (CASSANDRA-6609)
 * Add ks.cf names to tombstone logging (CASSANDRA-6597)
 * Use LOCAL_QUORUM for LWT operations at LOCAL_SERIAL (CASSANDRA-6495)
 * Wait for gossip to settle before accepting client connections (CASSANDRA-4288)
 * Delete unfinished compaction incrementally (CASSANDRA-6086)
 * Allow specifying custom secondary index options in CQL3 (CASSANDRA-6480)
 * Improve replica pinning for cache efficiency in DES (CASSANDRA-6485)
 * Fix LOCAL_SERIAL from thrift (CASSANDRA-6584)
 * Don't special case received counts in CAS timeout exceptions (CASSANDRA-6595)
 * Add support for 2.1 global counter shards (CASSANDRA-6505)
 * Fix NPE when streaming connection is not yet established (CASSANDRA-6210)
 * Avoid rare duplicate read repair triggering (CASSANDRA-6606)
 * Fix paging discardFirst (CASSANDRA-6555)
 * Fix ArrayIndexOutOfBoundsException in 2ndary index query (CASSANDRA-6470)
 * Release sstables upon rebuilding 2i (CASSANDRA-6635)
 * Add AbstractCompactionStrategy.startup() method (CASSANDRA-6637)
 * SSTableScanner may skip rows during cleanup (CASSANDRA-6638)
 * sstables from stalled repair sessions can resurrect deleted data (CASSANDRA-6503)
 * Switch stress to use ITransportFactory (CASSANDRA-6641)
 * Fix IllegalArgumentException during prepare (CASSANDRA-6592)
 * Fix possible loss of 2ndary index entries during compaction (CASSANDRA-6517)
 * Fix direct Memory on architectures that do not support unaligned long access
   (CASSANDRA-6628)
 * Let scrub optionally skip broken counter partitions (CASSANDRA-5930)
Merged from 1.2:
 * fsync compression metadata (CASSANDRA-6531)
 * Validate CF existence on execution for prepared statement (CASSANDRA-6535)
 * Add ability to throttle batchlog replay (CASSANDRA-6550)
 * Fix executing LOCAL_QUORUM with SimpleStrategy (CASSANDRA-6545)
 * Avoid StackOverflow when using large IN queries (CASSANDRA-6567)
 * Nodetool upgradesstables includes secondary indexes (CASSANDRA-6598)
 * Paginate batchlog replay (CASSANDRA-6569)
 * skip blocking on streaming during drain (CASSANDRA-6603)
 * Improve error message when schema doesn't match loaded sstable (CASSANDRA-6262)
 * Add properties to adjust FD initial value and max interval (CASSANDRA-4375)
 * Fix preparing with batch and delete from collection (CASSANDRA-6607)
 * Fix ABSC reverse iterator's remove() method (CASSANDRA-6629)
 * Handle host ID conflicts properly (CASSANDRA-6615)
 * Move handling of migration event source to solve bootstrap race. (CASSANDRA-6648)
 * Make sure compaction throughput value doesn't overflow with int math (CASSANDRA-6647)


2.0.4
 * Allow removing snapshots of no-longer-existing CFs (CASSANDRA-6418)
 * add StorageService.stopDaemon() (CASSANDRA-4268)
 * add IRE for invalid CF supplied to get_count (CASSANDRA-5701)
 * add client encryption support to sstableloader (CASSANDRA-6378)
 * Fix accept() loop for SSL sockets post-shutdown (CASSANDRA-6468)
 * Fix size-tiered compaction in LCS L0 (CASSANDRA-6496)
 * Fix assertion failure in filterColdSSTables (CASSANDRA-6483)
 * Fix row tombstones in larger-than-memory compactions (CASSANDRA-6008)
 * Fix cleanup ClassCastException (CASSANDRA-6462)
 * Reduce gossip memory use by interning VersionedValue strings (CASSANDRA-6410)
 * Allow specifying datacenters to participate in a repair (CASSANDRA-6218)
 * Fix divide-by-zero in PCI (CASSANDRA-6403)
 * Fix setting last compacted key in the wrong level for LCS (CASSANDRA-6284)
 * Add millisecond precision formats to the timestamp parser (CASSANDRA-6395)
 * Expose a total memtable size metric for a CF (CASSANDRA-6391)
 * cqlsh: handle symlinks properly (CASSANDRA-6425)
 * Fix potential infinite loop when paging query with IN (CASSANDRA-6464)
 * Fix assertion error in AbstractQueryPager.discardFirst (CASSANDRA-6447)
 * Fix streaming older SSTable yields unnecessary tombstones (CASSANDRA-6527)
Merged from 1.2:
 * Improved error message on bad properties in DDL queries (CASSANDRA-6453)
 * Randomize batchlog candidates selection (CASSANDRA-6481)
 * Fix thundering herd on endpoint cache invalidation (CASSANDRA-6345, 6485)
 * Improve batchlog write performance with vnodes (CASSANDRA-6488)
 * cqlsh: quote single quotes in strings inside collections (CASSANDRA-6172)
 * Improve gossip performance for typical messages (CASSANDRA-6409)
 * Throw IRE if a prepared statement has more markers than supported 
   (CASSANDRA-5598)
 * Expose Thread metrics for the native protocol server (CASSANDRA-6234)
 * Change snapshot response message verb to INTERNAL to avoid dropping it 
   (CASSANDRA-6415)
 * Warn when collection read has > 65K elements (CASSANDRA-5428)
 * Fix cache persistence when both row and key cache are enabled 
   (CASSANDRA-6413)
 * (Hadoop) add describe_local_ring (CASSANDRA-6268)
 * Fix handling of concurrent directory creation failure (CASSANDRA-6459)
 * Allow executing CREATE statements multiple times (CASSANDRA-6471)
 * Don't send confusing info with timeouts (CASSANDRA-6491)
 * Don't resubmit counter mutation runnables internally (CASSANDRA-6427)
 * Don't drop local mutations without a hint (CASSANDRA-6510)
 * Don't allow null max_hint_window_in_ms (CASSANDRA-6419)
 * Validate SliceRange start and finish lengths (CASSANDRA-6521)


2.0.3
 * Fix FD leak on slice read path (CASSANDRA-6275)
 * Cancel read meter task when closing SSTR (CASSANDRA-6358)
 * free off-heap IndexSummary during bulk (CASSANDRA-6359)
 * Recover from IOException in accept() thread (CASSANDRA-6349)
 * Improve Gossip tolerance of abnormally slow tasks (CASSANDRA-6338)
 * Fix trying to hint timed out counter writes (CASSANDRA-6322)
 * Allow restoring specific columnfamilies from archived CL (CASSANDRA-4809)
 * Avoid flushing compaction_history after each operation (CASSANDRA-6287)
 * Fix repair assertion error when tombstones expire (CASSANDRA-6277)
 * Skip loading corrupt key cache (CASSANDRA-6260)
 * Fixes for compacting larger-than-memory rows (CASSANDRA-6274)
 * Compact hottest sstables first and optionally omit coldest from
   compaction entirely (CASSANDRA-6109)
 * Fix modifying column_metadata from thrift (CASSANDRA-6182)
 * cqlsh: fix LIST USERS output (CASSANDRA-6242)
 * Add IRequestSink interface (CASSANDRA-6248)
 * Update memtable size while flushing (CASSANDRA-6249)
 * Provide hooks around CQL2/CQL3 statement execution (CASSANDRA-6252)
 * Require Permission.SELECT for CAS updates (CASSANDRA-6247)
 * New CQL-aware SSTableWriter (CASSANDRA-5894)
 * Reject CAS operation when the protocol v1 is used (CASSANDRA-6270)
 * Correctly throw error when frame too large (CASSANDRA-5981)
 * Fix serialization bug in PagedRange with 2ndary indexes (CASSANDRA-6299)
 * Fix CQL3 table validation in Thrift (CASSANDRA-6140)
 * Fix bug missing results with IN clauses (CASSANDRA-6327)
 * Fix paging with reversed slices (CASSANDRA-6343)
 * Set minTimestamp correctly to be able to drop expired sstables (CASSANDRA-6337)
 * Support NaN and Infinity as float literals (CASSANDRA-6003)
 * Remove RF from nodetool ring output (CASSANDRA-6289)
 * Fix attempting to flush empty rows (CASSANDRA-6374)
 * Fix potential out of bounds exception when paging (CASSANDRA-6333)
Merged from 1.2:
 * Optimize FD phi calculation (CASSANDRA-6386)
 * Improve initial FD phi estimate when starting up (CASSANDRA-6385)
 * Don't list CQL3 table in CLI describe even if named explicitely 
   (CASSANDRA-5750)
 * Invalidate row cache when dropping CF (CASSANDRA-6351)
 * add non-jamm path for cached statements (CASSANDRA-6293)
 * add windows bat files for shell commands (CASSANDRA-6145)
 * Require logging in for Thrift CQL2/3 statement preparation (CASSANDRA-6254)
 * restrict max_num_tokens to 1536 (CASSANDRA-6267)
 * Nodetool gets default JMX port from cassandra-env.sh (CASSANDRA-6273)
 * make calculatePendingRanges asynchronous (CASSANDRA-6244)
 * Remove blocking flushes in gossip thread (CASSANDRA-6297)
 * Fix potential socket leak in connectionpool creation (CASSANDRA-6308)
 * Allow LOCAL_ONE/LOCAL_QUORUM to work with SimpleStrategy (CASSANDRA-6238)
 * cqlsh: handle 'null' as session duration (CASSANDRA-6317)
 * Fix json2sstable handling of range tombstones (CASSANDRA-6316)
 * Fix missing one row in reverse query (CASSANDRA-6330)
 * Fix reading expired row value from row cache (CASSANDRA-6325)
 * Fix AssertionError when doing set element deletion (CASSANDRA-6341)
 * Make CL code for the native protocol match the one in C* 2.0
   (CASSANDRA-6347)
 * Disallow altering CQL3 table from thrift (CASSANDRA-6370)
 * Fix size computation of prepared statement (CASSANDRA-6369)


2.0.2
 * Update FailureDetector to use nanontime (CASSANDRA-4925)
 * Fix FileCacheService regressions (CASSANDRA-6149)
 * Never return WriteTimeout for CL.ANY (CASSANDRA-6132)
 * Fix race conditions in bulk loader (CASSANDRA-6129)
 * Add configurable metrics reporting (CASSANDRA-4430)
 * drop queries exceeding a configurable number of tombstones (CASSANDRA-6117)
 * Track and persist sstable read activity (CASSANDRA-5515)
 * Fixes for speculative retry (CASSANDRA-5932, CASSANDRA-6194)
 * Improve memory usage of metadata min/max column names (CASSANDRA-6077)
 * Fix thrift validation refusing row markers on CQL3 tables (CASSANDRA-6081)
 * Fix insertion of collections with CAS (CASSANDRA-6069)
 * Correctly send metadata on SELECT COUNT (CASSANDRA-6080)
 * Track clients' remote addresses in ClientState (CASSANDRA-6070)
 * Create snapshot dir if it does not exist when migrating
   leveled manifest (CASSANDRA-6093)
 * make sequential nodetool repair the default (CASSANDRA-5950)
 * Add more hooks for compaction strategy implementations (CASSANDRA-6111)
 * Fix potential NPE on composite 2ndary indexes (CASSANDRA-6098)
 * Delete can potentially be skipped in batch (CASSANDRA-6115)
 * Allow alter keyspace on system_traces (CASSANDRA-6016)
 * Disallow empty column names in cql (CASSANDRA-6136)
 * Use Java7 file-handling APIs and fix file moving on Windows (CASSANDRA-5383)
 * Save compaction history to system keyspace (CASSANDRA-5078)
 * Fix NPE if StorageService.getOperationMode() is executed before full startup (CASSANDRA-6166)
 * CQL3: support pre-epoch longs for TimestampType (CASSANDRA-6212)
 * Add reloadtriggers command to nodetool (CASSANDRA-4949)
 * cqlsh: ignore empty 'value alias' in DESCRIBE (CASSANDRA-6139)
 * Fix sstable loader (CASSANDRA-6205)
 * Reject bootstrapping if the node already exists in gossip (CASSANDRA-5571)
 * Fix NPE while loading paxos state (CASSANDRA-6211)
 * cqlsh: add SHOW SESSION <tracing-session> command (CASSANDRA-6228)
Merged from 1.2:
 * (Hadoop) Require CFRR batchSize to be at least 2 (CASSANDRA-6114)
 * Add a warning for small LCS sstable size (CASSANDRA-6191)
 * Add ability to list specific KS/CF combinations in nodetool cfstats (CASSANDRA-4191)
 * Mark CF clean if a mutation raced the drop and got it marked dirty (CASSANDRA-5946)
 * Add a LOCAL_ONE consistency level (CASSANDRA-6202)
 * Limit CQL prepared statement cache by size instead of count (CASSANDRA-6107)
 * Tracing should log write failure rather than raw exceptions (CASSANDRA-6133)
 * lock access to TM.endpointToHostIdMap (CASSANDRA-6103)
 * Allow estimated memtable size to exceed slab allocator size (CASSANDRA-6078)
 * Start MeteredFlusher earlier to prevent OOM during CL replay (CASSANDRA-6087)
 * Avoid sending Truncate command to fat clients (CASSANDRA-6088)
 * Allow where clause conditions to be in parenthesis (CASSANDRA-6037)
 * Do not open non-ssl storage port if encryption option is all (CASSANDRA-3916)
 * Move batchlog replay to its own executor (CASSANDRA-6079)
 * Add tombstone debug threshold and histogram (CASSANDRA-6042, 6057)
 * Enable tcp keepalive on incoming connections (CASSANDRA-4053)
 * Fix fat client schema pull NPE (CASSANDRA-6089)
 * Fix memtable flushing for indexed tables (CASSANDRA-6112)
 * Fix skipping columns with multiple slices (CASSANDRA-6119)
 * Expose connected thrift + native client counts (CASSANDRA-5084)
 * Optimize auth setup (CASSANDRA-6122)
 * Trace index selection (CASSANDRA-6001)
 * Update sstablesPerReadHistogram to use biased sampling (CASSANDRA-6164)
 * Log UnknownColumnfamilyException when closing socket (CASSANDRA-5725)
 * Properly error out on CREATE INDEX for counters table (CASSANDRA-6160)
 * Handle JMX notification failure for repair (CASSANDRA-6097)
 * (Hadoop) Fetch no more than 128 splits in parallel (CASSANDRA-6169)
 * stress: add username/password authentication support (CASSANDRA-6068)
 * Fix indexed queries with row cache enabled on parent table (CASSANDRA-5732)
 * Fix compaction race during columnfamily drop (CASSANDRA-5957)
 * Fix validation of empty column names for compact tables (CASSANDRA-6152)
 * Skip replaying mutations that pass CRC but fail to deserialize (CASSANDRA-6183)
 * Rework token replacement to use replace_address (CASSANDRA-5916)
 * Fix altering column types (CASSANDRA-6185)
 * cqlsh: fix CREATE/ALTER WITH completion (CASSANDRA-6196)
 * add windows bat files for shell commands (CASSANDRA-6145)
 * Fix potential stack overflow during range tombstones insertion (CASSANDRA-6181)
 * (Hadoop) Make LOCAL_ONE the default consistency level (CASSANDRA-6214)


2.0.1
 * Fix bug that could allow reading deleted data temporarily (CASSANDRA-6025)
 * Improve memory use defaults (CASSANDRA-6059)
 * Make ThriftServer more easlly extensible (CASSANDRA-6058)
 * Remove Hadoop dependency from ITransportFactory (CASSANDRA-6062)
 * add file_cache_size_in_mb setting (CASSANDRA-5661)
 * Improve error message when yaml contains invalid properties (CASSANDRA-5958)
 * Improve leveled compaction's ability to find non-overlapping L0 compactions
   to work on concurrently (CASSANDRA-5921)
 * Notify indexer of columns shadowed by range tombstones (CASSANDRA-5614)
 * Log Merkle tree stats (CASSANDRA-2698)
 * Switch from crc32 to adler32 for compressed sstable checksums (CASSANDRA-5862)
 * Improve offheap memcpy performance (CASSANDRA-5884)
 * Use a range aware scanner for cleanup (CASSANDRA-2524)
 * Cleanup doesn't need to inspect sstables that contain only local data
   (CASSANDRA-5722)
 * Add ability for CQL3 to list partition keys (CASSANDRA-4536)
 * Improve native protocol serialization (CASSANDRA-5664)
 * Upgrade Thrift to 0.9.1 (CASSANDRA-5923)
 * Require superuser status for adding triggers (CASSANDRA-5963)
 * Make standalone scrubber handle old and new style leveled manifest
   (CASSANDRA-6005)
 * Fix paxos bugs (CASSANDRA-6012, 6013, 6023)
 * Fix paged ranges with multiple replicas (CASSANDRA-6004)
 * Fix potential AssertionError during tracing (CASSANDRA-6041)
 * Fix NPE in sstablesplit (CASSANDRA-6027)
 * Migrate pre-2.0 key/value/column aliases to system.schema_columns
   (CASSANDRA-6009)
 * Paging filter empty rows too agressively (CASSANDRA-6040)
 * Support variadic parameters for IN clauses (CASSANDRA-4210)
 * cqlsh: return the result of CAS writes (CASSANDRA-5796)
 * Fix validation of IN clauses with 2ndary indexes (CASSANDRA-6050)
 * Support named bind variables in CQL (CASSANDRA-6033)
Merged from 1.2:
 * Allow cache-keys-to-save to be set at runtime (CASSANDRA-5980)
 * Avoid second-guessing out-of-space state (CASSANDRA-5605)
 * Tuning knobs for dealing with large blobs and many CFs (CASSANDRA-5982)
 * (Hadoop) Fix CQLRW for thrift tables (CASSANDRA-6002)
 * Fix possible divide-by-zero in HHOM (CASSANDRA-5990)
 * Allow local batchlog writes for CL.ANY (CASSANDRA-5967)
 * Upgrade metrics-core to version 2.2.0 (CASSANDRA-5947)
 * Fix CqlRecordWriter with composite keys (CASSANDRA-5949)
 * Add snitch, schema version, cluster, partitioner to JMX (CASSANDRA-5881)
 * Allow disabling SlabAllocator (CASSANDRA-5935)
 * Make user-defined compaction JMX blocking (CASSANDRA-4952)
 * Fix streaming does not transfer wrapped range (CASSANDRA-5948)
 * Fix loading index summary containing empty key (CASSANDRA-5965)
 * Correctly handle limits in CompositesSearcher (CASSANDRA-5975)
 * Pig: handle CQL collections (CASSANDRA-5867)
 * Pass the updated cf to the PRSI index() method (CASSANDRA-5999)
 * Allow empty CQL3 batches (as no-op) (CASSANDRA-5994)
 * Support null in CQL3 functions (CASSANDRA-5910)
 * Replace the deprecated MapMaker with CacheLoader (CASSANDRA-6007)
 * Add SSTableDeletingNotification to DataTracker (CASSANDRA-6010)
 * Fix snapshots in use get deleted during snapshot repair (CASSANDRA-6011)
 * Move hints and exception count to o.a.c.metrics (CASSANDRA-6017)
 * Fix memory leak in snapshot repair (CASSANDRA-6047)
 * Fix sstable2sjon for CQL3 tables (CASSANDRA-5852)


2.0.0
 * Fix thrift validation when inserting into CQL3 tables (CASSANDRA-5138)
 * Fix periodic memtable flushing behavior with clean memtables (CASSANDRA-5931)
 * Fix dateOf() function for pre-2.0 timestamp columns (CASSANDRA-5928)
 * Fix SSTable unintentionally loads BF when opened for batch (CASSANDRA-5938)
 * Add stream session progress to JMX (CASSANDRA-4757)
 * Fix NPE during CAS operation (CASSANDRA-5925)
Merged from 1.2:
 * Fix getBloomFilterDiskSpaceUsed for AlwaysPresentFilter (CASSANDRA-5900)
 * Don't announce schema version until we've loaded the changes locally
   (CASSANDRA-5904)
 * Fix to support off heap bloom filters size greater than 2 GB (CASSANDRA-5903)
 * Properly handle parsing huge map and set literals (CASSANDRA-5893)


2.0.0-rc2
 * enable vnodes by default (CASSANDRA-5869)
 * fix CAS contention timeout (CASSANDRA-5830)
 * fix HsHa to respect max frame size (CASSANDRA-4573)
 * Fix (some) 2i on composite components omissions (CASSANDRA-5851)
 * cqlsh: add DESCRIBE FULL SCHEMA variant (CASSANDRA-5880)
Merged from 1.2:
 * Correctly validate sparse composite cells in scrub (CASSANDRA-5855)
 * Add KeyCacheHitRate metric to CF metrics (CASSANDRA-5868)
 * cqlsh: add support for multiline comments (CASSANDRA-5798)
 * Handle CQL3 SELECT duplicate IN restrictions on clustering columns
   (CASSANDRA-5856)


2.0.0-rc1
 * improve DecimalSerializer performance (CASSANDRA-5837)
 * fix potential spurious wakeup in AsyncOneResponse (CASSANDRA-5690)
 * fix schema-related trigger issues (CASSANDRA-5774)
 * Better validation when accessing CQL3 table from thrift (CASSANDRA-5138)
 * Fix assertion error during repair (CASSANDRA-5801)
 * Fix range tombstone bug (CASSANDRA-5805)
 * DC-local CAS (CASSANDRA-5797)
 * Add a native_protocol_version column to the system.local table (CASSANRDA-5819)
 * Use index_interval from cassandra.yaml when upgraded (CASSANDRA-5822)
 * Fix buffer underflow on socket close (CASSANDRA-5792)
Merged from 1.2:
 * Fix reading DeletionTime from 1.1-format sstables (CASSANDRA-5814)
 * cqlsh: add collections support to COPY (CASSANDRA-5698)
 * retry important messages for any IOException (CASSANDRA-5804)
 * Allow empty IN relations in SELECT/UPDATE/DELETE statements (CASSANDRA-5626)
 * cqlsh: fix crashing on Windows due to libedit detection (CASSANDRA-5812)
 * fix bulk-loading compressed sstables (CASSANDRA-5820)
 * (Hadoop) fix quoting in CqlPagingRecordReader and CqlRecordWriter 
   (CASSANDRA-5824)
 * update default LCS sstable size to 160MB (CASSANDRA-5727)
 * Allow compacting 2Is via nodetool (CASSANDRA-5670)
 * Hex-encode non-String keys in OPP (CASSANDRA-5793)
 * nodetool history logging (CASSANDRA-5823)
 * (Hadoop) fix support for Thrift tables in CqlPagingRecordReader 
   (CASSANDRA-5752)
 * add "all time blocked" to StatusLogger output (CASSANDRA-5825)
 * Future-proof inter-major-version schema migrations (CASSANDRA-5845)
 * (Hadoop) add CqlPagingRecordReader support for ReversedType in Thrift table
   (CASSANDRA-5718)
 * Add -no-snapshot option to scrub (CASSANDRA-5891)
 * Fix to support off heap bloom filters size greater than 2 GB (CASSANDRA-5903)
 * Properly handle parsing huge map and set literals (CASSANDRA-5893)
 * Fix LCS L0 compaction may overlap in L1 (CASSANDRA-5907)
 * New sstablesplit tool to split large sstables offline (CASSANDRA-4766)
 * Fix potential deadlock in native protocol server (CASSANDRA-5926)
 * Disallow incompatible type change in CQL3 (CASSANDRA-5882)
Merged from 1.1:
 * Correctly validate sparse composite cells in scrub (CASSANDRA-5855)


2.0.0-beta2
 * Replace countPendingHints with Hints Created metric (CASSANDRA-5746)
 * Allow nodetool with no args, and with help to run without a server (CASSANDRA-5734)
 * Cleanup AbstractType/TypeSerializer classes (CASSANDRA-5744)
 * Remove unimplemented cli option schema-mwt (CASSANDRA-5754)
 * Support range tombstones in thrift (CASSANDRA-5435)
 * Normalize table-manipulating CQL3 statements' class names (CASSANDRA-5759)
 * cqlsh: add missing table options to DESCRIBE output (CASSANDRA-5749)
 * Fix assertion error during repair (CASSANDRA-5757)
 * Fix bulkloader (CASSANDRA-5542)
 * Add LZ4 compression to the native protocol (CASSANDRA-5765)
 * Fix bugs in the native protocol v2 (CASSANDRA-5770)
 * CAS on 'primary key only' table (CASSANDRA-5715)
 * Support streaming SSTables of old versions (CASSANDRA-5772)
 * Always respect protocol version in native protocol (CASSANDRA-5778)
 * Fix ConcurrentModificationException during streaming (CASSANDRA-5782)
 * Update deletion timestamp in Commit#updatesWithPaxosTime (CASSANDRA-5787)
 * Thrift cas() method crashes if input columns are not sorted (CASSANDRA-5786)
 * Order columns names correctly when querying for CAS (CASSANDRA-5788)
 * Fix streaming retry (CASSANDRA-5775)
Merged from 1.2:
 * if no seeds can be a reached a node won't start in a ring by itself (CASSANDRA-5768)
 * add cassandra.unsafesystem property (CASSANDRA-5704)
 * (Hadoop) quote identifiers in CqlPagingRecordReader (CASSANDRA-5763)
 * Add replace_node functionality for vnodes (CASSANDRA-5337)
 * Add timeout events to query traces (CASSANDRA-5520)
 * Fix serialization of the LEFT gossip value (CASSANDRA-5696)
 * Pig: support for cql3 tables (CASSANDRA-5234)
 * Fix skipping range tombstones with reverse queries (CASSANDRA-5712)
 * Expire entries out of ThriftSessionManager (CASSANDRA-5719)
 * Don't keep ancestor information in memory (CASSANDRA-5342)
 * Expose native protocol server status in nodetool info (CASSANDRA-5735)
 * Fix pathetic performance of range tombstones (CASSANDRA-5677)
 * Fix querying with an empty (impossible) range (CASSANDRA-5573)
 * cqlsh: handle CUSTOM 2i in DESCRIBE output (CASSANDRA-5760)
 * Fix minor bug in Range.intersects(Bound) (CASSANDRA-5771)
 * cqlsh: handle disabled compression in DESCRIBE output (CASSANDRA-5766)
 * Ensure all UP events are notified on the native protocol (CASSANDRA-5769)
 * Fix formatting of sstable2json with multiple -k arguments (CASSANDRA-5781)
 * Don't rely on row marker for queries in general to hide lost markers
   after TTL expires (CASSANDRA-5762)
 * Sort nodetool help output (CASSANDRA-5776)
 * Fix column expiring during 2 phases compaction (CASSANDRA-5799)
 * now() is being rejected in INSERTs when inside collections (CASSANDRA-5795)


2.0.0-beta1
 * Add support for indexing clustered columns (CASSANDRA-5125)
 * Removed on-heap row cache (CASSANDRA-5348)
 * use nanotime consistently for node-local timeouts (CASSANDRA-5581)
 * Avoid unnecessary second pass on name-based queries (CASSANDRA-5577)
 * Experimental triggers (CASSANDRA-1311)
 * JEMalloc support for off-heap allocation (CASSANDRA-3997)
 * Single-pass compaction (CASSANDRA-4180)
 * Removed token range bisection (CASSANDRA-5518)
 * Removed compatibility with pre-1.2.5 sstables and network messages
   (CASSANDRA-5511)
 * removed PBSPredictor (CASSANDRA-5455)
 * CAS support (CASSANDRA-5062, 5441, 5442, 5443, 5619, 5667)
 * Leveled compaction performs size-tiered compactions in L0 
   (CASSANDRA-5371, 5439)
 * Add yaml network topology snitch for mixed ec2/other envs (CASSANDRA-5339)
 * Log when a node is down longer than the hint window (CASSANDRA-4554)
 * Optimize tombstone creation for ExpiringColumns (CASSANDRA-4917)
 * Improve LeveledScanner work estimation (CASSANDRA-5250, 5407)
 * Replace compaction lock with runWithCompactionsDisabled (CASSANDRA-3430)
 * Change Message IDs to ints (CASSANDRA-5307)
 * Move sstable level information into the Stats component, removing the
   need for a separate Manifest file (CASSANDRA-4872)
 * avoid serializing to byte[] on commitlog append (CASSANDRA-5199)
 * make index_interval configurable per columnfamily (CASSANDRA-3961, CASSANDRA-5650)
 * add default_time_to_live (CASSANDRA-3974)
 * add memtable_flush_period_in_ms (CASSANDRA-4237)
 * replace supercolumns internally by composites (CASSANDRA-3237, 5123)
 * upgrade thrift to 0.9.0 (CASSANDRA-3719)
 * drop unnecessary keyspace parameter from user-defined compaction API 
   (CASSANDRA-5139)
 * more robust solution to incomplete compactions + counters (CASSANDRA-5151)
 * Change order of directory searching for c*.in.sh (CASSANDRA-3983)
 * Add tool to reset SSTable compaction level for LCS (CASSANDRA-5271)
 * Allow custom configuration loader (CASSANDRA-5045)
 * Remove memory emergency pressure valve logic (CASSANDRA-3534)
 * Reduce request latency with eager retry (CASSANDRA-4705)
 * cqlsh: Remove ASSUME command (CASSANDRA-5331)
 * Rebuild BF when loading sstables if bloom_filter_fp_chance
   has changed since compaction (CASSANDRA-5015)
 * remove row-level bloom filters (CASSANDRA-4885)
 * Change Kernel Page Cache skipping into row preheating (disabled by default)
   (CASSANDRA-4937)
 * Improve repair by deciding on a gcBefore before sending
   out TreeRequests (CASSANDRA-4932)
 * Add an official way to disable compactions (CASSANDRA-5074)
 * Reenable ALTER TABLE DROP with new semantics (CASSANDRA-3919)
 * Add binary protocol versioning (CASSANDRA-5436)
 * Swap THshaServer for TThreadedSelectorServer (CASSANDRA-5530)
 * Add alias support to SELECT statement (CASSANDRA-5075)
 * Don't create empty RowMutations in CommitLogReplayer (CASSANDRA-5541)
 * Use range tombstones when dropping cfs/columns from schema (CASSANDRA-5579)
 * cqlsh: drop CQL2/CQL3-beta support (CASSANDRA-5585)
 * Track max/min column names in sstables to be able to optimize slice
   queries (CASSANDRA-5514, CASSANDRA-5595, CASSANDRA-5600)
 * Binary protocol: allow batching already prepared statements (CASSANDRA-4693)
 * Allow preparing timestamp, ttl and limit in CQL3 queries (CASSANDRA-4450)
 * Support native link w/o JNA in Java7 (CASSANDRA-3734)
 * Use SASL authentication in binary protocol v2 (CASSANDRA-5545)
 * Replace Thrift HsHa with LMAX Disruptor based implementation (CASSANDRA-5582)
 * cqlsh: Add row count to SELECT output (CASSANDRA-5636)
 * Include a timestamp with all read commands to determine column expiration
   (CASSANDRA-5149)
 * Streaming 2.0 (CASSANDRA-5286, 5699)
 * Conditional create/drop ks/table/index statements in CQL3 (CASSANDRA-2737)
 * more pre-table creation property validation (CASSANDRA-5693)
 * Redesign repair messages (CASSANDRA-5426)
 * Fix ALTER RENAME post-5125 (CASSANDRA-5702)
 * Disallow renaming a 2ndary indexed column (CASSANDRA-5705)
 * Rename Table to Keyspace (CASSANDRA-5613)
 * Ensure changing column_index_size_in_kb on different nodes don't corrupt the
   sstable (CASSANDRA-5454)
 * Move resultset type information into prepare, not execute (CASSANDRA-5649)
 * Auto paging in binary protocol (CASSANDRA-4415, 5714)
 * Don't tie client side use of AbstractType to JDBC (CASSANDRA-4495)
 * Adds new TimestampType to replace DateType (CASSANDRA-5723, CASSANDRA-5729)
Merged from 1.2:
 * make starting native protocol server idempotent (CASSANDRA-5728)
 * Fix loading key cache when a saved entry is no longer valid (CASSANDRA-5706)
 * Fix serialization of the LEFT gossip value (CASSANDRA-5696)
 * cqlsh: Don't show 'null' in place of empty values (CASSANDRA-5675)
 * Race condition in detecting version on a mixed 1.1/1.2 cluster
   (CASSANDRA-5692)
 * Fix skipping range tombstones with reverse queries (CASSANDRA-5712)
 * Expire entries out of ThriftSessionManager (CASSANRDA-5719)
 * Don't keep ancestor information in memory (CASSANDRA-5342)
 * cqlsh: fix handling of semicolons inside BATCH queries (CASSANDRA-5697)


1.2.6
 * Fix tracing when operation completes before all responses arrive 
   (CASSANDRA-5668)
 * Fix cross-DC mutation forwarding (CASSANDRA-5632)
 * Reduce SSTableLoader memory usage (CASSANDRA-5555)
 * Scale hinted_handoff_throttle_in_kb to cluster size (CASSANDRA-5272)
 * (Hadoop) Add CQL3 input/output formats (CASSANDRA-4421, 5622)
 * (Hadoop) Fix InputKeyRange in CFIF (CASSANDRA-5536)
 * Fix dealing with ridiculously large max sstable sizes in LCS (CASSANDRA-5589)
 * Ignore pre-truncate hints (CASSANDRA-4655)
 * Move System.exit on OOM into a separate thread (CASSANDRA-5273)
 * Write row markers when serializing schema (CASSANDRA-5572)
 * Check only SSTables for the requested range when streaming (CASSANDRA-5569)
 * Improve batchlog replay behavior and hint ttl handling (CASSANDRA-5314)
 * Exclude localTimestamp from validation for tombstones (CASSANDRA-5398)
 * cqlsh: add custom prompt support (CASSANDRA-5539)
 * Reuse prepared statements in hot auth queries (CASSANDRA-5594)
 * cqlsh: add vertical output option (see EXPAND) (CASSANDRA-5597)
 * Add a rate limit option to stress (CASSANDRA-5004)
 * have BulkLoader ignore snapshots directories (CASSANDRA-5587) 
 * fix SnitchProperties logging context (CASSANDRA-5602)
 * Expose whether jna is enabled and memory is locked via JMX (CASSANDRA-5508)
 * cqlsh: fix COPY FROM with ReversedType (CASSANDRA-5610)
 * Allow creating CUSTOM indexes on collections (CASSANDRA-5615)
 * Evaluate now() function at execution time (CASSANDRA-5616)
 * Expose detailed read repair metrics (CASSANDRA-5618)
 * Correct blob literal + ReversedType parsing (CASSANDRA-5629)
 * Allow GPFS to prefer the internal IP like EC2MRS (CASSANDRA-5630)
 * fix help text for -tspw cassandra-cli (CASSANDRA-5643)
 * don't throw away initial causes exceptions for internode encryption issues 
   (CASSANDRA-5644)
 * Fix message spelling errors for cql select statements (CASSANDRA-5647)
 * Suppress custom exceptions thru jmx (CASSANDRA-5652)
 * Update CREATE CUSTOM INDEX syntax (CASSANDRA-5639)
 * Fix PermissionDetails.equals() method (CASSANDRA-5655)
 * Never allow partition key ranges in CQL3 without token() (CASSANDRA-5666)
 * Gossiper incorrectly drops AppState for an upgrading node (CASSANDRA-5660)
 * Connection thrashing during multi-region ec2 during upgrade, due to 
   messaging version (CASSANDRA-5669)
 * Avoid over reconnecting in EC2MRS (CASSANDRA-5678)
 * Fix ReadResponseSerializer.serializedSize() for digest reads (CASSANDRA-5476)
 * allow sstable2json on 2i CFs (CASSANDRA-5694)
Merged from 1.1:
 * Remove buggy thrift max message length option (CASSANDRA-5529)
 * Fix NPE in Pig's widerow mode (CASSANDRA-5488)
 * Add split size parameter to Pig and disable split combination (CASSANDRA-5544)


1.2.5
 * make BytesToken.toString only return hex bytes (CASSANDRA-5566)
 * Ensure that submitBackground enqueues at least one task (CASSANDRA-5554)
 * fix 2i updates with identical values and timestamps (CASSANDRA-5540)
 * fix compaction throttling bursty-ness (CASSANDRA-4316)
 * reduce memory consumption of IndexSummary (CASSANDRA-5506)
 * remove per-row column name bloom filters (CASSANDRA-5492)
 * Include fatal errors in trace events (CASSANDRA-5447)
 * Ensure that PerRowSecondaryIndex is notified of row-level deletes
   (CASSANDRA-5445)
 * Allow empty blob literals in CQL3 (CASSANDRA-5452)
 * Fix streaming RangeTombstones at column index boundary (CASSANDRA-5418)
 * Fix preparing statements when current keyspace is not set (CASSANDRA-5468)
 * Fix SemanticVersion.isSupportedBy minor/patch handling (CASSANDRA-5496)
 * Don't provide oldCfId for post-1.1 system cfs (CASSANDRA-5490)
 * Fix primary range ignores replication strategy (CASSANDRA-5424)
 * Fix shutdown of binary protocol server (CASSANDRA-5507)
 * Fix repair -snapshot not working (CASSANDRA-5512)
 * Set isRunning flag later in binary protocol server (CASSANDRA-5467)
 * Fix use of CQL3 functions with descending clustering order (CASSANDRA-5472)
 * Disallow renaming columns one at a time for thrift table in CQL3
   (CASSANDRA-5531)
 * cqlsh: add CLUSTERING ORDER BY support to DESCRIBE (CASSANDRA-5528)
 * Add custom secondary index support to CQL3 (CASSANDRA-5484)
 * Fix repair hanging silently on unexpected error (CASSANDRA-5229)
 * Fix Ec2Snitch regression introduced by CASSANDRA-5171 (CASSANDRA-5432)
 * Add nodetool enablebackup/disablebackup (CASSANDRA-5556)
 * cqlsh: fix DESCRIBE after case insensitive USE (CASSANDRA-5567)
Merged from 1.1
 * Add retry mechanism to OTC for non-droppable_verbs (CASSANDRA-5393)
 * Use allocator information to improve memtable memory usage estimate
   (CASSANDRA-5497)
 * Fix trying to load deleted row into row cache on startup (CASSANDRA-4463)
 * fsync leveled manifest to avoid corruption (CASSANDRA-5535)
 * Fix Bound intersection computation (CASSANDRA-5551)
 * sstablescrub now respects max memory size in cassandra.in.sh (CASSANDRA-5562)


1.2.4
 * Ensure that PerRowSecondaryIndex updates see the most recent values
   (CASSANDRA-5397)
 * avoid duplicate index entries ind PrecompactedRow and 
   ParallelCompactionIterable (CASSANDRA-5395)
 * remove the index entry on oldColumn when new column is a tombstone 
   (CASSANDRA-5395)
 * Change default stream throughput from 400 to 200 mbps (CASSANDRA-5036)
 * Gossiper logs DOWN for symmetry with UP (CASSANDRA-5187)
 * Fix mixing prepared statements between keyspaces (CASSANDRA-5352)
 * Fix consistency level during bootstrap - strike 3 (CASSANDRA-5354)
 * Fix transposed arguments in AlreadyExistsException (CASSANDRA-5362)
 * Improve asynchronous hint delivery (CASSANDRA-5179)
 * Fix Guava dependency version (12.0 -> 13.0.1) for Maven (CASSANDRA-5364)
 * Validate that provided CQL3 collection value are < 64K (CASSANDRA-5355)
 * Make upgradeSSTable skip current version sstables by default (CASSANDRA-5366)
 * Optimize min/max timestamp collection (CASSANDRA-5373)
 * Invalid streamId in cql binary protocol when using invalid CL 
   (CASSANDRA-5164)
 * Fix validation for IN where clauses with collections (CASSANDRA-5376)
 * Copy resultSet on count query to avoid ConcurrentModificationException 
   (CASSANDRA-5382)
 * Correctly typecheck in CQL3 even with ReversedType (CASSANDRA-5386)
 * Fix streaming compressed files when using encryption (CASSANDRA-5391)
 * cassandra-all 1.2.0 pom missing netty dependency (CASSANDRA-5392)
 * Fix writetime/ttl functions on null values (CASSANDRA-5341)
 * Fix NPE during cql3 select with token() (CASSANDRA-5404)
 * IndexHelper.skipBloomFilters won't skip non-SHA filters (CASSANDRA-5385)
 * cqlsh: Print maps ordered by key, sort sets (CASSANDRA-5413)
 * Add null syntax support in CQL3 for inserts (CASSANDRA-3783)
 * Allow unauthenticated set_keyspace() calls (CASSANDRA-5423)
 * Fix potential incremental backups race (CASSANDRA-5410)
 * Fix prepared BATCH statements with batch-level timestamps (CASSANDRA-5415)
 * Allow overriding superuser setup delay (CASSANDRA-5430)
 * cassandra-shuffle with JMX usernames and passwords (CASSANDRA-5431)
Merged from 1.1:
 * cli: Quote ks and cf names in schema output when needed (CASSANDRA-5052)
 * Fix bad default for min/max timestamp in SSTableMetadata (CASSANDRA-5372)
 * Fix cf name extraction from manifest in Directories.migrateFile() 
   (CASSANDRA-5242)
 * Support pluggable internode authentication (CASSANDRA-5401)


1.2.3
 * add check for sstable overlap within a level on startup (CASSANDRA-5327)
 * replace ipv6 colons in jmx object names (CASSANDRA-5298, 5328)
 * Avoid allocating SSTableBoundedScanner during repair when the range does 
   not intersect the sstable (CASSANDRA-5249)
 * Don't lowercase property map keys (this breaks NTS) (CASSANDRA-5292)
 * Fix composite comparator with super columns (CASSANDRA-5287)
 * Fix insufficient validation of UPDATE queries against counter cfs
   (CASSANDRA-5300)
 * Fix PropertyFileSnitch default DC/Rack behavior (CASSANDRA-5285)
 * Handle null values when executing prepared statement (CASSANDRA-5081)
 * Add netty to pom dependencies (CASSANDRA-5181)
 * Include type arguments in Thrift CQLPreparedResult (CASSANDRA-5311)
 * Fix compaction not removing columns when bf_fp_ratio is 1 (CASSANDRA-5182)
 * cli: Warn about missing CQL3 tables in schema descriptions (CASSANDRA-5309)
 * Re-enable unknown option in replication/compaction strategies option for
   backward compatibility (CASSANDRA-4795)
 * Add binary protocol support to stress (CASSANDRA-4993)
 * cqlsh: Fix COPY FROM value quoting and null handling (CASSANDRA-5305)
 * Fix repair -pr for vnodes (CASSANDRA-5329)
 * Relax CL for auth queries for non-default users (CASSANDRA-5310)
 * Fix AssertionError during repair (CASSANDRA-5245)
 * Don't announce migrations to pre-1.2 nodes (CASSANDRA-5334)
Merged from 1.1:
 * Update offline scrub for 1.0 -> 1.1 directory structure (CASSANDRA-5195)
 * add tmp flag to Descriptor hashcode (CASSANDRA-4021)
 * fix logging of "Found table data in data directories" when only system tables
   are present (CASSANDRA-5289)
 * cli: Add JMX authentication support (CASSANDRA-5080)
 * nodetool: ability to repair specific range (CASSANDRA-5280)
 * Fix possible assertion triggered in SliceFromReadCommand (CASSANDRA-5284)
 * cqlsh: Add inet type support on Windows (ipv4-only) (CASSANDRA-4801)
 * Fix race when initializing ColumnFamilyStore (CASSANDRA-5350)
 * Add UseTLAB JVM flag (CASSANDRA-5361)


1.2.2
 * fix potential for multiple concurrent compactions of the same sstables
   (CASSANDRA-5256)
 * avoid no-op caching of byte[] on commitlog append (CASSANDRA-5199)
 * fix symlinks under data dir not working (CASSANDRA-5185)
 * fix bug in compact storage metadata handling (CASSANDRA-5189)
 * Validate login for USE queries (CASSANDRA-5207)
 * cli: remove default username and password (CASSANDRA-5208)
 * configure populate_io_cache_on_flush per-CF (CASSANDRA-4694)
 * allow configuration of internode socket buffer (CASSANDRA-3378)
 * Make sstable directory picking blacklist-aware again (CASSANDRA-5193)
 * Correctly expire gossip states for edge cases (CASSANDRA-5216)
 * Improve handling of directory creation failures (CASSANDRA-5196)
 * Expose secondary indicies to the rest of nodetool (CASSANDRA-4464)
 * Binary protocol: avoid sending notification for 0.0.0.0 (CASSANDRA-5227)
 * add UseCondCardMark XX jvm settings on jdk 1.7 (CASSANDRA-4366)
 * CQL3 refactor to allow conversion function (CASSANDRA-5226)
 * Fix drop of sstables in some circumstance (CASSANDRA-5232)
 * Implement caching of authorization results (CASSANDRA-4295)
 * Add support for LZ4 compression (CASSANDRA-5038)
 * Fix missing columns in wide rows queries (CASSANDRA-5225)
 * Simplify auth setup and make system_auth ks alterable (CASSANDRA-5112)
 * Stop compactions from hanging during bootstrap (CASSANDRA-5244)
 * fix compressed streaming sending extra chunk (CASSANDRA-5105)
 * Add CQL3-based implementations of IAuthenticator and IAuthorizer
   (CASSANDRA-4898)
 * Fix timestamp-based tomstone removal logic (CASSANDRA-5248)
 * cli: Add JMX authentication support (CASSANDRA-5080)
 * Fix forceFlush behavior (CASSANDRA-5241)
 * cqlsh: Add username autocompletion (CASSANDRA-5231)
 * Fix CQL3 composite partition key error (CASSANDRA-5240)
 * Allow IN clause on last clustering key (CASSANDRA-5230)
Merged from 1.1:
 * fix start key/end token validation for wide row iteration (CASSANDRA-5168)
 * add ConfigHelper support for Thrift frame and max message sizes (CASSANDRA-5188)
 * fix nodetool repair not fail on node down (CASSANDRA-5203)
 * always collect tombstone hints (CASSANDRA-5068)
 * Fix error when sourcing file in cqlsh (CASSANDRA-5235)


1.2.1
 * stream undelivered hints on decommission (CASSANDRA-5128)
 * GossipingPropertyFileSnitch loads saved dc/rack info if needed (CASSANDRA-5133)
 * drain should flush system CFs too (CASSANDRA-4446)
 * add inter_dc_tcp_nodelay setting (CASSANDRA-5148)
 * re-allow wrapping ranges for start_token/end_token range pairitspwng (CASSANDRA-5106)
 * fix validation compaction of empty rows (CASSANDRA-5136)
 * nodetool methods to enable/disable hint storage/delivery (CASSANDRA-4750)
 * disallow bloom filter false positive chance of 0 (CASSANDRA-5013)
 * add threadpool size adjustment methods to JMXEnabledThreadPoolExecutor and 
   CompactionManagerMBean (CASSANDRA-5044)
 * fix hinting for dropped local writes (CASSANDRA-4753)
 * off-heap cache doesn't need mutable column container (CASSANDRA-5057)
 * apply disk_failure_policy to bad disks on initial directory creation 
   (CASSANDRA-4847)
 * Optimize name-based queries to use ArrayBackedSortedColumns (CASSANDRA-5043)
 * Fall back to old manifest if most recent is unparseable (CASSANDRA-5041)
 * pool [Compressed]RandomAccessReader objects on the partitioned read path
   (CASSANDRA-4942)
 * Add debug logging to list filenames processed by Directories.migrateFile 
   method (CASSANDRA-4939)
 * Expose black-listed directories via JMX (CASSANDRA-4848)
 * Log compaction merge counts (CASSANDRA-4894)
 * Minimize byte array allocation by AbstractData{Input,Output} (CASSANDRA-5090)
 * Add SSL support for the binary protocol (CASSANDRA-5031)
 * Allow non-schema system ks modification for shuffle to work (CASSANDRA-5097)
 * cqlsh: Add default limit to SELECT statements (CASSANDRA-4972)
 * cqlsh: fix DESCRIBE for 1.1 cfs in CQL3 (CASSANDRA-5101)
 * Correctly gossip with nodes >= 1.1.7 (CASSANDRA-5102)
 * Ensure CL guarantees on digest mismatch (CASSANDRA-5113)
 * Validate correctly selects on composite partition key (CASSANDRA-5122)
 * Fix exception when adding collection (CASSANDRA-5117)
 * Handle states for non-vnode clusters correctly (CASSANDRA-5127)
 * Refuse unrecognized replication and compaction strategy options (CASSANDRA-4795)
 * Pick the correct value validator in sstable2json for cql3 tables (CASSANDRA-5134)
 * Validate login for describe_keyspace, describe_keyspaces and set_keyspace
   (CASSANDRA-5144)
 * Fix inserting empty maps (CASSANDRA-5141)
 * Don't remove tokens from System table for node we know (CASSANDRA-5121)
 * fix streaming progress report for compresed files (CASSANDRA-5130)
 * Coverage analysis for low-CL queries (CASSANDRA-4858)
 * Stop interpreting dates as valid timeUUID value (CASSANDRA-4936)
 * Adds E notation for floating point numbers (CASSANDRA-4927)
 * Detect (and warn) unintentional use of the cql2 thrift methods when cql3 was
   intended (CASSANDRA-5172)
 * cli: Quote ks and cf names in schema output when needed (CASSANDRA-5052)
 * Fix cf name extraction from manifest in Directories.migrateFile() (CASSANDRA-5242)
 * Replace mistaken usage of commons-logging with slf4j (CASSANDRA-5464)
 * Ensure Jackson dependency matches lib (CASSANDRA-5126)
 * Expose droppable tombstone ratio stats over JMX (CASSANDRA-5159)
Merged from 1.1:
 * Simplify CompressedRandomAccessReader to work around JDK FD bug (CASSANDRA-5088)
 * Improve handling a changing target throttle rate mid-compaction (CASSANDRA-5087)
 * Pig: correctly decode row keys in widerow mode (CASSANDRA-5098)
 * nodetool repair command now prints progress (CASSANDRA-4767)
 * fix user defined compaction to run against 1.1 data directory (CASSANDRA-5118)
 * Fix CQL3 BATCH authorization caching (CASSANDRA-5145)
 * fix get_count returns incorrect value with TTL (CASSANDRA-5099)
 * better handling for mid-compaction failure (CASSANDRA-5137)
 * convert default marshallers list to map for better readability (CASSANDRA-5109)
 * fix ConcurrentModificationException in getBootstrapSource (CASSANDRA-5170)
 * fix sstable maxtimestamp for row deletes and pre-1.1.1 sstables (CASSANDRA-5153)
 * Fix thread growth on node removal (CASSANDRA-5175)
 * Make Ec2Region's datacenter name configurable (CASSANDRA-5155)


1.2.0
 * Disallow counters in collections (CASSANDRA-5082)
 * cqlsh: add unit tests (CASSANDRA-3920)
 * fix default bloom_filter_fp_chance for LeveledCompactionStrategy (CASSANDRA-5093)
Merged from 1.1:
 * add validation for get_range_slices with start_key and end_token (CASSANDRA-5089)


1.2.0-rc2
 * fix nodetool ownership display with vnodes (CASSANDRA-5065)
 * cqlsh: add DESCRIBE KEYSPACES command (CASSANDRA-5060)
 * Fix potential infinite loop when reloading CFS (CASSANDRA-5064)
 * Fix SimpleAuthorizer example (CASSANDRA-5072)
 * cqlsh: force CL.ONE for tracing and system.schema* queries (CASSANDRA-5070)
 * Includes cassandra-shuffle in the debian package (CASSANDRA-5058)
Merged from 1.1:
 * fix multithreaded compaction deadlock (CASSANDRA-4492)
 * fix temporarily missing schema after upgrade from pre-1.1.5 (CASSANDRA-5061)
 * Fix ALTER TABLE overriding compression options with defaults
   (CASSANDRA-4996, 5066)
 * fix specifying and altering crc_check_chance (CASSANDRA-5053)
 * fix Murmur3Partitioner ownership% calculation (CASSANDRA-5076)
 * Don't expire columns sooner than they should in 2ndary indexes (CASSANDRA-5079)


1.2-rc1
 * rename rpc_timeout settings to request_timeout (CASSANDRA-5027)
 * add BF with 0.1 FP to LCS by default (CASSANDRA-5029)
 * Fix preparing insert queries (CASSANDRA-5016)
 * Fix preparing queries with counter increment (CASSANDRA-5022)
 * Fix preparing updates with collections (CASSANDRA-5017)
 * Don't generate UUID based on other node address (CASSANDRA-5002)
 * Fix message when trying to alter a clustering key type (CASSANDRA-5012)
 * Update IAuthenticator to match the new IAuthorizer (CASSANDRA-5003)
 * Fix inserting only a key in CQL3 (CASSANDRA-5040)
 * Fix CQL3 token() function when used with strings (CASSANDRA-5050)
Merged from 1.1:
 * reduce log spam from invalid counter shards (CASSANDRA-5026)
 * Improve schema propagation performance (CASSANDRA-5025)
 * Fix for IndexHelper.IndexFor throws OOB Exception (CASSANDRA-5030)
 * cqlsh: make it possible to describe thrift CFs (CASSANDRA-4827)
 * cqlsh: fix timestamp formatting on some platforms (CASSANDRA-5046)


1.2-beta3
 * make consistency level configurable in cqlsh (CASSANDRA-4829)
 * fix cqlsh rendering of blob fields (CASSANDRA-4970)
 * fix cqlsh DESCRIBE command (CASSANDRA-4913)
 * save truncation position in system table (CASSANDRA-4906)
 * Move CompressionMetadata off-heap (CASSANDRA-4937)
 * allow CLI to GET cql3 columnfamily data (CASSANDRA-4924)
 * Fix rare race condition in getExpireTimeForEndpoint (CASSANDRA-4402)
 * acquire references to overlapping sstables during compaction so bloom filter
   doesn't get free'd prematurely (CASSANDRA-4934)
 * Don't share slice query filter in CQL3 SelectStatement (CASSANDRA-4928)
 * Separate tracing from Log4J (CASSANDRA-4861)
 * Exclude gcable tombstones from merkle-tree computation (CASSANDRA-4905)
 * Better printing of AbstractBounds for tracing (CASSANDRA-4931)
 * Optimize mostRecentTombstone check in CC.collectAllData (CASSANDRA-4883)
 * Change stream session ID to UUID to avoid collision from same node (CASSANDRA-4813)
 * Use Stats.db when bulk loading if present (CASSANDRA-4957)
 * Skip repair on system_trace and keyspaces with RF=1 (CASSANDRA-4956)
 * (cql3) Remove arbitrary SELECT limit (CASSANDRA-4918)
 * Correctly handle prepared operation on collections (CASSANDRA-4945)
 * Fix CQL3 LIMIT (CASSANDRA-4877)
 * Fix Stress for CQL3 (CASSANDRA-4979)
 * Remove cassandra specific exceptions from JMX interface (CASSANDRA-4893)
 * (CQL3) Force using ALLOW FILTERING on potentially inefficient queries (CASSANDRA-4915)
 * (cql3) Fix adding column when the table has collections (CASSANDRA-4982)
 * (cql3) Fix allowing collections with compact storage (CASSANDRA-4990)
 * (cql3) Refuse ttl/writetime function on collections (CASSANDRA-4992)
 * Replace IAuthority with new IAuthorizer (CASSANDRA-4874)
 * clqsh: fix KEY pseudocolumn escaping when describing Thrift tables
   in CQL3 mode (CASSANDRA-4955)
 * add basic authentication support for Pig CassandraStorage (CASSANDRA-3042)
 * fix CQL2 ALTER TABLE compaction_strategy_class altering (CASSANDRA-4965)
Merged from 1.1:
 * Fall back to old describe_splits if d_s_ex is not available (CASSANDRA-4803)
 * Improve error reporting when streaming ranges fail (CASSANDRA-5009)
 * Fix cqlsh timestamp formatting of timezone info (CASSANDRA-4746)
 * Fix assertion failure with leveled compaction (CASSANDRA-4799)
 * Check for null end_token in get_range_slice (CASSANDRA-4804)
 * Remove all remnants of removed nodes (CASSANDRA-4840)
 * Add aut-reloading of the log4j file in debian package (CASSANDRA-4855)
 * Fix estimated row cache entry size (CASSANDRA-4860)
 * reset getRangeSlice filter after finishing a row for get_paged_slice
   (CASSANDRA-4919)
 * expunge row cache post-truncate (CASSANDRA-4940)
 * Allow static CF definition with compact storage (CASSANDRA-4910)
 * Fix endless loop/compaction of schema_* CFs due to broken timestamps (CASSANDRA-4880)
 * Fix 'wrong class type' assertion in CounterColumn (CASSANDRA-4976)


1.2-beta2
 * fp rate of 1.0 disables BF entirely; LCS defaults to 1.0 (CASSANDRA-4876)
 * off-heap bloom filters for row keys (CASSANDRA_4865)
 * add extension point for sstable components (CASSANDRA-4049)
 * improve tracing output (CASSANDRA-4852, 4862)
 * make TRACE verb droppable (CASSANDRA-4672)
 * fix BulkLoader recognition of CQL3 columnfamilies (CASSANDRA-4755)
 * Sort commitlog segments for replay by id instead of mtime (CASSANDRA-4793)
 * Make hint delivery asynchronous (CASSANDRA-4761)
 * Pluggable Thrift transport factories for CLI and cqlsh (CASSANDRA-4609, 4610)
 * cassandra-cli: allow Double value type to be inserted to a column (CASSANDRA-4661)
 * Add ability to use custom TServerFactory implementations (CASSANDRA-4608)
 * optimize batchlog flushing to skip successful batches (CASSANDRA-4667)
 * include metadata for system keyspace itself in schema tables (CASSANDRA-4416)
 * add check to PropertyFileSnitch to verify presence of location for
   local node (CASSANDRA-4728)
 * add PBSPredictor consistency modeler (CASSANDRA-4261)
 * remove vestiges of Thrift unframed mode (CASSANDRA-4729)
 * optimize single-row PK lookups (CASSANDRA-4710)
 * adjust blockFor calculation to account for pending ranges due to node 
   movement (CASSANDRA-833)
 * Change CQL version to 3.0.0 and stop accepting 3.0.0-beta1 (CASSANDRA-4649)
 * (CQL3) Make prepared statement global instead of per connection 
   (CASSANDRA-4449)
 * Fix scrubbing of CQL3 created tables (CASSANDRA-4685)
 * (CQL3) Fix validation when using counter and regular columns in the same 
   table (CASSANDRA-4706)
 * Fix bug starting Cassandra with simple authentication (CASSANDRA-4648)
 * Add support for batchlog in CQL3 (CASSANDRA-4545, 4738)
 * Add support for multiple column family outputs in CFOF (CASSANDRA-4208)
 * Support repairing only the local DC nodes (CASSANDRA-4747)
 * Use rpc_address for binary protocol and change default port (CASSANDRA-4751)
 * Fix use of collections in prepared statements (CASSANDRA-4739)
 * Store more information into peers table (CASSANDRA-4351, 4814)
 * Configurable bucket size for size tiered compaction (CASSANDRA-4704)
 * Run leveled compaction in parallel (CASSANDRA-4310)
 * Fix potential NPE during CFS reload (CASSANDRA-4786)
 * Composite indexes may miss results (CASSANDRA-4796)
 * Move consistency level to the protocol level (CASSANDRA-4734, 4824)
 * Fix Subcolumn slice ends not respected (CASSANDRA-4826)
 * Fix Assertion error in cql3 select (CASSANDRA-4783)
 * Fix list prepend logic (CQL3) (CASSANDRA-4835)
 * Add booleans as literals in CQL3 (CASSANDRA-4776)
 * Allow renaming PK columns in CQL3 (CASSANDRA-4822)
 * Fix binary protocol NEW_NODE event (CASSANDRA-4679)
 * Fix potential infinite loop in tombstone compaction (CASSANDRA-4781)
 * Remove system tables accounting from schema (CASSANDRA-4850)
 * (cql3) Force provided columns in clustering key order in 
   'CLUSTERING ORDER BY' (CASSANDRA-4881)
 * Fix composite index bug (CASSANDRA-4884)
 * Fix short read protection for CQL3 (CASSANDRA-4882)
 * Add tracing support to the binary protocol (CASSANDRA-4699)
 * (cql3) Don't allow prepared marker inside collections (CASSANDRA-4890)
 * Re-allow order by on non-selected columns (CASSANDRA-4645)
 * Bug when composite index is created in a table having collections (CASSANDRA-4909)
 * log index scan subject in CompositesSearcher (CASSANDRA-4904)
Merged from 1.1:
 * add get[Row|Key]CacheEntries to CacheServiceMBean (CASSANDRA-4859)
 * fix get_paged_slice to wrap to next row correctly (CASSANDRA-4816)
 * fix indexing empty column values (CASSANDRA-4832)
 * allow JdbcDate to compose null Date objects (CASSANDRA-4830)
 * fix possible stackoverflow when compacting 1000s of sstables
   (CASSANDRA-4765)
 * fix wrong leveled compaction progress calculation (CASSANDRA-4807)
 * add a close() method to CRAR to prevent leaking file descriptors (CASSANDRA-4820)
 * fix potential infinite loop in get_count (CASSANDRA-4833)
 * fix compositeType.{get/from}String methods (CASSANDRA-4842)
 * (CQL) fix CREATE COLUMNFAMILY permissions check (CASSANDRA-4864)
 * Fix DynamicCompositeType same type comparison (CASSANDRA-4711)
 * Fix duplicate SSTable reference when stream session failed (CASSANDRA-3306)
 * Allow static CF definition with compact storage (CASSANDRA-4910)
 * Fix endless loop/compaction of schema_* CFs due to broken timestamps (CASSANDRA-4880)
 * Fix 'wrong class type' assertion in CounterColumn (CASSANDRA-4976)


1.2-beta1
 * add atomic_batch_mutate (CASSANDRA-4542, -4635)
 * increase default max_hint_window_in_ms to 3h (CASSANDRA-4632)
 * include message initiation time to replicas so they can more
   accurately drop timed-out requests (CASSANDRA-2858)
 * fix clientutil.jar dependencies (CASSANDRA-4566)
 * optimize WriteResponse (CASSANDRA-4548)
 * new metrics (CASSANDRA-4009)
 * redesign KEYS indexes to avoid read-before-write (CASSANDRA-2897)
 * debug tracing (CASSANDRA-1123)
 * parallelize row cache loading (CASSANDRA-4282)
 * Make compaction, flush JBOD-aware (CASSANDRA-4292)
 * run local range scans on the read stage (CASSANDRA-3687)
 * clean up ioexceptions (CASSANDRA-2116)
 * add disk_failure_policy (CASSANDRA-2118)
 * Introduce new json format with row level deletion (CASSANDRA-4054)
 * remove redundant "name" column from schema_keyspaces (CASSANDRA-4433)
 * improve "nodetool ring" handling of multi-dc clusters (CASSANDRA-3047)
 * update NTS calculateNaturalEndpoints to be O(N log N) (CASSANDRA-3881)
 * split up rpc timeout by operation type (CASSANDRA-2819)
 * rewrite key cache save/load to use only sequential i/o (CASSANDRA-3762)
 * update MS protocol with a version handshake + broadcast address id
   (CASSANDRA-4311)
 * multithreaded hint replay (CASSANDRA-4189)
 * add inter-node message compression (CASSANDRA-3127)
 * remove COPP (CASSANDRA-2479)
 * Track tombstone expiration and compact when tombstone content is
   higher than a configurable threshold, default 20% (CASSANDRA-3442, 4234)
 * update MurmurHash to version 3 (CASSANDRA-2975)
 * (CLI) track elapsed time for `delete' operation (CASSANDRA-4060)
 * (CLI) jline version is bumped to 1.0 to properly  support
   'delete' key function (CASSANDRA-4132)
 * Save IndexSummary into new SSTable 'Summary' component (CASSANDRA-2392, 4289)
 * Add support for range tombstones (CASSANDRA-3708)
 * Improve MessagingService efficiency (CASSANDRA-3617)
 * Avoid ID conflicts from concurrent schema changes (CASSANDRA-3794)
 * Set thrift HSHA server thread limit to unlimited by default (CASSANDRA-4277)
 * Avoids double serialization of CF id in RowMutation messages
   (CASSANDRA-4293)
 * stream compressed sstables directly with java nio (CASSANDRA-4297)
 * Support multiple ranges in SliceQueryFilter (CASSANDRA-3885)
 * Add column metadata to system column families (CASSANDRA-4018)
 * (cql3) Always use composite types by default (CASSANDRA-4329)
 * (cql3) Add support for set, map and list (CASSANDRA-3647)
 * Validate date type correctly (CASSANDRA-4441)
 * (cql3) Allow definitions with only a PK (CASSANDRA-4361)
 * (cql3) Add support for row key composites (CASSANDRA-4179)
 * improve DynamicEndpointSnitch by using reservoir sampling (CASSANDRA-4038)
 * (cql3) Add support for 2ndary indexes (CASSANDRA-3680)
 * (cql3) fix defining more than one PK to be invalid (CASSANDRA-4477)
 * remove schema agreement checking from all external APIs (Thrift, CQL and CQL3) (CASSANDRA-4487)
 * add Murmur3Partitioner and make it default for new installations (CASSANDRA-3772, 4621)
 * (cql3) update pseudo-map syntax to use map syntax (CASSANDRA-4497)
 * Finer grained exceptions hierarchy and provides error code with exceptions (CASSANDRA-3979)
 * Adds events push to binary protocol (CASSANDRA-4480)
 * Rewrite nodetool help (CASSANDRA-2293)
 * Make CQL3 the default for CQL (CASSANDRA-4640)
 * update stress tool to be able to use CQL3 (CASSANDRA-4406)
 * Accept all thrift update on CQL3 cf but don't expose their metadata (CASSANDRA-4377)
 * Replace Throttle with Guava's RateLimiter for HintedHandOff (CASSANDRA-4541)
 * fix counter add/get using CQL2 and CQL3 in stress tool (CASSANDRA-4633)
 * Add sstable count per level to cfstats (CASSANDRA-4537)
 * (cql3) Add ALTER KEYSPACE statement (CASSANDRA-4611)
 * (cql3) Allow defining default consistency levels (CASSANDRA-4448)
 * (cql3) Fix queries using LIMIT missing results (CASSANDRA-4579)
 * fix cross-version gossip messaging (CASSANDRA-4576)
 * added inet data type (CASSANDRA-4627)


1.1.6
 * Wait for writes on synchronous read digest mismatch (CASSANDRA-4792)
 * fix commitlog replay for nanotime-infected sstables (CASSANDRA-4782)
 * preflight check ttl for maximum of 20 years (CASSANDRA-4771)
 * (Pig) fix widerow input with single column rows (CASSANDRA-4789)
 * Fix HH to compact with correct gcBefore, which avoids wiping out
   undelivered hints (CASSANDRA-4772)
 * LCS will merge up to 32 L0 sstables as intended (CASSANDRA-4778)
 * NTS will default unconfigured DC replicas to zero (CASSANDRA-4675)
 * use default consistency level in counter validation if none is
   explicitly provide (CASSANDRA-4700)
 * Improve IAuthority interface by introducing fine-grained
   access permissions and grant/revoke commands (CASSANDRA-4490, 4644)
 * fix assumption error in CLI when updating/describing keyspace 
   (CASSANDRA-4322)
 * Adds offline sstablescrub to debian packaging (CASSANDRA-4642)
 * Automatic fixing of overlapping leveled sstables (CASSANDRA-4644)
 * fix error when using ORDER BY with extended selections (CASSANDRA-4689)
 * (CQL3) Fix validation for IN queries for non-PK cols (CASSANDRA-4709)
 * fix re-created keyspace disappering after 1.1.5 upgrade 
   (CASSANDRA-4698, 4752)
 * (CLI) display elapsed time in 2 fraction digits (CASSANDRA-3460)
 * add authentication support to sstableloader (CASSANDRA-4712)
 * Fix CQL3 'is reversed' logic (CASSANDRA-4716, 4759)
 * (CQL3) Don't return ReversedType in result set metadata (CASSANDRA-4717)
 * Backport adding AlterKeyspace statement (CASSANDRA-4611)
 * (CQL3) Correcty accept upper-case data types (CASSANDRA-4770)
 * Add binary protocol events for schema changes (CASSANDRA-4684)
Merged from 1.0:
 * Switch from NBHM to CHM in MessagingService's callback map, which
   prevents OOM in long-running instances (CASSANDRA-4708)


1.1.5
 * add SecondaryIndex.reload API (CASSANDRA-4581)
 * use millis + atomicint for commitlog segment creation instead of
   nanotime, which has issues under some hypervisors (CASSANDRA-4601)
 * fix FD leak in slice queries (CASSANDRA-4571)
 * avoid recursion in leveled compaction (CASSANDRA-4587)
 * increase stack size under Java7 to 180K
 * Log(info) schema changes (CASSANDRA-4547)
 * Change nodetool setcachecapcity to manipulate global caches (CASSANDRA-4563)
 * (cql3) fix setting compaction strategy (CASSANDRA-4597)
 * fix broken system.schema_* timestamps on system startup (CASSANDRA-4561)
 * fix wrong skip of cache saving (CASSANDRA-4533)
 * Avoid NPE when lost+found is in data dir (CASSANDRA-4572)
 * Respect five-minute flush moratorium after initial CL replay (CASSANDRA-4474)
 * Adds ntp as recommended in debian packaging (CASSANDRA-4606)
 * Configurable transport in CF Record{Reader|Writer} (CASSANDRA-4558)
 * (cql3) fix potential NPE with both equal and unequal restriction (CASSANDRA-4532)
 * (cql3) improves ORDER BY validation (CASSANDRA-4624)
 * Fix potential deadlock during counter writes (CASSANDRA-4578)
 * Fix cql error with ORDER BY when using IN (CASSANDRA-4612)
Merged from 1.0:
 * increase Xss to 160k to accomodate latest 1.6 JVMs (CASSANDRA-4602)
 * fix toString of hint destination tokens (CASSANDRA-4568)
 * Fix multiple values for CurrentLocal NodeID (CASSANDRA-4626)


1.1.4
 * fix offline scrub to catch >= out of order rows (CASSANDRA-4411)
 * fix cassandra-env.sh on RHEL and other non-dash-based systems 
   (CASSANDRA-4494)
Merged from 1.0:
 * (Hadoop) fix setting key length for old-style mapred api (CASSANDRA-4534)
 * (Hadoop) fix iterating through a resultset consisting entirely
   of tombstoned rows (CASSANDRA-4466)


1.1.3
 * (cqlsh) add COPY TO (CASSANDRA-4434)
 * munmap commitlog segments before rename (CASSANDRA-4337)
 * (JMX) rename getRangeKeySample to sampleKeyRange to avoid returning
   multi-MB results as an attribute (CASSANDRA-4452)
 * flush based on data size, not throughput; overwritten columns no 
   longer artificially inflate liveRatio (CASSANDRA-4399)
 * update default commitlog segment size to 32MB and total commitlog
   size to 32/1024 MB for 32/64 bit JVMs, respectively (CASSANDRA-4422)
 * avoid using global partitioner to estimate ranges in index sstables
   (CASSANDRA-4403)
 * restore pre-CASSANDRA-3862 approach to removing expired tombstones
   from row cache during compaction (CASSANDRA-4364)
 * (stress) support for CQL prepared statements (CASSANDRA-3633)
 * Correctly catch exception when Snappy cannot be loaded (CASSANDRA-4400)
 * (cql3) Support ORDER BY when IN condition is given in WHERE clause (CASSANDRA-4327)
 * (cql3) delete "component_index" column on DROP TABLE call (CASSANDRA-4420)
 * change nanoTime() to currentTimeInMillis() in schema related code (CASSANDRA-4432)
 * add a token generation tool (CASSANDRA-3709)
 * Fix LCS bug with sstable containing only 1 row (CASSANDRA-4411)
 * fix "Can't Modify Index Name" problem on CF update (CASSANDRA-4439)
 * Fix assertion error in getOverlappingSSTables during repair (CASSANDRA-4456)
 * fix nodetool's setcompactionthreshold command (CASSANDRA-4455)
 * Ensure compacted files are never used, to avoid counter overcount (CASSANDRA-4436)
Merged from 1.0:
 * Push the validation of secondary index values to the SecondaryIndexManager (CASSANDRA-4240)
 * allow dropping columns shadowed by not-yet-expired supercolumn or row
   tombstones in PrecompactedRow (CASSANDRA-4396)


1.1.2
 * Fix cleanup not deleting index entries (CASSANDRA-4379)
 * Use correct partitioner when saving + loading caches (CASSANDRA-4331)
 * Check schema before trying to export sstable (CASSANDRA-2760)
 * Raise a meaningful exception instead of NPE when PFS encounters
   an unconfigured node + no default (CASSANDRA-4349)
 * fix bug in sstable blacklisting with LCS (CASSANDRA-4343)
 * LCS no longer promotes tiny sstables out of L0 (CASSANDRA-4341)
 * skip tombstones during hint replay (CASSANDRA-4320)
 * fix NPE in compactionstats (CASSANDRA-4318)
 * enforce 1m min keycache for auto (CASSANDRA-4306)
 * Have DeletedColumn.isMFD always return true (CASSANDRA-4307)
 * (cql3) exeption message for ORDER BY constraints said primary filter can be
    an IN clause, which is misleading (CASSANDRA-4319)
 * (cql3) Reject (not yet supported) creation of 2ndardy indexes on tables with
   composite primary keys (CASSANDRA-4328)
 * Set JVM stack size to 160k for java 7 (CASSANDRA-4275)
 * cqlsh: add COPY command to load data from CSV flat files (CASSANDRA-4012)
 * CFMetaData.fromThrift to throw ConfigurationException upon error (CASSANDRA-4353)
 * Use CF comparator to sort indexed columns in SecondaryIndexManager
   (CASSANDRA-4365)
 * add strategy_options to the KSMetaData.toString() output (CASSANDRA-4248)
 * (cql3) fix range queries containing unqueried results (CASSANDRA-4372)
 * (cql3) allow updating column_alias types (CASSANDRA-4041)
 * (cql3) Fix deletion bug (CASSANDRA-4193)
 * Fix computation of overlapping sstable for leveled compaction (CASSANDRA-4321)
 * Improve scrub and allow to run it offline (CASSANDRA-4321)
 * Fix assertionError in StorageService.bulkLoad (CASSANDRA-4368)
 * (cqlsh) add option to authenticate to a keyspace at startup (CASSANDRA-4108)
 * (cqlsh) fix ASSUME functionality (CASSANDRA-4352)
 * Fix ColumnFamilyRecordReader to not return progress > 100% (CASSANDRA-3942)
Merged from 1.0:
 * Set gc_grace on index CF to 0 (CASSANDRA-4314)


1.1.1
 * add populate_io_cache_on_flush option (CASSANDRA-2635)
 * allow larger cache capacities than 2GB (CASSANDRA-4150)
 * add getsstables command to nodetool (CASSANDRA-4199)
 * apply parent CF compaction settings to secondary index CFs (CASSANDRA-4280)
 * preserve commitlog size cap when recycling segments at startup
   (CASSANDRA-4201)
 * (Hadoop) fix split generation regression (CASSANDRA-4259)
 * ignore min/max compactions settings in LCS, while preserving
   behavior that min=max=0 disables autocompaction (CASSANDRA-4233)
 * log number of rows read from saved cache (CASSANDRA-4249)
 * calculate exact size required for cleanup operations (CASSANDRA-1404)
 * avoid blocking additional writes during flush when the commitlog
   gets behind temporarily (CASSANDRA-1991)
 * enable caching on index CFs based on data CF cache setting (CASSANDRA-4197)
 * warn on invalid replication strategy creation options (CASSANDRA-4046)
 * remove [Freeable]Memory finalizers (CASSANDRA-4222)
 * include tombstone size in ColumnFamily.size, which can prevent OOM
   during sudden mass delete operations by yielding a nonzero liveRatio
   (CASSANDRA-3741)
 * Open 1 sstableScanner per level for leveled compaction (CASSANDRA-4142)
 * Optimize reads when row deletion timestamps allow us to restrict
   the set of sstables we check (CASSANDRA-4116)
 * add support for commitlog archiving and point-in-time recovery
   (CASSANDRA-3690)
 * avoid generating redundant compaction tasks during streaming
   (CASSANDRA-4174)
 * add -cf option to nodetool snapshot, and takeColumnFamilySnapshot to
   StorageService mbean (CASSANDRA-556)
 * optimize cleanup to drop entire sstables where possible (CASSANDRA-4079)
 * optimize truncate when autosnapshot is disabled (CASSANDRA-4153)
 * update caches to use byte[] keys to reduce memory overhead (CASSANDRA-3966)
 * add column limit to cli (CASSANDRA-3012, 4098)
 * clean up and optimize DataOutputBuffer, used by CQL compression and
   CompositeType (CASSANDRA-4072)
 * optimize commitlog checksumming (CASSANDRA-3610)
 * identify and blacklist corrupted SSTables from future compactions 
   (CASSANDRA-2261)
 * Move CfDef and KsDef validation out of thrift (CASSANDRA-4037)
 * Expose API to repair a user provided range (CASSANDRA-3912)
 * Add way to force the cassandra-cli to refresh its schema (CASSANDRA-4052)
 * Avoid having replicate on write tasks stacking up at CL.ONE (CASSANDRA-2889)
 * (cql3) Backwards compatibility for composite comparators in non-cql3-aware
   clients (CASSANDRA-4093)
 * (cql3) Fix order by for reversed queries (CASSANDRA-4160)
 * (cql3) Add ReversedType support (CASSANDRA-4004)
 * (cql3) Add timeuuid type (CASSANDRA-4194)
 * (cql3) Minor fixes (CASSANDRA-4185)
 * (cql3) Fix prepared statement in BATCH (CASSANDRA-4202)
 * (cql3) Reduce the list of reserved keywords (CASSANDRA-4186)
 * (cql3) Move max/min compaction thresholds to compaction strategy options
   (CASSANDRA-4187)
 * Fix exception during move when localhost is the only source (CASSANDRA-4200)
 * (cql3) Allow paging through non-ordered partitioner results (CASSANDRA-3771)
 * (cql3) Fix drop index (CASSANDRA-4192)
 * (cql3) Don't return range ghosts anymore (CASSANDRA-3982)
 * fix re-creating Keyspaces/ColumnFamilies with the same name as dropped
   ones (CASSANDRA-4219)
 * fix SecondaryIndex LeveledManifest save upon snapshot (CASSANDRA-4230)
 * fix missing arrayOffset in FBUtilities.hash (CASSANDRA-4250)
 * (cql3) Add name of parameters in CqlResultSet (CASSANDRA-4242)
 * (cql3) Correctly validate order by queries (CASSANDRA-4246)
 * rename stress to cassandra-stress for saner packaging (CASSANDRA-4256)
 * Fix exception on colum metadata with non-string comparator (CASSANDRA-4269)
 * Check for unknown/invalid compression options (CASSANDRA-4266)
 * (cql3) Adds simple access to column timestamp and ttl (CASSANDRA-4217)
 * (cql3) Fix range queries with secondary indexes (CASSANDRA-4257)
 * Better error messages from improper input in cli (CASSANDRA-3865)
 * Try to stop all compaction upon Keyspace or ColumnFamily drop (CASSANDRA-4221)
 * (cql3) Allow keyspace properties to contain hyphens (CASSANDRA-4278)
 * (cql3) Correctly validate keyspace access in create table (CASSANDRA-4296)
 * Avoid deadlock in migration stage (CASSANDRA-3882)
 * Take supercolumn names and deletion info into account in memtable throughput
   (CASSANDRA-4264)
 * Add back backward compatibility for old style replication factor (CASSANDRA-4294)
 * Preserve compatibility with pre-1.1 index queries (CASSANDRA-4262)
Merged from 1.0:
 * Fix super columns bug where cache is not updated (CASSANDRA-4190)
 * fix maxTimestamp to include row tombstones (CASSANDRA-4116)
 * (CLI) properly handle quotes in create/update keyspace commands (CASSANDRA-4129)
 * Avoids possible deadlock during bootstrap (CASSANDRA-4159)
 * fix stress tool that hangs forever on timeout or error (CASSANDRA-4128)
 * stress tool to return appropriate exit code on failure (CASSANDRA-4188)
 * fix compaction NPE when out of disk space and assertions disabled
   (CASSANDRA-3985)
 * synchronize LCS getEstimatedTasks to avoid CME (CASSANDRA-4255)
 * ensure unique streaming session id's (CASSANDRA-4223)
 * kick off background compaction when min/max thresholds change 
   (CASSANDRA-4279)
 * improve ability of STCS.getBuckets to deal with 100s of 1000s of
   sstables, such as when convertinb back from LCS (CASSANDRA-4287)
 * Oversize integer in CQL throws NumberFormatException (CASSANDRA-4291)
 * fix 1.0.x node join to mixed version cluster, other nodes >= 1.1 (CASSANDRA-4195)
 * Fix LCS splitting sstable base on uncompressed size (CASSANDRA-4419)
 * Push the validation of secondary index values to the SecondaryIndexManager (CASSANDRA-4240)
 * Don't purge columns during upgradesstables (CASSANDRA-4462)
 * Make cqlsh work with piping (CASSANDRA-4113)
 * Validate arguments for nodetool decommission (CASSANDRA-4061)
 * Report thrift status in nodetool info (CASSANDRA-4010)


1.1.0-final
 * average a reduced liveRatio estimate with the previous one (CASSANDRA-4065)
 * Allow KS and CF names up to 48 characters (CASSANDRA-4157)
 * fix stress build (CASSANDRA-4140)
 * add time remaining estimate to nodetool compactionstats (CASSANDRA-4167)
 * (cql) fix NPE in cql3 ALTER TABLE (CASSANDRA-4163)
 * (cql) Add support for CL.TWO and CL.THREE in CQL (CASSANDRA-4156)
 * (cql) Fix type in CQL3 ALTER TABLE preventing update (CASSANDRA-4170)
 * (cql) Throw invalid exception from CQL3 on obsolete options (CASSANDRA-4171)
 * (cqlsh) fix recognizing uppercase SELECT keyword (CASSANDRA-4161)
 * Pig: wide row support (CASSANDRA-3909)
Merged from 1.0:
 * avoid streaming empty files with bulk loader if sstablewriter errors out
   (CASSANDRA-3946)


1.1-rc1
 * Include stress tool in binary builds (CASSANDRA-4103)
 * (Hadoop) fix wide row iteration when last row read was deleted
   (CASSANDRA-4154)
 * fix read_repair_chance to really default to 0.1 in the cli (CASSANDRA-4114)
 * Adds caching and bloomFilterFpChange to CQL options (CASSANDRA-4042)
 * Adds posibility to autoconfigure size of the KeyCache (CASSANDRA-4087)
 * fix KEYS index from skipping results (CASSANDRA-3996)
 * Remove sliced_buffer_size_in_kb dead option (CASSANDRA-4076)
 * make loadNewSStable preserve sstable version (CASSANDRA-4077)
 * Respect 1.0 cache settings as much as possible when upgrading 
   (CASSANDRA-4088)
 * relax path length requirement for sstable files when upgrading on 
   non-Windows platforms (CASSANDRA-4110)
 * fix terminination of the stress.java when errors were encountered
   (CASSANDRA-4128)
 * Move CfDef and KsDef validation out of thrift (CASSANDRA-4037)
 * Fix get_paged_slice (CASSANDRA-4136)
 * CQL3: Support slice with exclusive start and stop (CASSANDRA-3785)
Merged from 1.0:
 * support PropertyFileSnitch in bulk loader (CASSANDRA-4145)
 * add auto_snapshot option allowing disabling snapshot before drop/truncate
   (CASSANDRA-3710)
 * allow short snitch names (CASSANDRA-4130)


1.1-beta2
 * rename loaded sstables to avoid conflicts with local snapshots
   (CASSANDRA-3967)
 * start hint replay as soon as FD notifies that the target is back up
   (CASSANDRA-3958)
 * avoid unproductive deserializing of cached rows during compaction
   (CASSANDRA-3921)
 * fix concurrency issues with CQL keyspace creation (CASSANDRA-3903)
 * Show Effective Owership via Nodetool ring <keyspace> (CASSANDRA-3412)
 * Update ORDER BY syntax for CQL3 (CASSANDRA-3925)
 * Fix BulkRecordWriter to not throw NPE if reducer gets no map data from Hadoop (CASSANDRA-3944)
 * Fix bug with counters in super columns (CASSANDRA-3821)
 * Remove deprecated merge_shard_chance (CASSANDRA-3940)
 * add a convenient way to reset a node's schema (CASSANDRA-2963)
 * fix for intermittent SchemaDisagreementException (CASSANDRA-3884)
 * CLI `list <CF>` to limit number of columns and their order (CASSANDRA-3012)
 * ignore deprecated KsDef/CfDef/ColumnDef fields in native schema (CASSANDRA-3963)
 * CLI to report when unsupported column_metadata pair was given (CASSANDRA-3959)
 * reincarnate removed and deprecated KsDef/CfDef attributes (CASSANDRA-3953)
 * Fix race between writes and read for cache (CASSANDRA-3862)
 * perform static initialization of StorageProxy on start-up (CASSANDRA-3797)
 * support trickling fsync() on writes (CASSANDRA-3950)
 * expose counters for unavailable/timeout exceptions given to thrift clients (CASSANDRA-3671)
 * avoid quadratic startup time in LeveledManifest (CASSANDRA-3952)
 * Add type information to new schema_ columnfamilies and remove thrift
   serialization for schema (CASSANDRA-3792)
 * add missing column validator options to the CLI help (CASSANDRA-3926)
 * skip reading saved key cache if CF's caching strategy is NONE or ROWS_ONLY (CASSANDRA-3954)
 * Unify migration code (CASSANDRA-4017)
Merged from 1.0:
 * cqlsh: guess correct version of Python for Arch Linux (CASSANDRA-4090)
 * (CLI) properly handle quotes in create/update keyspace commands (CASSANDRA-4129)
 * Avoids possible deadlock during bootstrap (CASSANDRA-4159)
 * fix stress tool that hangs forever on timeout or error (CASSANDRA-4128)
 * Fix super columns bug where cache is not updated (CASSANDRA-4190)
 * stress tool to return appropriate exit code on failure (CASSANDRA-4188)


1.0.9
 * improve index sampling performance (CASSANDRA-4023)
 * always compact away deleted hints immediately after handoff (CASSANDRA-3955)
 * delete hints from dropped ColumnFamilies on handoff instead of
   erroring out (CASSANDRA-3975)
 * add CompositeType ref to the CLI doc for create/update column family (CASSANDRA-3980)
 * Pig: support Counter ColumnFamilies (CASSANDRA-3973)
 * Pig: Composite column support (CASSANDRA-3684)
 * Avoid NPE during repair when a keyspace has no CFs (CASSANDRA-3988)
 * Fix division-by-zero error on get_slice (CASSANDRA-4000)
 * don't change manifest level for cleanup, scrub, and upgradesstables
   operations under LeveledCompactionStrategy (CASSANDRA-3989, 4112)
 * fix race leading to super columns assertion failure (CASSANDRA-3957)
 * fix NPE on invalid CQL delete command (CASSANDRA-3755)
 * allow custom types in CLI's assume command (CASSANDRA-4081)
 * fix totalBytes count for parallel compactions (CASSANDRA-3758)
 * fix intermittent NPE in get_slice (CASSANDRA-4095)
 * remove unnecessary asserts in native code interfaces (CASSANDRA-4096)
 * Validate blank keys in CQL to avoid assertion errors (CASSANDRA-3612)
 * cqlsh: fix bad decoding of some column names (CASSANDRA-4003)
 * cqlsh: fix incorrect padding with unicode chars (CASSANDRA-4033)
 * Fix EC2 snitch incorrectly reporting region (CASSANDRA-4026)
 * Shut down thrift during decommission (CASSANDRA-4086)
 * Expose nodetool cfhistograms for 2ndary indexes (CASSANDRA-4063)
Merged from 0.8:
 * Fix ConcurrentModificationException in gossiper (CASSANDRA-4019)


1.1-beta1
 * (cqlsh)
   + add SOURCE and CAPTURE commands, and --file option (CASSANDRA-3479)
   + add ALTER COLUMNFAMILY WITH (CASSANDRA-3523)
   + bundle Python dependencies with Cassandra (CASSANDRA-3507)
   + added to Debian package (CASSANDRA-3458)
   + display byte data instead of erroring out on decode failure 
     (CASSANDRA-3874)
 * add nodetool rebuild_index (CASSANDRA-3583)
 * add nodetool rangekeysample (CASSANDRA-2917)
 * Fix streaming too much data during move operations (CASSANDRA-3639)
 * Nodetool and CLI connect to localhost by default (CASSANDRA-3568)
 * Reduce memory used by primary index sample (CASSANDRA-3743)
 * (Hadoop) separate input/output configurations (CASSANDRA-3197, 3765)
 * avoid returning internal Cassandra classes over JMX (CASSANDRA-2805)
 * add row-level isolation via SnapTree (CASSANDRA-2893)
 * Optimize key count estimation when opening sstable on startup
   (CASSANDRA-2988)
 * multi-dc replication optimization supporting CL > ONE (CASSANDRA-3577)
 * add command to stop compactions (CASSANDRA-1740, 3566, 3582)
 * multithreaded streaming (CASSANDRA-3494)
 * removed in-tree redhat spec (CASSANDRA-3567)
 * "defragment" rows for name-based queries under STCS, again (CASSANDRA-2503)
 * Recycle commitlog segments for improved performance 
   (CASSANDRA-3411, 3543, 3557, 3615)
 * update size-tiered compaction to prioritize small tiers (CASSANDRA-2407)
 * add message expiration logic to OutboundTcpConnection (CASSANDRA-3005)
 * off-heap cache to use sun.misc.Unsafe instead of JNA (CASSANDRA-3271)
 * EACH_QUORUM is only supported for writes (CASSANDRA-3272)
 * replace compactionlock use in schema migration by checking CFS.isValid
   (CASSANDRA-3116)
 * recognize that "SELECT first ... *" isn't really "SELECT *" (CASSANDRA-3445)
 * Use faster bytes comparison (CASSANDRA-3434)
 * Bulk loader is no longer a fat client, (HADOOP) bulk load output format
   (CASSANDRA-3045)
 * (Hadoop) add support for KeyRange.filter
 * remove assumption that keys and token are in bijection
   (CASSANDRA-1034, 3574, 3604)
 * always remove endpoints from delevery queue in HH (CASSANDRA-3546)
 * fix race between cf flush and its 2ndary indexes flush (CASSANDRA-3547)
 * fix potential race in AES when a repair fails (CASSANDRA-3548)
 * Remove columns shadowed by a deleted container even when we cannot purge
   (CASSANDRA-3538)
 * Improve memtable slice iteration performance (CASSANDRA-3545)
 * more efficient allocation of small bloom filters (CASSANDRA-3618)
 * Use separate writer thread in SSTableSimpleUnsortedWriter (CASSANDRA-3619)
 * fsync the directory after new sstable or commitlog segment are created (CASSANDRA-3250)
 * fix minor issues reported by FindBugs (CASSANDRA-3658)
 * global key/row caches (CASSANDRA-3143, 3849)
 * optimize memtable iteration during range scan (CASSANDRA-3638)
 * introduce 'crc_check_chance' in CompressionParameters to support
   a checksum percentage checking chance similarly to read-repair (CASSANDRA-3611)
 * a way to deactivate global key/row cache on per-CF basis (CASSANDRA-3667)
 * fix LeveledCompactionStrategy broken because of generation pre-allocation
   in LeveledManifest (CASSANDRA-3691)
 * finer-grained control over data directories (CASSANDRA-2749)
 * Fix ClassCastException during hinted handoff (CASSANDRA-3694)
 * Upgrade Thrift to 0.7 (CASSANDRA-3213)
 * Make stress.java insert operation to use microseconds (CASSANDRA-3725)
 * Allows (internally) doing a range query with a limit of columns instead of
   rows (CASSANDRA-3742)
 * Allow rangeSlice queries to be start/end inclusive/exclusive (CASSANDRA-3749)
 * Fix BulkLoader to support new SSTable layout and add stream
   throttling to prevent an NPE when there is no yaml config (CASSANDRA-3752)
 * Allow concurrent schema migrations (CASSANDRA-1391, 3832)
 * Add SnapshotCommand to trigger snapshot on remote node (CASSANDRA-3721)
 * Make CFMetaData conversions to/from thrift/native schema inverses
   (CASSANDRA_3559)
 * Add initial code for CQL 3.0-beta (CASSANDRA-2474, 3781, 3753)
 * Add wide row support for ColumnFamilyInputFormat (CASSANDRA-3264)
 * Allow extending CompositeType comparator (CASSANDRA-3657)
 * Avoids over-paging during get_count (CASSANDRA-3798)
 * Add new command to rebuild a node without (repair) merkle tree calculations
   (CASSANDRA-3483, 3922)
 * respect not only row cache capacity but caching mode when
   trying to read data (CASSANDRA-3812)
 * fix system tests (CASSANDRA-3827)
 * CQL support for altering row key type in ALTER TABLE (CASSANDRA-3781)
 * turn compression on by default (CASSANDRA-3871)
 * make hexToBytes refuse invalid input (CASSANDRA-2851)
 * Make secondary indexes CF inherit compression and compaction from their
   parent CF (CASSANDRA-3877)
 * Finish cleanup up tombstone purge code (CASSANDRA-3872)
 * Avoid NPE on aboarted stream-out sessions (CASSANDRA-3904)
 * BulkRecordWriter throws NPE for counter columns (CASSANDRA-3906)
 * Support compression using BulkWriter (CASSANDRA-3907)


1.0.8
 * fix race between cleanup and flush on secondary index CFSes (CASSANDRA-3712)
 * avoid including non-queried nodes in rangeslice read repair
   (CASSANDRA-3843)
 * Only snapshot CF being compacted for snapshot_before_compaction 
   (CASSANDRA-3803)
 * Log active compactions in StatusLogger (CASSANDRA-3703)
 * Compute more accurate compaction score per level (CASSANDRA-3790)
 * Return InvalidRequest when using a keyspace that doesn't exist
   (CASSANDRA-3764)
 * disallow user modification of System keyspace (CASSANDRA-3738)
 * allow using sstable2json on secondary index data (CASSANDRA-3738)
 * (cqlsh) add DESCRIBE COLUMNFAMILIES (CASSANDRA-3586)
 * (cqlsh) format blobs correctly and use colors to improve output
   readability (CASSANDRA-3726)
 * synchronize BiMap of bootstrapping tokens (CASSANDRA-3417)
 * show index options in CLI (CASSANDRA-3809)
 * add optional socket timeout for streaming (CASSANDRA-3838)
 * fix truncate not to leave behind non-CFS backed secondary indexes
   (CASSANDRA-3844)
 * make CLI `show schema` to use output stream directly instead
   of StringBuilder (CASSANDRA-3842)
 * remove the wait on hint future during write (CASSANDRA-3870)
 * (cqlsh) ignore missing CfDef opts (CASSANDRA-3933)
 * (cqlsh) look for cqlshlib relative to realpath (CASSANDRA-3767)
 * Fix short read protection (CASSANDRA-3934)
 * Make sure infered and actual schema match (CASSANDRA-3371)
 * Fix NPE during HH delivery (CASSANDRA-3677)
 * Don't put boostrapping node in 'hibernate' status (CASSANDRA-3737)
 * Fix double quotes in windows bat files (CASSANDRA-3744)
 * Fix bad validator lookup (CASSANDRA-3789)
 * Fix soft reset in EC2MultiRegionSnitch (CASSANDRA-3835)
 * Don't leave zombie connections with THSHA thrift server (CASSANDRA-3867)
 * (cqlsh) fix deserialization of data (CASSANDRA-3874)
 * Fix removetoken force causing an inconsistent state (CASSANDRA-3876)
 * Fix ahndling of some types with Pig (CASSANDRA-3886)
 * Don't allow to drop the system keyspace (CASSANDRA-3759)
 * Make Pig deletes disabled by default and configurable (CASSANDRA-3628)
Merged from 0.8:
 * (Pig) fix CassandraStorage to use correct comparator in Super ColumnFamily
   case (CASSANDRA-3251)
 * fix thread safety issues in commitlog replay, primarily affecting
   systems with many (100s) of CF definitions (CASSANDRA-3751)
 * Fix relevant tombstone ignored with super columns (CASSANDRA-3875)


1.0.7
 * fix regression in HH page size calculation (CASSANDRA-3624)
 * retry failed stream on IOException (CASSANDRA-3686)
 * allow configuring bloom_filter_fp_chance (CASSANDRA-3497)
 * attempt hint delivery every ten minutes, or when failure detector
   notifies us that a node is back up, whichever comes first.  hint
   handoff throttle delay default changed to 1ms, from 50 (CASSANDRA-3554)
 * add nodetool setstreamthroughput (CASSANDRA-3571)
 * fix assertion when dropping a columnfamily with no sstables (CASSANDRA-3614)
 * more efficient allocation of small bloom filters (CASSANDRA-3618)
 * CLibrary.createHardLinkWithExec() to check for errors (CASSANDRA-3101)
 * Avoid creating empty and non cleaned writer during compaction (CASSANDRA-3616)
 * stop thrift service in shutdown hook so we can quiesce MessagingService
   (CASSANDRA-3335)
 * (CQL) compaction_strategy_options and compression_parameters for
   CREATE COLUMNFAMILY statement (CASSANDRA-3374)
 * Reset min/max compaction threshold when creating size tiered compaction
   strategy (CASSANDRA-3666)
 * Don't ignore IOException during compaction (CASSANDRA-3655)
 * Fix assertion error for CF with gc_grace=0 (CASSANDRA-3579)
 * Shutdown ParallelCompaction reducer executor after use (CASSANDRA-3711)
 * Avoid < 0 value for pending tasks in leveled compaction (CASSANDRA-3693)
 * (Hadoop) Support TimeUUID in Pig CassandraStorage (CASSANDRA-3327)
 * Check schema is ready before continuing boostrapping (CASSANDRA-3629)
 * Catch overflows during parsing of chunk_length_kb (CASSANDRA-3644)
 * Improve stream protocol mismatch errors (CASSANDRA-3652)
 * Avoid multiple thread doing HH to the same target (CASSANDRA-3681)
 * Add JMX property for rp_timeout_in_ms (CASSANDRA-2940)
 * Allow DynamicCompositeType to compare component of different types
   (CASSANDRA-3625)
 * Flush non-cfs backed secondary indexes (CASSANDRA-3659)
 * Secondary Indexes should report memory consumption (CASSANDRA-3155)
 * fix for SelectStatement start/end key are not set correctly
   when a key alias is involved (CASSANDRA-3700)
 * fix CLI `show schema` command insert of an extra comma in
   column_metadata (CASSANDRA-3714)
Merged from 0.8:
 * avoid logging (harmless) exception when GC takes < 1ms (CASSANDRA-3656)
 * prevent new nodes from thinking down nodes are up forever (CASSANDRA-3626)
 * use correct list of replicas for LOCAL_QUORUM reads when read repair
   is disabled (CASSANDRA-3696)
 * block on flush before compacting hints (may prevent OOM) (CASSANDRA-3733)


1.0.6
 * (CQL) fix cqlsh support for replicate_on_write (CASSANDRA-3596)
 * fix adding to leveled manifest after streaming (CASSANDRA-3536)
 * filter out unavailable cipher suites when using encryption (CASSANDRA-3178)
 * (HADOOP) add old-style api support for CFIF and CFRR (CASSANDRA-2799)
 * Support TimeUUIDType column names in Stress.java tool (CASSANDRA-3541)
 * (CQL) INSERT/UPDATE/DELETE/TRUNCATE commands should allow CF names to
   be qualified by keyspace (CASSANDRA-3419)
 * always remove endpoints from delevery queue in HH (CASSANDRA-3546)
 * fix race between cf flush and its 2ndary indexes flush (CASSANDRA-3547)
 * fix potential race in AES when a repair fails (CASSANDRA-3548)
 * fix default value validation usage in CLI SET command (CASSANDRA-3553)
 * Optimize componentsFor method for compaction and startup time
   (CASSANDRA-3532)
 * (CQL) Proper ColumnFamily metadata validation on CREATE COLUMNFAMILY 
   (CASSANDRA-3565)
 * fix compression "chunk_length_kb" option to set correct kb value for 
   thrift/avro (CASSANDRA-3558)
 * fix missing response during range slice repair (CASSANDRA-3551)
 * 'describe ring' moved from CLI to nodetool and available through JMX (CASSANDRA-3220)
 * add back partitioner to sstable metadata (CASSANDRA-3540)
 * fix NPE in get_count for counters (CASSANDRA-3601)
Merged from 0.8:
 * remove invalid assertion that table was opened before dropping it
   (CASSANDRA-3580)
 * range and index scans now only send requests to enough replicas to
   satisfy requested CL + RR (CASSANDRA-3598)
 * use cannonical host for local node in nodetool info (CASSANDRA-3556)
 * remove nonlocal DC write optimization since it only worked with
   CL.ONE or CL.LOCAL_QUORUM (CASSANDRA-3577, 3585)
 * detect misuses of CounterColumnType (CASSANDRA-3422)
 * turn off string interning in json2sstable, take 2 (CASSANDRA-2189)
 * validate compression parameters on add/update of the ColumnFamily 
   (CASSANDRA-3573)
 * Check for 0.0.0.0 is incorrect in CFIF (CASSANDRA-3584)
 * Increase vm.max_map_count in debian packaging (CASSANDRA-3563)
 * gossiper will never add itself to saved endpoints (CASSANDRA-3485)


1.0.5
 * revert CASSANDRA-3407 (see CASSANDRA-3540)
 * fix assertion error while forwarding writes to local nodes (CASSANDRA-3539)


1.0.4
 * fix self-hinting of timed out read repair updates and make hinted handoff
   less prone to OOMing a coordinator (CASSANDRA-3440)
 * expose bloom filter sizes via JMX (CASSANDRA-3495)
 * enforce RP tokens 0..2**127 (CASSANDRA-3501)
 * canonicalize paths exposed through JMX (CASSANDRA-3504)
 * fix "liveSize" stat when sstables are removed (CASSANDRA-3496)
 * add bloom filter FP rates to nodetool cfstats (CASSANDRA-3347)
 * record partitioner in sstable metadata component (CASSANDRA-3407)
 * add new upgradesstables nodetool command (CASSANDRA-3406)
 * skip --debug requirement to see common exceptions in CLI (CASSANDRA-3508)
 * fix incorrect query results due to invalid max timestamp (CASSANDRA-3510)
 * make sstableloader recognize compressed sstables (CASSANDRA-3521)
 * avoids race in OutboundTcpConnection in multi-DC setups (CASSANDRA-3530)
 * use SETLOCAL in cassandra.bat (CASSANDRA-3506)
 * fix ConcurrentModificationException in Table.all() (CASSANDRA-3529)
Merged from 0.8:
 * fix concurrence issue in the FailureDetector (CASSANDRA-3519)
 * fix array out of bounds error in counter shard removal (CASSANDRA-3514)
 * avoid dropping tombstones when they might still be needed to shadow
   data in a different sstable (CASSANDRA-2786)


1.0.3
 * revert name-based query defragmentation aka CASSANDRA-2503 (CASSANDRA-3491)
 * fix invalidate-related test failures (CASSANDRA-3437)
 * add next-gen cqlsh to bin/ (CASSANDRA-3188, 3131, 3493)
 * (CQL) fix handling of rows with no columns (CASSANDRA-3424, 3473)
 * fix querying supercolumns by name returning only a subset of
   subcolumns or old subcolumn versions (CASSANDRA-3446)
 * automatically compute sha1 sum for uncompressed data files (CASSANDRA-3456)
 * fix reading metadata/statistics component for version < h (CASSANDRA-3474)
 * add sstable forward-compatibility (CASSANDRA-3478)
 * report compression ratio in CFSMBean (CASSANDRA-3393)
 * fix incorrect size exception during streaming of counters (CASSANDRA-3481)
 * (CQL) fix for counter decrement syntax (CASSANDRA-3418)
 * Fix race introduced by CASSANDRA-2503 (CASSANDRA-3482)
 * Fix incomplete deletion of delivered hints (CASSANDRA-3466)
 * Avoid rescheduling compactions when no compaction was executed 
   (CASSANDRA-3484)
 * fix handling of the chunk_length_kb compression options (CASSANDRA-3492)
Merged from 0.8:
 * fix updating CF row_cache_provider (CASSANDRA-3414)
 * CFMetaData.convertToThrift method to set RowCacheProvider (CASSANDRA-3405)
 * acquire compactionlock during truncate (CASSANDRA-3399)
 * fix displaying cfdef entries for super columnfamilies (CASSANDRA-3415)
 * Make counter shard merging thread safe (CASSANDRA-3178)
 * Revert CASSANDRA-2855
 * Fix bug preventing the use of efficient cross-DC writes (CASSANDRA-3472)
 * `describe ring` command for CLI (CASSANDRA-3220)
 * (Hadoop) skip empty rows when entire row is requested, redux (CASSANDRA-2855)


1.0.2
 * "defragment" rows for name-based queries under STCS (CASSANDRA-2503)
 * Add timing information to cassandra-cli GET/SET/LIST queries (CASSANDRA-3326)
 * Only create one CompressionMetadata object per sstable (CASSANDRA-3427)
 * cleanup usage of StorageService.setMode() (CASSANDRA-3388)
 * Avoid large array allocation for compressed chunk offsets (CASSANDRA-3432)
 * fix DecimalType bytebuffer marshalling (CASSANDRA-3421)
 * fix bug that caused first column in per row indexes to be ignored 
   (CASSANDRA-3441)
 * add JMX call to clean (failed) repair sessions (CASSANDRA-3316)
 * fix sstableloader reference acquisition bug (CASSANDRA-3438)
 * fix estimated row size regression (CASSANDRA-3451)
 * make sure we don't return more columns than asked (CASSANDRA-3303, 3395)
Merged from 0.8:
 * acquire compactionlock during truncate (CASSANDRA-3399)
 * fix displaying cfdef entries for super columnfamilies (CASSANDRA-3415)


1.0.1
 * acquire references during index build to prevent delete problems
   on Windows (CASSANDRA-3314)
 * describe_ring should include datacenter/topology information (CASSANDRA-2882)
 * Thrift sockets are not properly buffered (CASSANDRA-3261)
 * performance improvement for bytebufferutil compare function (CASSANDRA-3286)
 * add system.versions ColumnFamily (CASSANDRA-3140)
 * reduce network copies (CASSANDRA-3333, 3373)
 * limit nodetool to 32MB of heap (CASSANDRA-3124)
 * (CQL) update parser to accept "timestamp" instead of "date" (CASSANDRA-3149)
 * Fix CLI `show schema` to include "compression_options" (CASSANDRA-3368)
 * Snapshot to include manifest under LeveledCompactionStrategy (CASSANDRA-3359)
 * (CQL) SELECT query should allow CF name to be qualified by keyspace (CASSANDRA-3130)
 * (CQL) Fix internal application error specifying 'using consistency ...'
   in lower case (CASSANDRA-3366)
 * fix Deflate compression when compression actually makes the data bigger
   (CASSANDRA-3370)
 * optimize UUIDGen to avoid lock contention on InetAddress.getLocalHost 
   (CASSANDRA-3387)
 * tolerate index being dropped mid-mutation (CASSANDRA-3334, 3313)
 * CompactionManager is now responsible for checking for new candidates
   post-task execution, enabling more consistent leveled compaction 
   (CASSANDRA-3391)
 * Cache HSHA threads (CASSANDRA-3372)
 * use CF/KS names as snapshot prefix for drop + truncate operations
   (CASSANDRA-2997)
 * Break bloom filters up to avoid heap fragmentation (CASSANDRA-2466)
 * fix cassandra hanging on jsvc stop (CASSANDRA-3302)
 * Avoid leveled compaction getting blocked on errors (CASSANDRA-3408)
 * Make reloading the compaction strategy safe (CASSANDRA-3409)
 * ignore 0.8 hints even if compaction begins before we try to purge
   them (CASSANDRA-3385)
 * remove procrun (bin\daemon) from Cassandra source tree and 
   artifacts (CASSANDRA-3331)
 * make cassandra compile under JDK7 (CASSANDRA-3275)
 * remove dependency of clientutil.jar to FBUtilities (CASSANDRA-3299)
 * avoid truncation errors by using long math on long values (CASSANDRA-3364)
 * avoid clock drift on some Windows machine (CASSANDRA-3375)
 * display cache provider in cli 'describe keyspace' command (CASSANDRA-3384)
 * fix incomplete topology information in describe_ring (CASSANDRA-3403)
 * expire dead gossip states based on time (CASSANDRA-2961)
 * improve CompactionTask extensibility (CASSANDRA-3330)
 * Allow one leveled compaction task to kick off another (CASSANDRA-3363)
 * allow encryption only between datacenters (CASSANDRA-2802)
Merged from 0.8:
 * fix truncate allowing data to be replayed post-restart (CASSANDRA-3297)
 * make iwriter final in IndexWriter to avoid NPE (CASSANDRA-2863)
 * (CQL) update grammar to require key clause in DELETE statement
   (CASSANDRA-3349)
 * (CQL) allow numeric keyspace names in USE statement (CASSANDRA-3350)
 * (Hadoop) skip empty rows when slicing the entire row (CASSANDRA-2855)
 * Fix handling of tombstone by SSTableExport/Import (CASSANDRA-3357)
 * fix ColumnIndexer to use long offsets (CASSANDRA-3358)
 * Improved CLI exceptions (CASSANDRA-3312)
 * Fix handling of tombstone by SSTableExport/Import (CASSANDRA-3357)
 * Only count compaction as active (for throttling) when they have
   successfully acquired the compaction lock (CASSANDRA-3344)
 * Display CLI version string on startup (CASSANDRA-3196)
 * (Hadoop) make CFIF try rpc_address or fallback to listen_address
   (CASSANDRA-3214)
 * (Hadoop) accept comma delimited lists of initial thrift connections
   (CASSANDRA-3185)
 * ColumnFamily min_compaction_threshold should be >= 2 (CASSANDRA-3342)
 * (Pig) add 0.8+ types and key validation type in schema (CASSANDRA-3280)
 * Fix completely removing column metadata using CLI (CASSANDRA-3126)
 * CLI `describe cluster;` output should be on separate lines for separate versions
   (CASSANDRA-3170)
 * fix changing durable_writes keyspace option during CF creation
   (CASSANDRA-3292)
 * avoid locking on update when no indexes are involved (CASSANDRA-3386)
 * fix assertionError during repair with ordered partitioners (CASSANDRA-3369)
 * correctly serialize key_validation_class for avro (CASSANDRA-3391)
 * don't expire counter tombstone after streaming (CASSANDRA-3394)
 * prevent nodes that failed to join from hanging around forever 
   (CASSANDRA-3351)
 * remove incorrect optimization from slice read path (CASSANDRA-3390)
 * Fix race in AntiEntropyService (CASSANDRA-3400)


1.0.0-final
 * close scrubbed sstable fd before deleting it (CASSANDRA-3318)
 * fix bug preventing obsolete commitlog segments from being removed
   (CASSANDRA-3269)
 * tolerate whitespace in seed CDL (CASSANDRA-3263)
 * Change default heap thresholds to max(min(1/2 ram, 1G), min(1/4 ram, 8GB))
   (CASSANDRA-3295)
 * Fix broken CompressedRandomAccessReaderTest (CASSANDRA-3298)
 * (CQL) fix type information returned for wildcard queries (CASSANDRA-3311)
 * add estimated tasks to LeveledCompactionStrategy (CASSANDRA-3322)
 * avoid including compaction cache-warming in keycache stats (CASSANDRA-3325)
 * run compaction and hinted handoff threads at MIN_PRIORITY (CASSANDRA-3308)
 * default hsha thrift server to cpu core count in rpc pool (CASSANDRA-3329)
 * add bin\daemon to binary tarball for Windows service (CASSANDRA-3331)
 * Fix places where uncompressed size of sstables was use in place of the
   compressed one (CASSANDRA-3338)
 * Fix hsha thrift server (CASSANDRA-3346)
 * Make sure repair only stream needed sstables (CASSANDRA-3345)


1.0.0-rc2
 * Log a meaningful warning when a node receives a message for a repair session
   that doesn't exist anymore (CASSANDRA-3256)
 * test for NUMA policy support as well as numactl presence (CASSANDRA-3245)
 * Fix FD leak when internode encryption is enabled (CASSANDRA-3257)
 * Remove incorrect assertion in mergeIterator (CASSANDRA-3260)
 * FBUtilities.hexToBytes(String) to throw NumberFormatException when string
   contains non-hex characters (CASSANDRA-3231)
 * Keep SimpleSnitch proximity ordering unchanged from what the Strategy
   generates, as intended (CASSANDRA-3262)
 * remove Scrub from compactionstats when finished (CASSANDRA-3255)
 * fix counter entry in jdbc TypesMap (CASSANDRA-3268)
 * fix full queue scenario for ParallelCompactionIterator (CASSANDRA-3270)
 * fix bootstrap process (CASSANDRA-3285)
 * don't try delivering hints if when there isn't any (CASSANDRA-3176)
 * CLI documentation change for ColumnFamily `compression_options` (CASSANDRA-3282)
 * ignore any CF ids sent by client for adding CF/KS (CASSANDRA-3288)
 * remove obsolete hints on first startup (CASSANDRA-3291)
 * use correct ISortedColumns for time-optimized reads (CASSANDRA-3289)
 * Evict gossip state immediately when a token is taken over by a new IP 
   (CASSANDRA-3259)


1.0.0-rc1
 * Update CQL to generate microsecond timestamps by default (CASSANDRA-3227)
 * Fix counting CFMetadata towards Memtable liveRatio (CASSANDRA-3023)
 * Kill server on wrapped OOME such as from FileChannel.map (CASSANDRA-3201)
 * remove unnecessary copy when adding to row cache (CASSANDRA-3223)
 * Log message when a full repair operation completes (CASSANDRA-3207)
 * Fix streamOutSession keeping sstables references forever if the remote end
   dies (CASSANDRA-3216)
 * Remove dynamic_snitch boolean from example configuration (defaulting to 
   true) and set default badness threshold to 0.1 (CASSANDRA-3229)
 * Base choice of random or "balanced" token on bootstrap on whether
   schema definitions were found (CASSANDRA-3219)
 * Fixes for LeveledCompactionStrategy score computation, prioritization,
   scheduling, and performance (CASSANDRA-3224, 3234)
 * parallelize sstable open at server startup (CASSANDRA-2988)
 * fix handling of exceptions writing to OutboundTcpConnection (CASSANDRA-3235)
 * Allow using quotes in "USE <keyspace>;" CLI command (CASSANDRA-3208)
 * Don't allow any cache loading exceptions to halt startup (CASSANDRA-3218)
 * Fix sstableloader --ignores option (CASSANDRA-3247)
 * File descriptor limit increased in packaging (CASSANDRA-3206)
 * Fix deadlock in commit log during flush (CASSANDRA-3253) 


1.0.0-beta1
 * removed binarymemtable (CASSANDRA-2692)
 * add commitlog_total_space_in_mb to prevent fragmented logs (CASSANDRA-2427)
 * removed commitlog_rotation_threshold_in_mb configuration (CASSANDRA-2771)
 * make AbstractBounds.normalize de-overlapp overlapping ranges (CASSANDRA-2641)
 * replace CollatingIterator, ReducingIterator with MergeIterator 
   (CASSANDRA-2062)
 * Fixed the ability to set compaction strategy in cli using create column 
   family command (CASSANDRA-2778)
 * clean up tmp files after failed compaction (CASSANDRA-2468)
 * restrict repair streaming to specific columnfamilies (CASSANDRA-2280)
 * don't bother persisting columns shadowed by a row tombstone (CASSANDRA-2589)
 * reset CF and SC deletion times after gc_grace (CASSANDRA-2317)
 * optimize away seek when compacting wide rows (CASSANDRA-2879)
 * single-pass streaming (CASSANDRA-2677, 2906, 2916, 3003)
 * use reference counting for deleting sstables instead of relying on GC
   (CASSANDRA-2521, 3179)
 * store hints as serialized mutations instead of pointers to data row
   (CASSANDRA-2045)
 * store hints in the coordinator node instead of in the closest replica 
   (CASSANDRA-2914)
 * add row_cache_keys_to_save CF option (CASSANDRA-1966)
 * check column family validity in nodetool repair (CASSANDRA-2933)
 * use lazy initialization instead of class initialization in NodeId
   (CASSANDRA-2953)
 * add paging to get_count (CASSANDRA-2894)
 * fix "short reads" in [multi]get (CASSANDRA-2643, 3157, 3192)
 * add optional compression for sstables (CASSANDRA-47, 2994, 3001, 3128)
 * add scheduler JMX metrics (CASSANDRA-2962)
 * add block level checksum for compressed data (CASSANDRA-1717)
 * make column family backed column map pluggable and introduce unsynchronized
   ArrayList backed one to speedup reads (CASSANDRA-2843, 3165, 3205)
 * refactoring of the secondary index api (CASSANDRA-2982)
 * make CL > ONE reads wait for digest reconciliation before returning
   (CASSANDRA-2494)
 * fix missing logging for some exceptions (CASSANDRA-2061)
 * refactor and optimize ColumnFamilyStore.files(...) and Descriptor.fromFilename(String)
   and few other places responsible for work with SSTable files (CASSANDRA-3040)
 * Stop reading from sstables once we know we have the most recent columns,
   for query-by-name requests (CASSANDRA-2498)
 * Add query-by-column mode to stress.java (CASSANDRA-3064)
 * Add "install" command to cassandra.bat (CASSANDRA-292)
 * clean up KSMetadata, CFMetadata from unnecessary
   Thrift<->Avro conversion methods (CASSANDRA-3032)
 * Add timeouts to client request schedulers (CASSANDRA-3079, 3096)
 * Cli to use hashes rather than array of hashes for strategy options (CASSANDRA-3081)
 * LeveledCompactionStrategy (CASSANDRA-1608, 3085, 3110, 3087, 3145, 3154, 3182)
 * Improvements of the CLI `describe` command (CASSANDRA-2630)
 * reduce window where dropped CF sstables may not be deleted (CASSANDRA-2942)
 * Expose gossip/FD info to JMX (CASSANDRA-2806)
 * Fix streaming over SSL when compressed SSTable involved (CASSANDRA-3051)
 * Add support for pluggable secondary index implementations (CASSANDRA-3078)
 * remove compaction_thread_priority setting (CASSANDRA-3104)
 * generate hints for replicas that timeout, not just replicas that are known
   to be down before starting (CASSANDRA-2034)
 * Add throttling for internode streaming (CASSANDRA-3080)
 * make the repair of a range repair all replica (CASSANDRA-2610, 3194)
 * expose the ability to repair the first range (as returned by the
   partitioner) of a node (CASSANDRA-2606)
 * Streams Compression (CASSANDRA-3015)
 * add ability to use multiple threads during a single compaction
   (CASSANDRA-2901)
 * make AbstractBounds.normalize support overlapping ranges (CASSANDRA-2641)
 * fix of the CQL count() behavior (CASSANDRA-3068)
 * use TreeMap backed column families for the SSTable simple writers
   (CASSANDRA-3148)
 * fix inconsistency of the CLI syntax when {} should be used instead of [{}]
   (CASSANDRA-3119)
 * rename CQL type names to match expected SQL behavior (CASSANDRA-3149, 3031)
 * Arena-based allocation for memtables (CASSANDRA-2252, 3162, 3163, 3168)
 * Default RR chance to 0.1 (CASSANDRA-3169)
 * Add RowLevel support to secondary index API (CASSANDRA-3147)
 * Make SerializingCacheProvider the default if JNA is available (CASSANDRA-3183)
 * Fix backwards compatibilty for CQL memtable properties (CASSANDRA-3190)
 * Add five-minute delay before starting compactions on a restarted server
   (CASSANDRA-3181)
 * Reduce copies done for intra-host messages (CASSANDRA-1788, 3144)
 * support of compaction strategy option for stress.java (CASSANDRA-3204)
 * make memtable throughput and column count thresholds no-ops (CASSANDRA-2449)
 * Return schema information along with the resultSet in CQL (CASSANDRA-2734)
 * Add new DecimalType (CASSANDRA-2883)
 * Fix assertion error in RowRepairResolver (CASSANDRA-3156)
 * Reduce unnecessary high buffer sizes (CASSANDRA-3171)
 * Pluggable compaction strategy (CASSANDRA-1610)
 * Add new broadcast_address config option (CASSANDRA-2491)


0.8.7
 * Kill server on wrapped OOME such as from FileChannel.map (CASSANDRA-3201)
 * Allow using quotes in "USE <keyspace>;" CLI command (CASSANDRA-3208)
 * Log message when a full repair operation completes (CASSANDRA-3207)
 * Don't allow any cache loading exceptions to halt startup (CASSANDRA-3218)
 * Fix sstableloader --ignores option (CASSANDRA-3247)
 * File descriptor limit increased in packaging (CASSANDRA-3206)
 * Log a meaningfull warning when a node receive a message for a repair session
   that doesn't exist anymore (CASSANDRA-3256)
 * Fix FD leak when internode encryption is enabled (CASSANDRA-3257)
 * FBUtilities.hexToBytes(String) to throw NumberFormatException when string
   contains non-hex characters (CASSANDRA-3231)
 * Keep SimpleSnitch proximity ordering unchanged from what the Strategy
   generates, as intended (CASSANDRA-3262)
 * remove Scrub from compactionstats when finished (CASSANDRA-3255)
 * Fix tool .bat files when CASSANDRA_HOME contains spaces (CASSANDRA-3258)
 * Force flush of status table when removing/updating token (CASSANDRA-3243)
 * Evict gossip state immediately when a token is taken over by a new IP (CASSANDRA-3259)
 * Fix bug where the failure detector can take too long to mark a host
   down (CASSANDRA-3273)
 * (Hadoop) allow wrapping ranges in queries (CASSANDRA-3137)
 * (Hadoop) check all interfaces for a match with split location
   before falling back to random replica (CASSANDRA-3211)
 * (Hadoop) Make Pig storage handle implements LoadMetadata (CASSANDRA-2777)
 * (Hadoop) Fix exception during PIG 'dump' (CASSANDRA-2810)
 * Fix stress COUNTER_GET option (CASSANDRA-3301)
 * Fix missing fields in CLI `show schema` output (CASSANDRA-3304)
 * Nodetool no longer leaks threads and closes JMX connections (CASSANDRA-3309)
 * fix truncate allowing data to be replayed post-restart (CASSANDRA-3297)
 * Move SimpleAuthority and SimpleAuthenticator to examples (CASSANDRA-2922)
 * Fix handling of tombstone by SSTableExport/Import (CASSANDRA-3357)
 * Fix transposition in cfHistograms (CASSANDRA-3222)
 * Allow using number as DC name when creating keyspace in CQL (CASSANDRA-3239)
 * Force flush of system table after updating/removing a token (CASSANDRA-3243)


0.8.6
 * revert CASSANDRA-2388
 * change TokenRange.endpoints back to listen/broadcast address to match
   pre-1777 behavior, and add TokenRange.rpc_endpoints instead (CASSANDRA-3187)
 * avoid trying to watch cassandra-topology.properties when loaded from jar
   (CASSANDRA-3138)
 * prevent users from creating keyspaces with LocalStrategy replication
   (CASSANDRA-3139)
 * fix CLI `show schema;` to output correct keyspace definition statement
   (CASSANDRA-3129)
 * CustomTThreadPoolServer to log TTransportException at DEBUG level
   (CASSANDRA-3142)
 * allow topology sort to work with non-unique rack names between 
   datacenters (CASSANDRA-3152)
 * Improve caching of same-version Messages on digest and repair paths
   (CASSANDRA-3158)
 * Randomize choice of first replica for counter increment (CASSANDRA-2890)
 * Fix using read_repair_chance instead of merge_shard_change (CASSANDRA-3202)
 * Avoid streaming data to nodes that already have it, on move as well as
   decommission (CASSANDRA-3041)
 * Fix divide by zero error in GCInspector (CASSANDRA-3164)
 * allow quoting of the ColumnFamily name in CLI `create column family`
   statement (CASSANDRA-3195)
 * Fix rolling upgrade from 0.7 to 0.8 problem (CASSANDRA-3166)
 * Accomodate missing encryption_options in IncomingTcpConnection.stream
   (CASSANDRA-3212)


0.8.5
 * fix NPE when encryption_options is unspecified (CASSANDRA-3007)
 * include column name in validation failure exceptions (CASSANDRA-2849)
 * make sure truncate clears out the commitlog so replay won't re-
   populate with truncated data (CASSANDRA-2950)
 * fix NPE when debug logging is enabled and dropped CF is present
   in a commitlog segment (CASSANDRA-3021)
 * fix cassandra.bat when CASSANDRA_HOME contains spaces (CASSANDRA-2952)
 * fix to SSTableSimpleUnsortedWriter bufferSize calculation (CASSANDRA-3027)
 * make cleanup and normal compaction able to skip empty rows
   (rows containing nothing but expired tombstones) (CASSANDRA-3039)
 * work around native memory leak in com.sun.management.GarbageCollectorMXBean
   (CASSANDRA-2868)
 * validate that column names in column_metadata are not equal to key_alias
   on create/update of the ColumnFamily and CQL 'ALTER' statement (CASSANDRA-3036)
 * return an InvalidRequestException if an indexed column is assigned
   a value larger than 64KB (CASSANDRA-3057)
 * fix of numeric-only and string column names handling in CLI "drop index" 
   (CASSANDRA-3054)
 * prune index scan resultset back to original request for lazy
   resultset expansion case (CASSANDRA-2964)
 * (Hadoop) fail jobs when Cassandra node has failed but TaskTracker
   has not (CASSANDRA-2388)
 * fix dynamic snitch ignoring nodes when read_repair_chance is zero
   (CASSANDRA-2662)
 * avoid retaining references to dropped CFS objects in 
   CompactionManager.estimatedCompactions (CASSANDRA-2708)
 * expose rpc timeouts per host in MessagingServiceMBean (CASSANDRA-2941)
 * avoid including cwd in classpath for deb and rpm packages (CASSANDRA-2881)
 * remove gossip state when a new IP takes over a token (CASSANDRA-3071)
 * allow sstable2json to work on index sstable files (CASSANDRA-3059)
 * always hint counters (CASSANDRA-3099)
 * fix log4j initialization in EmbeddedCassandraService (CASSANDRA-2857)
 * remove gossip state when a new IP takes over a token (CASSANDRA-3071)
 * work around native memory leak in com.sun.management.GarbageCollectorMXBean
    (CASSANDRA-2868)
 * fix UnavailableException with writes at CL.EACH_QUORM (CASSANDRA-3084)
 * fix parsing of the Keyspace and ColumnFamily names in numeric
   and string representations in CLI (CASSANDRA-3075)
 * fix corner cases in Range.differenceToFetch (CASSANDRA-3084)
 * fix ip address String representation in the ring cache (CASSANDRA-3044)
 * fix ring cache compatibility when mixing pre-0.8.4 nodes with post-
   in the same cluster (CASSANDRA-3023)
 * make repair report failure when a node participating dies (instead of
   hanging forever) (CASSANDRA-2433)
 * fix handling of the empty byte buffer by ReversedType (CASSANDRA-3111)
 * Add validation that Keyspace names are case-insensitively unique (CASSANDRA-3066)
 * catch invalid key_validation_class before instantiating UpdateColumnFamily (CASSANDRA-3102)
 * make Range and Bounds objects client-safe (CASSANDRA-3108)
 * optionally skip log4j configuration (CASSANDRA-3061)
 * bundle sstableloader with the debian package (CASSANDRA-3113)
 * don't try to build secondary indexes when there is none (CASSANDRA-3123)
 * improve SSTableSimpleUnsortedWriter speed for large rows (CASSANDRA-3122)
 * handle keyspace arguments correctly in nodetool snapshot (CASSANDRA-3038)
 * Fix SSTableImportTest on windows (CASSANDRA-3043)
 * expose compactionThroughputMbPerSec through JMX (CASSANDRA-3117)
 * log keyspace and CF of large rows being compacted


0.8.4
 * change TokenRing.endpoints to be a list of rpc addresses instead of 
   listen/broadcast addresses (CASSANDRA-1777)
 * include files-to-be-streamed in StreamInSession.getSources (CASSANDRA-2972)
 * use JAVA env var in cassandra-env.sh (CASSANDRA-2785, 2992)
 * avoid doing read for no-op replicate-on-write at CL=1 (CASSANDRA-2892)
 * refuse counter write for CL.ANY (CASSANDRA-2990)
 * switch back to only logging recent dropped messages (CASSANDRA-3004)
 * always deserialize RowMutation for counters (CASSANDRA-3006)
 * ignore saved replication_factor strategy_option for NTS (CASSANDRA-3011)
 * make sure pre-truncate CL segments are discarded (CASSANDRA-2950)


0.8.3
 * add ability to drop local reads/writes that are going to timeout
   (CASSANDRA-2943)
 * revamp token removal process, keep gossip states for 3 days (CASSANDRA-2496)
 * don't accept extra args for 0-arg nodetool commands (CASSANDRA-2740)
 * log unavailableexception details at debug level (CASSANDRA-2856)
 * expose data_dir though jmx (CASSANDRA-2770)
 * don't include tmp files as sstable when create cfs (CASSANDRA-2929)
 * log Java classpath on startup (CASSANDRA-2895)
 * keep gossipped version in sync with actual on migration coordinator 
   (CASSANDRA-2946)
 * use lazy initialization instead of class initialization in NodeId
   (CASSANDRA-2953)
 * check column family validity in nodetool repair (CASSANDRA-2933)
 * speedup bytes to hex conversions dramatically (CASSANDRA-2850)
 * Flush memtables on shutdown when durable writes are disabled 
   (CASSANDRA-2958)
 * improved POSIX compatibility of start scripts (CASsANDRA-2965)
 * add counter support to Hadoop InputFormat (CASSANDRA-2981)
 * fix bug where dirty commitlog segments were removed (and avoid keeping 
   segments with no post-flush activity permanently dirty) (CASSANDRA-2829)
 * fix throwing exception with batch mutation of counter super columns
   (CASSANDRA-2949)
 * ignore system tables during repair (CASSANDRA-2979)
 * throw exception when NTS is given replication_factor as an option
   (CASSANDRA-2960)
 * fix assertion error during compaction of counter CFs (CASSANDRA-2968)
 * avoid trying to create index names, when no index exists (CASSANDRA-2867)
 * don't sample the system table when choosing a bootstrap token
   (CASSANDRA-2825)
 * gossiper notifies of local state changes (CASSANDRA-2948)
 * add asynchronous and half-sync/half-async (hsha) thrift servers 
   (CASSANDRA-1405)
 * fix potential use of free'd native memory in SerializingCache 
   (CASSANDRA-2951)
 * prune index scan resultset back to original request for lazy
   resultset expansion case (CASSANDRA-2964)
 * (Hadoop) fail jobs when Cassandra node has failed but TaskTracker
    has not (CASSANDRA-2388)


0.8.2
 * CQL: 
   - include only one row per unique key for IN queries (CASSANDRA-2717)
   - respect client timestamp on full row deletions (CASSANDRA-2912)
 * improve thread-safety in StreamOutSession (CASSANDRA-2792)
 * allow deleting a row and updating indexed columns in it in the
   same mutation (CASSANDRA-2773)
 * Expose number of threads blocked on submitting memtable to flush
   in JMX (CASSANDRA-2817)
 * add ability to return "endpoints" to nodetool (CASSANDRA-2776)
 * Add support for multiple (comma-delimited) coordinator addresses
   to ColumnFamilyInputFormat (CASSANDRA-2807)
 * fix potential NPE while scheduling read repair for range slice
   (CASSANDRA-2823)
 * Fix race in SystemTable.getCurrentLocalNodeId (CASSANDRA-2824)
 * Correctly set default for replicate_on_write (CASSANDRA-2835)
 * improve nodetool compactionstats formatting (CASSANDRA-2844)
 * fix index-building status display (CASSANDRA-2853)
 * fix CLI perpetuating obsolete KsDef.replication_factor (CASSANDRA-2846)
 * improve cli treatment of multiline comments (CASSANDRA-2852)
 * handle row tombstones correctly in EchoedRow (CASSANDRA-2786)
 * add MessagingService.get[Recently]DroppedMessages and
   StorageService.getExceptionCount (CASSANDRA-2804)
 * fix possibility of spurious UnavailableException for LOCAL_QUORUM
   reads with dynamic snitch + read repair disabled (CASSANDRA-2870)
 * add ant-optional as dependence for the debian package (CASSANDRA-2164)
 * add option to specify limit for get_slice in the CLI (CASSANDRA-2646)
 * decrease HH page size (CASSANDRA-2832)
 * reset cli keyspace after dropping the current one (CASSANDRA-2763)
 * add KeyRange option to Hadoop inputformat (CASSANDRA-1125)
 * fix protocol versioning (CASSANDRA-2818, 2860)
 * support spaces in path to log4j configuration (CASSANDRA-2383)
 * avoid including inferred types in CF update (CASSANDRA-2809)
 * fix JMX bulkload call (CASSANDRA-2908)
 * fix updating KS with durable_writes=false (CASSANDRA-2907)
 * add simplified facade to SSTableWriter for bulk loading use
   (CASSANDRA-2911)
 * fix re-using index CF sstable names after drop/recreate (CASSANDRA-2872)
 * prepend CF to default index names (CASSANDRA-2903)
 * fix hint replay (CASSANDRA-2928)
 * Properly synchronize repair's merkle tree computation (CASSANDRA-2816)


0.8.1
 * CQL:
   - support for insert, delete in BATCH (CASSANDRA-2537)
   - support for IN to SELECT, UPDATE (CASSANDRA-2553)
   - timestamp support for INSERT, UPDATE, and BATCH (CASSANDRA-2555)
   - TTL support (CASSANDRA-2476)
   - counter support (CASSANDRA-2473)
   - ALTER COLUMNFAMILY (CASSANDRA-1709)
   - DROP INDEX (CASSANDRA-2617)
   - add SCHEMA/TABLE as aliases for KS/CF (CASSANDRA-2743)
   - server handles wait-for-schema-agreement (CASSANDRA-2756)
   - key alias support (CASSANDRA-2480)
 * add support for comparator parameters and a generic ReverseType
   (CASSANDRA-2355)
 * add CompositeType and DynamicCompositeType (CASSANDRA-2231)
 * optimize batches containing multiple updates to the same row
   (CASSANDRA-2583)
 * adjust hinted handoff page size to avoid OOM with large columns 
   (CASSANDRA-2652)
 * mark BRAF buffer invalid post-flush so we don't re-flush partial
   buffers again, especially on CL writes (CASSANDRA-2660)
 * add DROP INDEX support to CLI (CASSANDRA-2616)
 * don't perform HH to client-mode [storageproxy] nodes (CASSANDRA-2668)
 * Improve forceDeserialize/getCompactedRow encapsulation (CASSANDRA-2659)
 * Don't write CounterUpdateColumn to disk in tests (CASSANDRA-2650)
 * Add sstable bulk loading utility (CASSANDRA-1278)
 * avoid replaying hints to dropped columnfamilies (CASSANDRA-2685)
 * add placeholders for missing rows in range query pseudo-RR (CASSANDRA-2680)
 * remove no-op HHOM.renameHints (CASSANDRA-2693)
 * clone super columns to avoid modifying them during flush (CASSANDRA-2675)
 * allow writes to bypass the commitlog for certain keyspaces (CASSANDRA-2683)
 * avoid NPE when bypassing commitlog during memtable flush (CASSANDRA-2781)
 * Added support for making bootstrap retry if nodes flap (CASSANDRA-2644)
 * Added statusthrift to nodetool to report if thrift server is running (CASSANDRA-2722)
 * Fixed rows being cached if they do not exist (CASSANDRA-2723)
 * Support passing tableName and cfName to RowCacheProviders (CASSANDRA-2702)
 * close scrub file handles (CASSANDRA-2669)
 * throttle migration replay (CASSANDRA-2714)
 * optimize column serializer creation (CASSANDRA-2716)
 * Added support for making bootstrap retry if nodes flap (CASSANDRA-2644)
 * Added statusthrift to nodetool to report if thrift server is running
   (CASSANDRA-2722)
 * Fixed rows being cached if they do not exist (CASSANDRA-2723)
 * fix truncate/compaction race (CASSANDRA-2673)
 * workaround large resultsets causing large allocation retention
   by nio sockets (CASSANDRA-2654)
 * fix nodetool ring use with Ec2Snitch (CASSANDRA-2733)
 * fix removing columns and subcolumns that are supressed by a row or
   supercolumn tombstone during replica resolution (CASSANDRA-2590)
 * support sstable2json against snapshot sstables (CASSANDRA-2386)
 * remove active-pull schema requests (CASSANDRA-2715)
 * avoid marking entire list of sstables as actively being compacted
   in multithreaded compaction (CASSANDRA-2765)
 * seek back after deserializing a row to update cache with (CASSANDRA-2752)
 * avoid skipping rows in scrub for counter column family (CASSANDRA-2759)
 * fix ConcurrentModificationException in repair when dealing with 0.7 node
   (CASSANDRA-2767)
 * use threadsafe collections for StreamInSession (CASSANDRA-2766)
 * avoid infinite loop when creating merkle tree (CASSANDRA-2758)
 * avoids unmarking compacting sstable prematurely in cleanup (CASSANDRA-2769)
 * fix NPE when the commit log is bypassed (CASSANDRA-2718)
 * don't throw an exception in SS.isRPCServerRunning (CASSANDRA-2721)
 * make stress.jar executable (CASSANDRA-2744)
 * add daemon mode to java stress (CASSANDRA-2267)
 * expose the DC and rack of a node through JMX and nodetool ring (CASSANDRA-2531)
 * fix cache mbean getSize (CASSANDRA-2781)
 * Add Date, Float, Double, and Boolean types (CASSANDRA-2530)
 * Add startup flag to renew counter node id (CASSANDRA-2788)
 * add jamm agent to cassandra.bat (CASSANDRA-2787)
 * fix repair hanging if a neighbor has nothing to send (CASSANDRA-2797)
 * purge tombstone even if row is in only one sstable (CASSANDRA-2801)
 * Fix wrong purge of deleted cf during compaction (CASSANDRA-2786)
 * fix race that could result in Hadoop writer failing to throw an
   exception encountered after close() (CASSANDRA-2755)
 * fix scan wrongly throwing assertion error (CASSANDRA-2653)
 * Always use even distribution for merkle tree with RandomPartitionner
   (CASSANDRA-2841)
 * fix describeOwnership for OPP (CASSANDRA-2800)
 * ensure that string tokens do not contain commas (CASSANDRA-2762)


0.8.0-final
 * fix CQL grammar warning and cqlsh regression from CASSANDRA-2622
 * add ant generate-cql-html target (CASSANDRA-2526)
 * update CQL consistency levels (CASSANDRA-2566)
 * debian packaging fixes (CASSANDRA-2481, 2647)
 * fix UUIDType, IntegerType for direct buffers (CASSANDRA-2682, 2684)
 * switch to native Thrift for Hadoop map/reduce (CASSANDRA-2667)
 * fix StackOverflowError when building from eclipse (CASSANDRA-2687)
 * only provide replication_factor to strategy_options "help" for
   SimpleStrategy, OldNetworkTopologyStrategy (CASSANDRA-2678, 2713)
 * fix exception adding validators to non-string columns (CASSANDRA-2696)
 * avoid instantiating DatabaseDescriptor in JDBC (CASSANDRA-2694)
 * fix potential stack overflow during compaction (CASSANDRA-2626)
 * clone super columns to avoid modifying them during flush (CASSANDRA-2675)
 * reset underlying iterator in EchoedRow constructor (CASSANDRA-2653)


0.8.0-rc1
 * faster flushes and compaction from fixing excessively pessimistic 
   rebuffering in BRAF (CASSANDRA-2581)
 * fix returning null column values in the python cql driver (CASSANDRA-2593)
 * fix merkle tree splitting exiting early (CASSANDRA-2605)
 * snapshot_before_compaction directory name fix (CASSANDRA-2598)
 * Disable compaction throttling during bootstrap (CASSANDRA-2612) 
 * fix CQL treatment of > and < operators in range slices (CASSANDRA-2592)
 * fix potential double-application of counter updates on commitlog replay
   by moving replay position from header to sstable metadata (CASSANDRA-2419)
 * JDBC CQL driver exposes getColumn for access to timestamp
 * JDBC ResultSetMetadata properties added to AbstractType
 * r/m clustertool (CASSANDRA-2607)
 * add support for presenting row key as a column in CQL result sets 
   (CASSANDRA-2622)
 * Don't allow {LOCAL|EACH}_QUORUM unless strategy is NTS (CASSANDRA-2627)
 * validate keyspace strategy_options during CQL create (CASSANDRA-2624)
 * fix empty Result with secondary index when limit=1 (CASSANDRA-2628)
 * Fix regression where bootstrapping a node with no schema fails
   (CASSANDRA-2625)
 * Allow removing LocationInfo sstables (CASSANDRA-2632)
 * avoid attempting to replay mutations from dropped keyspaces (CASSANDRA-2631)
 * avoid using cached position of a key when GT is requested (CASSANDRA-2633)
 * fix counting bloom filter true positives (CASSANDRA-2637)
 * initialize local ep state prior to gossip startup if needed (CASSANDRA-2638)
 * fix counter increment lost after restart (CASSANDRA-2642)
 * add quote-escaping via backslash to CLI (CASSANDRA-2623)
 * fix pig example script (CASSANDRA-2487)
 * fix dynamic snitch race in adding latencies (CASSANDRA-2618)
 * Start/stop cassandra after more important services such as mdadm in
   debian packaging (CASSANDRA-2481)


0.8.0-beta2
 * fix NPE compacting index CFs (CASSANDRA-2528)
 * Remove checking all column families on startup for compaction candidates 
   (CASSANDRA-2444)
 * validate CQL create keyspace options (CASSANDRA-2525)
 * fix nodetool setcompactionthroughput (CASSANDRA-2550)
 * move	gossip heartbeat back to its own thread (CASSANDRA-2554)
 * validate cql TRUNCATE columnfamily before truncating (CASSANDRA-2570)
 * fix batch_mutate for mixed standard-counter mutations (CASSANDRA-2457)
 * disallow making schema changes to system keyspace (CASSANDRA-2563)
 * fix sending mutation messages multiple times (CASSANDRA-2557)
 * fix incorrect use of NBHM.size in ReadCallback that could cause
   reads to time out even when responses were received (CASSANDRA-2552)
 * trigger read repair correctly for LOCAL_QUORUM reads (CASSANDRA-2556)
 * Allow configuring the number of compaction thread (CASSANDRA-2558)
 * forceUserDefinedCompaction will attempt to compact what it is given
   even if the pessimistic estimate is that there is not enough disk space;
   automatic compactions will only compact 2 or more sstables (CASSANDRA-2575)
 * refuse to apply migrations with older timestamps than the current 
   schema (CASSANDRA-2536)
 * remove unframed Thrift transport option
 * include indexes in snapshots (CASSANDRA-2596)
 * improve ignoring of obsolete mutations in index maintenance (CASSANDRA-2401)
 * recognize attempt to drop just the index while leaving the column
   definition alone (CASSANDRA-2619)
  

0.8.0-beta1
 * remove Avro RPC support (CASSANDRA-926)
 * support for columns that act as incr/decr counters 
   (CASSANDRA-1072, 1937, 1944, 1936, 2101, 2093, 2288, 2105, 2384, 2236, 2342,
   2454)
 * CQL (CASSANDRA-1703, 1704, 1705, 1706, 1707, 1708, 1710, 1711, 1940, 
   2124, 2302, 2277, 2493)
 * avoid double RowMutation serialization on write path (CASSANDRA-1800)
 * make NetworkTopologyStrategy the default (CASSANDRA-1960)
 * configurable internode encryption (CASSANDRA-1567, 2152)
 * human readable column names in sstable2json output (CASSANDRA-1933)
 * change default JMX port to 7199 (CASSANDRA-2027)
 * backwards compatible internal messaging (CASSANDRA-1015)
 * atomic switch of memtables and sstables (CASSANDRA-2284)
 * add pluggable SeedProvider (CASSANDRA-1669)
 * Fix clustertool to not throw exception when calling get_endpoints (CASSANDRA-2437)
 * upgrade to thrift 0.6 (CASSANDRA-2412) 
 * repair works on a token range instead of full ring (CASSANDRA-2324)
 * purge tombstones from row cache (CASSANDRA-2305)
 * push replication_factor into strategy_options (CASSANDRA-1263)
 * give snapshots the same name on each node (CASSANDRA-1791)
 * remove "nodetool loadbalance" (CASSANDRA-2448)
 * multithreaded compaction (CASSANDRA-2191)
 * compaction throttling (CASSANDRA-2156)
 * add key type information and alias (CASSANDRA-2311, 2396)
 * cli no longer divides read_repair_chance by 100 (CASSANDRA-2458)
 * made CompactionInfo.getTaskType return an enum (CASSANDRA-2482)
 * add a server-wide cap on measured memtable memory usage and aggressively
   flush to keep under that threshold (CASSANDRA-2006)
 * add unified UUIDType (CASSANDRA-2233)
 * add off-heap row cache support (CASSANDRA-1969)


0.7.5
 * improvements/fixes to PIG driver (CASSANDRA-1618, CASSANDRA-2387,
   CASSANDRA-2465, CASSANDRA-2484)
 * validate index names (CASSANDRA-1761)
 * reduce contention on Table.flusherLock (CASSANDRA-1954)
 * try harder to detect failures during streaming, cleaning up temporary
   files more reliably (CASSANDRA-2088)
 * shut down server for OOM on a Thrift thread (CASSANDRA-2269)
 * fix tombstone handling in repair and sstable2json (CASSANDRA-2279)
 * preserve version when streaming data from old sstables (CASSANDRA-2283)
 * don't start repair if a neighboring node is marked as dead (CASSANDRA-2290)
 * purge tombstones from row cache (CASSANDRA-2305)
 * Avoid seeking when sstable2json exports the entire file (CASSANDRA-2318)
 * clear Built flag in system table when dropping an index (CASSANDRA-2320)
 * don't allow arbitrary argument for stress.java (CASSANDRA-2323)
 * validate values for index predicates in get_indexed_slice (CASSANDRA-2328)
 * queue secondary indexes for flush before the parent (CASSANDRA-2330)
 * allow job configuration to set the CL used in Hadoop jobs (CASSANDRA-2331)
 * add memtable_flush_queue_size defaulting to 4 (CASSANDRA-2333)
 * Allow overriding of initial_token, storage_port and rpc_port from system
   properties (CASSANDRA-2343)
 * fix comparator used for non-indexed secondary expressions in index scan
   (CASSANDRA-2347)
 * ensure size calculation and write phase of large-row compaction use
   the same threshold for TTL expiration (CASSANDRA-2349)
 * fix race when iterating CFs during add/drop (CASSANDRA-2350)
 * add ConsistencyLevel command to CLI (CASSANDRA-2354)
 * allow negative numbers in the cli (CASSANDRA-2358)
 * hard code serialVersionUID for tokens class (CASSANDRA-2361)
 * fix potential infinite loop in ByteBufferUtil.inputStream (CASSANDRA-2365)
 * fix encoding bugs in HintedHandoffManager, SystemTable when default
   charset is not UTF8 (CASSANDRA-2367)
 * avoids having removed node reappearing in Gossip (CASSANDRA-2371)
 * fix incorrect truncation of long to int when reading columns via block
   index (CASSANDRA-2376)
 * fix NPE during stream session (CASSANDRA-2377)
 * fix race condition that could leave orphaned data files when dropping CF or
   KS (CASSANDRA-2381)
 * fsync statistics component on write (CASSANDRA-2382)
 * fix duplicate results from CFS.scan (CASSANDRA-2406)
 * add IntegerType to CLI help (CASSANDRA-2414)
 * avoid caching token-only decoratedkeys (CASSANDRA-2416)
 * convert mmap assertion to if/throw so scrub can catch it (CASSANDRA-2417)
 * don't overwrite gc log (CASSANDR-2418)
 * invalidate row cache for streamed row to avoid inconsitencies
   (CASSANDRA-2420)
 * avoid copies in range/index scans (CASSANDRA-2425)
 * make sure we don't wipe data during cleanup if the node has not join
   the ring (CASSANDRA-2428)
 * Try harder to close files after compaction (CASSANDRA-2431)
 * re-set bootstrapped flag after move finishes (CASSANDRA-2435)
 * display validation_class in CLI 'describe keyspace' (CASSANDRA-2442)
 * make cleanup compactions cleanup the row cache (CASSANDRA-2451)
 * add column fields validation to scrub (CASSANDRA-2460)
 * use 64KB flush buffer instead of in_memory_compaction_limit (CASSANDRA-2463)
 * fix backslash substitutions in CLI (CASSANDRA-2492)
 * disable cache saving for system CFS (CASSANDRA-2502)
 * fixes for verifying destination availability under hinted conditions
   so UE can be thrown intead of timing out (CASSANDRA-2514)
 * fix update of validation class in column metadata (CASSANDRA-2512)
 * support LOCAL_QUORUM, EACH_QUORUM CLs outside of NTS (CASSANDRA-2516)
 * preserve version when streaming data from old sstables (CASSANDRA-2283)
 * fix backslash substitutions in CLI (CASSANDRA-2492)
 * count a row deletion as one operation towards memtable threshold 
   (CASSANDRA-2519)
 * support LOCAL_QUORUM, EACH_QUORUM CLs outside of NTS (CASSANDRA-2516)


0.7.4
 * add nodetool join command (CASSANDRA-2160)
 * fix secondary indexes on pre-existing or streamed data (CASSANDRA-2244)
 * initialize endpoint in gossiper earlier (CASSANDRA-2228)
 * add ability to write to Cassandra from Pig (CASSANDRA-1828)
 * add rpc_[min|max]_threads (CASSANDRA-2176)
 * add CL.TWO, CL.THREE (CASSANDRA-2013)
 * avoid exporting an un-requested row in sstable2json, when exporting 
   a key that does not exist (CASSANDRA-2168)
 * add incremental_backups option (CASSANDRA-1872)
 * add configurable row limit to Pig loadfunc (CASSANDRA-2276)
 * validate column values in batches as well as single-Column inserts
   (CASSANDRA-2259)
 * move sample schema from cassandra.yaml to schema-sample.txt,
   a cli scripts (CASSANDRA-2007)
 * avoid writing empty rows when scrubbing tombstoned rows (CASSANDRA-2296)
 * fix assertion error in range and index scans for CL < ALL
   (CASSANDRA-2282)
 * fix commitlog replay when flush position refers to data that didn't
   get synced before server died (CASSANDRA-2285)
 * fix fd leak in sstable2json with non-mmap'd i/o (CASSANDRA-2304)
 * reduce memory use during streaming of multiple sstables (CASSANDRA-2301)
 * purge tombstoned rows from cache after GCGraceSeconds (CASSANDRA-2305)
 * allow zero replicas in a NTS datacenter (CASSANDRA-1924)
 * make range queries respect snitch for local replicas (CASSANDRA-2286)
 * fix HH delivery when column index is larger than 2GB (CASSANDRA-2297)
 * make 2ary indexes use parent CF flush thresholds during initial build
   (CASSANDRA-2294)
 * update memtable_throughput to be a long (CASSANDRA-2158)


0.7.3
 * Keep endpoint state until aVeryLongTime (CASSANDRA-2115)
 * lower-latency read repair (CASSANDRA-2069)
 * add hinted_handoff_throttle_delay_in_ms option (CASSANDRA-2161)
 * fixes for cache save/load (CASSANDRA-2172, -2174)
 * Handle whole-row deletions in CFOutputFormat (CASSANDRA-2014)
 * Make memtable_flush_writers flush in parallel (CASSANDRA-2178)
 * Add compaction_preheat_key_cache option (CASSANDRA-2175)
 * refactor stress.py to have only one copy of the format string 
   used for creating row keys (CASSANDRA-2108)
 * validate index names for \w+ (CASSANDRA-2196)
 * Fix Cassandra cli to respect timeout if schema does not settle 
   (CASSANDRA-2187)
 * fix for compaction and cleanup writing old-format data into new-version 
   sstable (CASSANDRA-2211, -2216)
 * add nodetool scrub (CASSANDRA-2217, -2240)
 * fix sstable2json large-row pagination (CASSANDRA-2188)
 * fix EOFing on requests for the last bytes in a file (CASSANDRA-2213)
 * fix BufferedRandomAccessFile bugs (CASSANDRA-2218, -2241)
 * check for memtable flush_after_mins exceeded every 10s (CASSANDRA-2183)
 * fix cache saving on Windows (CASSANDRA-2207)
 * add validateSchemaAgreement call + synchronization to schema
   modification operations (CASSANDRA-2222)
 * fix for reversed slice queries on large rows (CASSANDRA-2212)
 * fat clients were writing local data (CASSANDRA-2223)
 * set DEFAULT_MEMTABLE_LIFETIME_IN_MINS to 24h
 * improve detection and cleanup of partially-written sstables 
   (CASSANDRA-2206)
 * fix supercolumn de/serialization when subcolumn comparator is different
   from supercolumn's (CASSANDRA-2104)
 * fix starting up on Windows when CASSANDRA_HOME contains whitespace
   (CASSANDRA-2237)
 * add [get|set][row|key]cacheSavePeriod to JMX (CASSANDRA-2100)
 * fix Hadoop ColumnFamilyOutputFormat dropping of mutations
   when batch fills up (CASSANDRA-2255)
 * move file deletions off of scheduledtasks executor (CASSANDRA-2253)


0.7.2
 * copy DecoratedKey.key when inserting into caches to avoid retaining
   a reference to the underlying buffer (CASSANDRA-2102)
 * format subcolumn names with subcomparator (CASSANDRA-2136)
 * fix column bloom filter deserialization (CASSANDRA-2165)


0.7.1
 * refactor MessageDigest creation code. (CASSANDRA-2107)
 * buffer network stack to avoid inefficient small TCP messages while avoiding
   the nagle/delayed ack problem (CASSANDRA-1896)
 * check log4j configuration for changes every 10s (CASSANDRA-1525, 1907)
 * more-efficient cross-DC replication (CASSANDRA-1530, -2051, -2138)
 * avoid polluting page cache with commitlog or sstable writes
   and seq scan operations (CASSANDRA-1470)
 * add RMI authentication options to nodetool (CASSANDRA-1921)
 * make snitches configurable at runtime (CASSANDRA-1374)
 * retry hadoop split requests on connection failure (CASSANDRA-1927)
 * implement describeOwnership for BOP, COPP (CASSANDRA-1928)
 * make read repair behave as expected for ConsistencyLevel > ONE
   (CASSANDRA-982, 2038)
 * distributed test harness (CASSANDRA-1859, 1964)
 * reduce flush lock contention (CASSANDRA-1930)
 * optimize supercolumn deserialization (CASSANDRA-1891)
 * fix CFMetaData.apply to only compare objects of the same class 
   (CASSANDRA-1962)
 * allow specifying specific SSTables to compact from JMX (CASSANDRA-1963)
 * fix race condition in MessagingService.targets (CASSANDRA-1959, 2094, 2081)
 * refuse to open sstables from a future version (CASSANDRA-1935)
 * zero-copy reads (CASSANDRA-1714)
 * fix copy bounds for word Text in wordcount demo (CASSANDRA-1993)
 * fixes for contrib/javautils (CASSANDRA-1979)
 * check more frequently for memtable expiration (CASSANDRA-2000)
 * fix writing SSTable column count statistics (CASSANDRA-1976)
 * fix streaming of multiple CFs during bootstrap (CASSANDRA-1992)
 * explicitly set JVM GC new generation size with -Xmn (CASSANDRA-1968)
 * add short options for CLI flags (CASSANDRA-1565)
 * make keyspace argument to "describe keyspace" in CLI optional
   when authenticated to keyspace already (CASSANDRA-2029)
 * added option to specify -Dcassandra.join_ring=false on startup
   to allow "warm spare" nodes or performing JMX maintenance before
   joining the ring (CASSANDRA-526)
 * log migrations at INFO (CASSANDRA-2028)
 * add CLI verbose option in file mode (CASSANDRA-2030)
 * add single-line "--" comments to CLI (CASSANDRA-2032)
 * message serialization tests (CASSANDRA-1923)
 * switch from ivy to maven-ant-tasks (CASSANDRA-2017)
 * CLI attempts to block for new schema to propagate (CASSANDRA-2044)
 * fix potential overflow in nodetool cfstats (CASSANDRA-2057)
 * add JVM shutdownhook to sync commitlog (CASSANDRA-1919)
 * allow nodes to be up without being part of  normal traffic (CASSANDRA-1951)
 * fix CLI "show keyspaces" with null options on NTS (CASSANDRA-2049)
 * fix possible ByteBuffer race conditions (CASSANDRA-2066)
 * reduce garbage generated by MessagingService to prevent load spikes
   (CASSANDRA-2058)
 * fix math in RandomPartitioner.describeOwnership (CASSANDRA-2071)
 * fix deletion of sstable non-data components (CASSANDRA-2059)
 * avoid blocking gossip while deleting handoff hints (CASSANDRA-2073)
 * ignore messages from newer versions, keep track of nodes in gossip 
   regardless of version (CASSANDRA-1970)
 * cache writing moved to CompactionManager to reduce i/o contention and
   updated to use non-cache-polluting writes (CASSANDRA-2053)
 * page through large rows when exporting to JSON (CASSANDRA-2041)
 * add flush_largest_memtables_at and reduce_cache_sizes_at options
   (CASSANDRA-2142)
 * add cli 'describe cluster' command (CASSANDRA-2127)
 * add cli support for setting username/password at 'connect' command 
   (CASSANDRA-2111)
 * add -D option to Stress.java to allow reading hosts from a file 
   (CASSANDRA-2149)
 * bound hints CF throughput between 32M and 256M (CASSANDRA-2148)
 * continue starting when invalid saved cache entries are encountered
   (CASSANDRA-2076)
 * add max_hint_window_in_ms option (CASSANDRA-1459)


0.7.0-final
 * fix offsets to ByteBuffer.get (CASSANDRA-1939)


0.7.0-rc4
 * fix cli crash after backgrounding (CASSANDRA-1875)
 * count timeouts in storageproxy latencies, and include latency 
   histograms in StorageProxyMBean (CASSANDRA-1893)
 * fix CLI get recognition of supercolumns (CASSANDRA-1899)
 * enable keepalive on intra-cluster sockets (CASSANDRA-1766)
 * count timeouts towards dynamicsnitch latencies (CASSANDRA-1905)
 * Expose index-building status in JMX + cli schema description
   (CASSANDRA-1871)
 * allow [LOCAL|EACH]_QUORUM to be used with non-NetworkTopology 
   replication Strategies
 * increased amount of index locks for faster commitlog replay
 * collect secondary index tombstones immediately (CASSANDRA-1914)
 * revert commitlog changes from #1780 (CASSANDRA-1917)
 * change RandomPartitioner min token to -1 to avoid collision w/
   tokens on actual nodes (CASSANDRA-1901)
 * examine the right nibble when validating TimeUUID (CASSANDRA-1910)
 * include secondary indexes in cleanup (CASSANDRA-1916)
 * CFS.scrubDataDirectories should also cleanup invalid secondary indexes
   (CASSANDRA-1904)
 * ability to disable/enable gossip on nodes to force them down
   (CASSANDRA-1108)


0.7.0-rc3
 * expose getNaturalEndpoints in StorageServiceMBean taking byte[]
   key; RMI cannot serialize ByteBuffer (CASSANDRA-1833)
 * infer org.apache.cassandra.locator for replication strategy classes
   when not otherwise specified
 * validation that generates less garbage (CASSANDRA-1814)
 * add TTL support to CLI (CASSANDRA-1838)
 * cli defaults to bytestype for subcomparator when creating
   column families (CASSANDRA-1835)
 * unregister index MBeans when index is dropped (CASSANDRA-1843)
 * make ByteBufferUtil.clone thread-safe (CASSANDRA-1847)
 * change exception for read requests during bootstrap from 
   InvalidRequest to Unavailable (CASSANDRA-1862)
 * respect row-level tombstones post-flush in range scans
   (CASSANDRA-1837)
 * ReadResponseResolver check digests against each other (CASSANDRA-1830)
 * return InvalidRequest when remove of subcolumn without supercolumn
   is requested (CASSANDRA-1866)
 * flush before repair (CASSANDRA-1748)
 * SSTableExport validates key order (CASSANDRA-1884)
 * large row support for SSTableExport (CASSANDRA-1867)
 * Re-cache hot keys post-compaction without hitting disk (CASSANDRA-1878)
 * manage read repair in coordinator instead of data source, to
   provide latency information to dynamic snitch (CASSANDRA-1873)


0.7.0-rc2
 * fix live-column-count of slice ranges including tombstoned supercolumn 
   with live subcolumn (CASSANDRA-1591)
 * rename o.a.c.internal.AntientropyStage -> AntiEntropyStage,
   o.a.c.request.Request_responseStage -> RequestResponseStage,
   o.a.c.internal.Internal_responseStage -> InternalResponseStage
 * add AbstractType.fromString (CASSANDRA-1767)
 * require index_type to be present when specifying index_name
   on ColumnDef (CASSANDRA-1759)
 * fix add/remove index bugs in CFMetadata (CASSANDRA-1768)
 * rebuild Strategy during system_update_keyspace (CASSANDRA-1762)
 * cli updates prompt to ... in continuation lines (CASSANDRA-1770)
 * support multiple Mutations per key in hadoop ColumnFamilyOutputFormat
   (CASSANDRA-1774)
 * improvements to Debian init script (CASSANDRA-1772)
 * use local classloader to check for version.properties (CASSANDRA-1778)
 * Validate that column names in column_metadata are valid for the
   defined comparator, and decode properly in cli (CASSANDRA-1773)
 * use cross-platform newlines in cli (CASSANDRA-1786)
 * add ExpiringColumn support to sstable import/export (CASSANDRA-1754)
 * add flush for each append to periodic commitlog mode; added
   periodic_without_flush option to disable this (CASSANDRA-1780)
 * close file handle used for post-flush truncate (CASSANDRA-1790)
 * various code cleanup (CASSANDRA-1793, -1794, -1795)
 * fix range queries against wrapped range (CASSANDRA-1781)
 * fix consistencylevel calculations for NetworkTopologyStrategy
   (CASSANDRA-1804)
 * cli support index type enum names (CASSANDRA-1810)
 * improved validation of column_metadata (CASSANDRA-1813)
 * reads at ConsistencyLevel > 1 throw UnavailableException
   immediately if insufficient live nodes exist (CASSANDRA-1803)
 * copy bytebuffers for local writes to avoid retaining the entire
   Thrift frame (CASSANDRA-1801)
 * fix NPE adding index to column w/o prior metadata (CASSANDRA-1764)
 * reduce fat client timeout (CASSANDRA-1730)
 * fix botched merge of CASSANDRA-1316


0.7.0-rc1
 * fix compaction and flush races with schema updates (CASSANDRA-1715)
 * add clustertool, config-converter, sstablekeys, and schematool 
   Windows .bat files (CASSANDRA-1723)
 * reject range queries received during bootstrap (CASSANDRA-1739)
 * fix wrapping-range queries on non-minimum token (CASSANDRA-1700)
 * add nodetool cfhistogram (CASSANDRA-1698)
 * limit repaired ranges to what the nodes have in common (CASSANDRA-1674)
 * index scan treats missing columns as not matching secondary
   expressions (CASSANDRA-1745)
 * Fix misuse of DataOutputBuffer.getData in AntiEntropyService
   (CASSANDRA-1729)
 * detect and warn when obsolete version of JNA is present (CASSANDRA-1760)
 * reduce fat client timeout (CASSANDRA-1730)
 * cleanup smallest CFs first to increase free temp space for larger ones
   (CASSANDRA-1811)
 * Update windows .bat files to work outside of main Cassandra
   directory (CASSANDRA-1713)
 * fix read repair regression from 0.6.7 (CASSANDRA-1727)
 * more-efficient read repair (CASSANDRA-1719)
 * fix hinted handoff replay (CASSANDRA-1656)
 * log type of dropped messages (CASSANDRA-1677)
 * upgrade to SLF4J 1.6.1
 * fix ByteBuffer bug in ExpiringColumn.updateDigest (CASSANDRA-1679)
 * fix IntegerType.getString (CASSANDRA-1681)
 * make -Djava.net.preferIPv4Stack=true the default (CASSANDRA-628)
 * add INTERNAL_RESPONSE verb to differentiate from responses related
   to client requests (CASSANDRA-1685)
 * log tpstats when dropping messages (CASSANDRA-1660)
 * include unreachable nodes in describeSchemaVersions (CASSANDRA-1678)
 * Avoid dropping messages off the client request path (CASSANDRA-1676)
 * fix jna errno reporting (CASSANDRA-1694)
 * add friendlier error for UnknownHostException on startup (CASSANDRA-1697)
 * include jna dependency in RPM package (CASSANDRA-1690)
 * add --skip-keys option to stress.py (CASSANDRA-1696)
 * improve cli handling of non-string keys and column names 
   (CASSANDRA-1701, -1693)
 * r/m extra subcomparator line in cli keyspaces output (CASSANDRA-1712)
 * add read repair chance to cli "show keyspaces"
 * upgrade to ConcurrentLinkedHashMap 1.1 (CASSANDRA-975)
 * fix index scan routing (CASSANDRA-1722)
 * fix tombstoning of supercolumns in range queries (CASSANDRA-1734)
 * clear endpoint cache after updating keyspace metadata (CASSANDRA-1741)
 * fix wrapping-range queries on non-minimum token (CASSANDRA-1700)
 * truncate includes secondary indexes (CASSANDRA-1747)
 * retain reference to PendingFile sstables (CASSANDRA-1749)
 * fix sstableimport regression (CASSANDRA-1753)
 * fix for bootstrap when no non-system tables are defined (CASSANDRA-1732)
 * handle replica unavailability in index scan (CASSANDRA-1755)
 * fix service initialization order deadlock (CASSANDRA-1756)
 * multi-line cli commands (CASSANDRA-1742)
 * fix race between snapshot and compaction (CASSANDRA-1736)
 * add listEndpointsPendingHints, deleteHintsForEndpoint JMX methods 
   (CASSANDRA-1551)


0.7.0-beta3
 * add strategy options to describe_keyspace output (CASSANDRA-1560)
 * log warning when using randomly generated token (CASSANDRA-1552)
 * re-organize JMX into .db, .net, .internal, .request (CASSANDRA-1217)
 * allow nodes to change IPs between restarts (CASSANDRA-1518)
 * remember ring state between restarts by default (CASSANDRA-1518)
 * flush index built flag so we can read it before log replay (CASSANDRA-1541)
 * lock row cache updates to prevent race condition (CASSANDRA-1293)
 * remove assertion causing rare (and harmless) error messages in
   commitlog (CASSANDRA-1330)
 * fix moving nodes with no keyspaces defined (CASSANDRA-1574)
 * fix unbootstrap when no data is present in a transfer range (CASSANDRA-1573)
 * take advantage of AVRO-495 to simplify our avro IDL (CASSANDRA-1436)
 * extend authorization hierarchy to column family (CASSANDRA-1554)
 * deletion support in secondary indexes (CASSANDRA-1571)
 * meaningful error message for invalid replication strategy class 
   (CASSANDRA-1566)
 * allow keyspace creation with RF > N (CASSANDRA-1428)
 * improve cli error handling (CASSANDRA-1580)
 * add cache save/load ability (CASSANDRA-1417, 1606, 1647)
 * add StorageService.getDrainProgress (CASSANDRA-1588)
 * Disallow bootstrap to an in-use token (CASSANDRA-1561)
 * Allow dynamic secondary index creation and destruction (CASSANDRA-1532)
 * log auto-guessed memtable thresholds (CASSANDRA-1595)
 * add ColumnDef support to cli (CASSANDRA-1583)
 * reduce index sample time by 75% (CASSANDRA-1572)
 * add cli support for column, strategy metadata (CASSANDRA-1578, 1612)
 * add cli support for schema modification (CASSANDRA-1584)
 * delete temp files on failed compactions (CASSANDRA-1596)
 * avoid blocking for dead nodes during removetoken (CASSANDRA-1605)
 * remove ConsistencyLevel.ZERO (CASSANDRA-1607)
 * expose in-progress compaction type in jmx (CASSANDRA-1586)
 * removed IClock & related classes from internals (CASSANDRA-1502)
 * fix removing tokens from SystemTable on decommission and removetoken
   (CASSANDRA-1609)
 * include CF metadata in cli 'show keyspaces' (CASSANDRA-1613)
 * switch from Properties to HashMap in PropertyFileSnitch to
   avoid synchronization bottleneck (CASSANDRA-1481)
 * PropertyFileSnitch configuration file renamed to 
   cassandra-topology.properties
 * add cli support for get_range_slices (CASSANDRA-1088, CASSANDRA-1619)
 * Make memtable flush thresholds per-CF instead of global 
   (CASSANDRA-1007, 1637)
 * add cli support for binary data without CfDef hints (CASSANDRA-1603)
 * fix building SSTable statistics post-stream (CASSANDRA-1620)
 * fix potential infinite loop in 2ary index queries (CASSANDRA-1623)
 * allow creating NTS keyspaces with no replicas configured (CASSANDRA-1626)
 * add jmx histogram of sstables accessed per read (CASSANDRA-1624)
 * remove system_rename_column_family and system_rename_keyspace from the
   client API until races can be fixed (CASSANDRA-1630, CASSANDRA-1585)
 * add cli sanity tests (CASSANDRA-1582)
 * update GC settings in cassandra.bat (CASSANDRA-1636)
 * cli support for index queries (CASSANDRA-1635)
 * cli support for updating schema memtable settings (CASSANDRA-1634)
 * cli --file option (CASSANDRA-1616)
 * reduce automatically chosen memtable sizes by 50% (CASSANDRA-1641)
 * move endpoint cache from snitch to strategy (CASSANDRA-1643)
 * fix commitlog recovery deleting the newly-created segment as well as
   the old ones (CASSANDRA-1644)
 * upgrade to Thrift 0.5 (CASSANDRA-1367)
 * renamed CL.DCQUORUM to LOCAL_QUORUM and DCQUORUMSYNC to EACH_QUORUM
 * cli truncate support (CASSANDRA-1653)
 * update GC settings in cassandra.bat (CASSANDRA-1636)
 * avoid logging when a node's ip/token is gossipped back to it (CASSANDRA-1666)


0.7-beta2
 * always use UTF-8 for hint keys (CASSANDRA-1439)
 * remove cassandra.yaml dependency from Hadoop and Pig (CASSADRA-1322)
 * expose CfDef metadata in describe_keyspaces (CASSANDRA-1363)
 * restore use of mmap_index_only option (CASSANDRA-1241)
 * dropping a keyspace with no column families generated an error 
   (CASSANDRA-1378)
 * rename RackAwareStrategy to OldNetworkTopologyStrategy, RackUnawareStrategy 
   to SimpleStrategy, DatacenterShardStrategy to NetworkTopologyStrategy,
   AbstractRackAwareSnitch to AbstractNetworkTopologySnitch (CASSANDRA-1392)
 * merge StorageProxy.mutate, mutateBlocking (CASSANDRA-1396)
 * faster UUIDType, LongType comparisons (CASSANDRA-1386, 1393)
 * fix setting read_repair_chance from CLI addColumnFamily (CASSANDRA-1399)
 * fix updates to indexed columns (CASSANDRA-1373)
 * fix race condition leaving to FileNotFoundException (CASSANDRA-1382)
 * fix sharded lock hash on index write path (CASSANDRA-1402)
 * add support for GT/E, LT/E in subordinate index clauses (CASSANDRA-1401)
 * cfId counter got out of sync when CFs were added (CASSANDRA-1403)
 * less chatty schema updates (CASSANDRA-1389)
 * rename column family mbeans. 'type' will now include either 
   'IndexColumnFamilies' or 'ColumnFamilies' depending on the CFS type.
   (CASSANDRA-1385)
 * disallow invalid keyspace and column family names. This includes name that
   matches a '^\w+' regex. (CASSANDRA-1377)
 * use JNA, if present, to take snapshots (CASSANDRA-1371)
 * truncate hints if starting 0.7 for the first time (CASSANDRA-1414)
 * fix FD leak in single-row slicepredicate queries (CASSANDRA-1416)
 * allow index expressions against columns that are not part of the 
   SlicePredicate (CASSANDRA-1410)
 * config-converter properly handles snitches and framed support 
   (CASSANDRA-1420)
 * remove keyspace argument from multiget_count (CASSANDRA-1422)
 * allow specifying cassandra.yaml location as (local or remote) URL
   (CASSANDRA-1126)
 * fix using DynamicEndpointSnitch with NetworkTopologyStrategy
   (CASSANDRA-1429)
 * Add CfDef.default_validation_class (CASSANDRA-891)
 * fix EstimatedHistogram.max (CASSANDRA-1413)
 * quorum read optimization (CASSANDRA-1622)
 * handle zero-length (or missing) rows during HH paging (CASSANDRA-1432)
 * include secondary indexes during schema migrations (CASSANDRA-1406)
 * fix commitlog header race during schema change (CASSANDRA-1435)
 * fix ColumnFamilyStoreMBeanIterator to use new type name (CASSANDRA-1433)
 * correct filename generated by xml->yaml converter (CASSANDRA-1419)
 * add CMSInitiatingOccupancyFraction=75 and UseCMSInitiatingOccupancyOnly
   to default JVM options
 * decrease jvm heap for cassandra-cli (CASSANDRA-1446)
 * ability to modify keyspaces and column family definitions on a live cluster
   (CASSANDRA-1285)
 * support for Hadoop Streaming [non-jvm map/reduce via stdin/out]
   (CASSANDRA-1368)
 * Move persistent sstable stats from the system table to an sstable component
   (CASSANDRA-1430)
 * remove failed bootstrap attempt from pending ranges when gossip times
   it out after 1h (CASSANDRA-1463)
 * eager-create tcp connections to other cluster members (CASSANDRA-1465)
 * enumerate stages and derive stage from message type instead of 
   transmitting separately (CASSANDRA-1465)
 * apply reversed flag during collation from different data sources
   (CASSANDRA-1450)
 * make failure to remove commitlog segment non-fatal (CASSANDRA-1348)
 * correct ordering of drain operations so CL.recover is no longer 
   necessary (CASSANDRA-1408)
 * removed keyspace from describe_splits method (CASSANDRA-1425)
 * rename check_schema_agreement to describe_schema_versions
   (CASSANDRA-1478)
 * fix QUORUM calculation for RF > 3 (CASSANDRA-1487)
 * remove tombstones during non-major compactions when bloom filter
   verifies that row does not exist in other sstables (CASSANDRA-1074)
 * nodes that coordinated a loadbalance in the past could not be seen by
   newly added nodes (CASSANDRA-1467)
 * exposed endpoint states (gossip details) via jmx (CASSANDRA-1467)
 * ensure that compacted sstables are not included when new readers are
   instantiated (CASSANDRA-1477)
 * by default, calculate heap size and memtable thresholds at runtime (CASSANDRA-1469)
 * fix races dealing with adding/dropping keyspaces and column families in
   rapid succession (CASSANDRA-1477)
 * clean up of Streaming system (CASSANDRA-1503, 1504, 1506)
 * add options to configure Thrift socket keepalive and buffer sizes (CASSANDRA-1426)
 * make contrib CassandraServiceDataCleaner recursive (CASSANDRA-1509)
 * min, max compaction threshold are configurable and persistent 
   per-ColumnFamily (CASSANDRA-1468)
 * fix replaying the last mutation in a commitlog unnecessarily 
   (CASSANDRA-1512)
 * invoke getDefaultUncaughtExceptionHandler from DTPE with the original
   exception rather than the ExecutionException wrapper (CASSANDRA-1226)
 * remove Clock from the Thrift (and Avro) API (CASSANDRA-1501)
 * Close intra-node sockets when connection is broken (CASSANDRA-1528)
 * RPM packaging spec file (CASSANDRA-786)
 * weighted request scheduler (CASSANDRA-1485)
 * treat expired columns as deleted (CASSANDRA-1539)
 * make IndexInterval configurable (CASSANDRA-1488)
 * add describe_snitch to Thrift API (CASSANDRA-1490)
 * MD5 authenticator compares plain text submitted password with MD5'd
   saved property, instead of vice versa (CASSANDRA-1447)
 * JMX MessagingService pending and completed counts (CASSANDRA-1533)
 * fix race condition processing repair responses (CASSANDRA-1511)
 * make repair blocking (CASSANDRA-1511)
 * create EndpointSnitchInfo and MBean to expose rack and DC (CASSANDRA-1491)
 * added option to contrib/word_count to output results back to Cassandra
   (CASSANDRA-1342)
 * rewrite Hadoop ColumnFamilyRecordWriter to pool connections, retry to
   multiple Cassandra nodes, and smooth impact on the Cassandra cluster
   by using smaller batch sizes (CASSANDRA-1434)
 * fix setting gc_grace_seconds via CLI (CASSANDRA-1549)
 * support TTL'd index values (CASSANDRA-1536)
 * make removetoken work like decommission (CASSANDRA-1216)
 * make cli comparator-aware and improve quote rules (CASSANDRA-1523,-1524)
 * make nodetool compact and cleanup blocking (CASSANDRA-1449)
 * add memtable, cache information to GCInspector logs (CASSANDRA-1558)
 * enable/disable HintedHandoff via JMX (CASSANDRA-1550)
 * Ignore stray files in the commit log directory (CASSANDRA-1547)
 * Disallow bootstrap to an in-use token (CASSANDRA-1561)


0.7-beta1
 * sstable versioning (CASSANDRA-389)
 * switched to slf4j logging (CASSANDRA-625)
 * add (optional) expiration time for column (CASSANDRA-699)
 * access levels for authentication/authorization (CASSANDRA-900)
 * add ReadRepairChance to CF definition (CASSANDRA-930)
 * fix heisenbug in system tests, especially common on OS X (CASSANDRA-944)
 * convert to byte[] keys internally and all public APIs (CASSANDRA-767)
 * ability to alter schema definitions on a live cluster (CASSANDRA-44)
 * renamed configuration file to cassandra.xml, and log4j.properties to
   log4j-server.properties, which must now be loaded from
   the classpath (which is how our scripts in bin/ have always done it)
   (CASSANDRA-971)
 * change get_count to require a SlicePredicate. create multi_get_count
   (CASSANDRA-744)
 * re-organized endpointsnitch implementations and added SimpleSnitch
   (CASSANDRA-994)
 * Added preload_row_cache option (CASSANDRA-946)
 * add CRC to commitlog header (CASSANDRA-999)
 * removed deprecated batch_insert and get_range_slice methods (CASSANDRA-1065)
 * add truncate thrift method (CASSANDRA-531)
 * http mini-interface using mx4j (CASSANDRA-1068)
 * optimize away copy of sliced row on memtable read path (CASSANDRA-1046)
 * replace constant-size 2GB mmaped segments and special casing for index 
   entries spanning segment boundaries, with SegmentedFile that computes 
   segments that always contain entire entries/rows (CASSANDRA-1117)
 * avoid reading large rows into memory during compaction (CASSANDRA-16)
 * added hadoop OutputFormat (CASSANDRA-1101)
 * efficient Streaming (no more anticompaction) (CASSANDRA-579)
 * split commitlog header into separate file and add size checksum to
   mutations (CASSANDRA-1179)
 * avoid allocating a new byte[] for each mutation on replay (CASSANDRA-1219)
 * revise HH schema to be per-endpoint (CASSANDRA-1142)
 * add joining/leaving status to nodetool ring (CASSANDRA-1115)
 * allow multiple repair sessions per node (CASSANDRA-1190)
 * optimize away MessagingService for local range queries (CASSANDRA-1261)
 * make framed transport the default so malformed requests can't OOM the 
   server (CASSANDRA-475)
 * significantly faster reads from row cache (CASSANDRA-1267)
 * take advantage of row cache during range queries (CASSANDRA-1302)
 * make GCGraceSeconds a per-ColumnFamily value (CASSANDRA-1276)
 * keep persistent row size and column count statistics (CASSANDRA-1155)
 * add IntegerType (CASSANDRA-1282)
 * page within a single row during hinted handoff (CASSANDRA-1327)
 * push DatacenterShardStrategy configuration into keyspace definition,
   eliminating datacenter.properties. (CASSANDRA-1066)
 * optimize forward slices starting with '' and single-index-block name 
   queries by skipping the column index (CASSANDRA-1338)
 * streaming refactor (CASSANDRA-1189)
 * faster comparison for UUID types (CASSANDRA-1043)
 * secondary index support (CASSANDRA-749 and subtasks)
 * make compaction buckets deterministic (CASSANDRA-1265)


0.6.6
 * Allow using DynamicEndpointSnitch with RackAwareStrategy (CASSANDRA-1429)
 * remove the remaining vestiges of the unfinished DatacenterShardStrategy 
   (replaced by NetworkTopologyStrategy in 0.7)
   

0.6.5
 * fix key ordering in range query results with RandomPartitioner
   and ConsistencyLevel > ONE (CASSANDRA-1145)
 * fix for range query starting with the wrong token range (CASSANDRA-1042)
 * page within a single row during hinted handoff (CASSANDRA-1327)
 * fix compilation on non-sun JDKs (CASSANDRA-1061)
 * remove String.trim() call on row keys in batch mutations (CASSANDRA-1235)
 * Log summary of dropped messages instead of spamming log (CASSANDRA-1284)
 * add dynamic endpoint snitch (CASSANDRA-981)
 * fix streaming for keyspaces with hyphens in their name (CASSANDRA-1377)
 * fix errors in hard-coded bloom filter optKPerBucket by computing it
   algorithmically (CASSANDRA-1220
 * remove message deserialization stage, and uncap read/write stages
   so slow reads/writes don't block gossip processing (CASSANDRA-1358)
 * add jmx port configuration to Debian package (CASSANDRA-1202)
 * use mlockall via JNA, if present, to prevent Linux from swapping
   out parts of the JVM (CASSANDRA-1214)


0.6.4
 * avoid queuing multiple hint deliveries for the same endpoint
   (CASSANDRA-1229)
 * better performance for and stricter checking of UTF8 column names
   (CASSANDRA-1232)
 * extend option to lower compaction priority to hinted handoff
   as well (CASSANDRA-1260)
 * log errors in gossip instead of re-throwing (CASSANDRA-1289)
 * avoid aborting commitlog replay prematurely if a flushed-but-
   not-removed commitlog segment is encountered (CASSANDRA-1297)
 * fix duplicate rows being read during mapreduce (CASSANDRA-1142)
 * failure detection wasn't closing command sockets (CASSANDRA-1221)
 * cassandra-cli.bat works on windows (CASSANDRA-1236)
 * pre-emptively drop requests that cannot be processed within RPCTimeout
   (CASSANDRA-685)
 * add ack to Binary write verb and update CassandraBulkLoader
   to wait for acks for each row (CASSANDRA-1093)
 * added describe_partitioner Thrift method (CASSANDRA-1047)
 * Hadoop jobs no longer require the Cassandra storage-conf.xml
   (CASSANDRA-1280, CASSANDRA-1047)
 * log thread pool stats when GC is excessive (CASSANDRA-1275)
 * remove gossip message size limit (CASSANDRA-1138)
 * parallelize local and remote reads during multiget, and respect snitch 
   when determining whether to do local read for CL.ONE (CASSANDRA-1317)
 * fix read repair to use requested consistency level on digest mismatch,
   rather than assuming QUORUM (CASSANDRA-1316)
 * process digest mismatch re-reads in parallel (CASSANDRA-1323)
 * switch hints CF comparator to BytesType (CASSANDRA-1274)


0.6.3
 * retry to make streaming connections up to 8 times. (CASSANDRA-1019)
 * reject describe_ring() calls on invalid keyspaces (CASSANDRA-1111)
 * fix cache size calculation for size of 100% (CASSANDRA-1129)
 * fix cache capacity only being recalculated once (CASSANDRA-1129)
 * remove hourly scan of all hints on the off chance that the gossiper
   missed a status change; instead, expose deliverHintsToEndpoint to JMX
   so it can be done manually, if necessary (CASSANDRA-1141)
 * don't reject reads at CL.ALL (CASSANDRA-1152)
 * reject deletions to supercolumns in CFs containing only standard
   columns (CASSANDRA-1139)
 * avoid preserving login information after client disconnects
   (CASSANDRA-1057)
 * prefer sun jdk to openjdk in debian init script (CASSANDRA-1174)
 * detect partioner config changes between restarts and fail fast 
   (CASSANDRA-1146)
 * use generation time to resolve node token reassignment disagreements
   (CASSANDRA-1118)
 * restructure the startup ordering of Gossiper and MessageService to avoid
   timing anomalies (CASSANDRA-1160)
 * detect incomplete commit log hearders (CASSANDRA-1119)
 * force anti-entropy service to stream files on the stream stage to avoid
   sending streams out of order (CASSANDRA-1169)
 * remove inactive stream managers after AES streams files (CASSANDRA-1169)
 * allow removing entire row through batch_mutate Deletion (CASSANDRA-1027)
 * add JMX metrics for row-level bloom filter false positives (CASSANDRA-1212)
 * added a redhat init script to contrib (CASSANDRA-1201)
 * use midpoint when bootstrapping a new machine into range with not
   much data yet instead of random token (CASSANDRA-1112)
 * kill server on OOM in executor stage as well as Thrift (CASSANDRA-1226)
 * remove opportunistic repairs, when two machines with overlapping replica
   responsibilities happen to finish major compactions of the same CF near
   the same time.  repairs are now fully manual (CASSANDRA-1190)
 * add ability to lower compaction priority (default is no change from 0.6.2)
   (CASSANDRA-1181)


0.6.2
 * fix contrib/word_count build. (CASSANDRA-992)
 * split CommitLogExecutorService into BatchCommitLogExecutorService and 
   PeriodicCommitLogExecutorService (CASSANDRA-1014)
 * add latency histograms to CFSMBean (CASSANDRA-1024)
 * make resolving timestamp ties deterministic by using value bytes
   as a tiebreaker (CASSANDRA-1039)
 * Add option to turn off Hinted Handoff (CASSANDRA-894)
 * fix windows startup (CASSANDRA-948)
 * make concurrent_reads, concurrent_writes configurable at runtime via JMX
   (CASSANDRA-1060)
 * disable GCInspector on non-Sun JVMs (CASSANDRA-1061)
 * fix tombstone handling in sstable rows with no other data (CASSANDRA-1063)
 * fix size of row in spanned index entries (CASSANDRA-1056)
 * install json2sstable, sstable2json, and sstablekeys to Debian package
 * StreamingService.StreamDestinations wouldn't empty itself after streaming
   finished (CASSANDRA-1076)
 * added Collections.shuffle(splits) before returning the splits in 
   ColumnFamilyInputFormat (CASSANDRA-1096)
 * do not recalculate cache capacity post-compaction if it's been manually 
   modified (CASSANDRA-1079)
 * better defaults for flush sorter + writer executor queue sizes
   (CASSANDRA-1100)
 * windows scripts for SSTableImport/Export (CASSANDRA-1051)
 * windows script for nodetool (CASSANDRA-1113)
 * expose PhiConvictThreshold (CASSANDRA-1053)
 * make repair of RF==1 a no-op (CASSANDRA-1090)
 * improve default JVM GC options (CASSANDRA-1014)
 * fix SlicePredicate serialization inside Hadoop jobs (CASSANDRA-1049)
 * close Thrift sockets in Hadoop ColumnFamilyRecordReader (CASSANDRA-1081)


0.6.1
 * fix NPE in sstable2json when no excluded keys are given (CASSANDRA-934)
 * keep the replica set constant throughout the read repair process
   (CASSANDRA-937)
 * allow querying getAllRanges with empty token list (CASSANDRA-933)
 * fix command line arguments inversion in clustertool (CASSANDRA-942)
 * fix race condition that could trigger a false-positive assertion
   during post-flush discard of old commitlog segments (CASSANDRA-936)
 * fix neighbor calculation for anti-entropy repair (CASSANDRA-924)
 * perform repair even for small entropy differences (CASSANDRA-924)
 * Use hostnames in CFInputFormat to allow Hadoop's naive string-based
   locality comparisons to work (CASSANDRA-955)
 * cache read-only BufferedRandomAccessFile length to avoid
   3 system calls per invocation (CASSANDRA-950)
 * nodes with IPv6 (and no IPv4) addresses could not join cluster
   (CASSANDRA-969)
 * Retrieve the correct number of undeleted columns, if any, from
   a supercolumn in a row that had been deleted previously (CASSANDRA-920)
 * fix index scans that cross the 2GB mmap boundaries for both mmap
   and standard i/o modes (CASSANDRA-866)
 * expose drain via nodetool (CASSANDRA-978)


0.6.0-RC1
 * JMX drain to flush memtables and run through commit log (CASSANDRA-880)
 * Bootstrapping can skip ranges under the right conditions (CASSANDRA-902)
 * fix merging row versions in range_slice for CL > ONE (CASSANDRA-884)
 * default write ConsistencyLeven chaned from ZERO to ONE
 * fix for index entries spanning mmap buffer boundaries (CASSANDRA-857)
 * use lexical comparison if time part of TimeUUIDs are the same 
   (CASSANDRA-907)
 * bound read, mutation, and response stages to fix possible OOM
   during log replay (CASSANDRA-885)
 * Use microseconds-since-epoch (UTC) in cli, instead of milliseconds
 * Treat batch_mutate Deletion with null supercolumn as "apply this predicate 
   to top level supercolumns" (CASSANDRA-834)
 * Streaming destination nodes do not update their JMX status (CASSANDRA-916)
 * Fix internal RPC timeout calculation (CASSANDRA-911)
 * Added Pig loadfunc to contrib/pig (CASSANDRA-910)


0.6.0-beta3
 * fix compaction bucketing bug (CASSANDRA-814)
 * update windows batch file (CASSANDRA-824)
 * deprecate KeysCachedFraction configuration directive in favor
   of KeysCached; move to unified-per-CF key cache (CASSANDRA-801)
 * add invalidateRowCache to ColumnFamilyStoreMBean (CASSANDRA-761)
 * send Handoff hints to natural locations to reduce load on
   remaining nodes in a failure scenario (CASSANDRA-822)
 * Add RowWarningThresholdInMB configuration option to warn before very 
   large rows get big enough to threaten node stability, and -x option to
   be able to remove them with sstable2json if the warning is unheeded
   until it's too late (CASSANDRA-843)
 * Add logging of GC activity (CASSANDRA-813)
 * fix ConcurrentModificationException in commitlog discard (CASSANDRA-853)
 * Fix hardcoded row count in Hadoop RecordReader (CASSANDRA-837)
 * Add a jmx status to the streaming service and change several DEBUG
   messages to INFO (CASSANDRA-845)
 * fix classpath in cassandra-cli.bat for Windows (CASSANDRA-858)
 * allow re-specifying host, port to cassandra-cli if invalid ones
   are first tried (CASSANDRA-867)
 * fix race condition handling rpc timeout in the coordinator
   (CASSANDRA-864)
 * Remove CalloutLocation and StagingFileDirectory from storage-conf files 
   since those settings are no longer used (CASSANDRA-878)
 * Parse a long from RowWarningThresholdInMB instead of an int (CASSANDRA-882)
 * Remove obsolete ControlPort code from DatabaseDescriptor (CASSANDRA-886)
 * move skipBytes side effect out of assert (CASSANDRA-899)
 * add "double getLoad" to StorageServiceMBean (CASSANDRA-898)
 * track row stats per CF at compaction time (CASSANDRA-870)
 * disallow CommitLogDirectory matching a DataFileDirectory (CASSANDRA-888)
 * default key cache size is 200k entries, changed from 10% (CASSANDRA-863)
 * add -Dcassandra-foreground=yes to cassandra.bat
 * exit if cluster name is changed unexpectedly (CASSANDRA-769)


0.6.0-beta1/beta2
 * add batch_mutate thrift command, deprecating batch_insert (CASSANDRA-336)
 * remove get_key_range Thrift API, deprecated in 0.5 (CASSANDRA-710)
 * add optional login() Thrift call for authentication (CASSANDRA-547)
 * support fat clients using gossiper and StorageProxy to perform
   replication in-process [jvm-only] (CASSANDRA-535)
 * support mmapped I/O for reads, on by default on 64bit JVMs 
   (CASSANDRA-408, CASSANDRA-669)
 * improve insert concurrency, particularly during Hinted Handoff
   (CASSANDRA-658)
 * faster network code (CASSANDRA-675)
 * stress.py moved to contrib (CASSANDRA-635)
 * row caching [must be explicitly enabled per-CF in config] (CASSANDRA-678)
 * present a useful measure of compaction progress in JMX (CASSANDRA-599)
 * add bin/sstablekeys (CASSNADRA-679)
 * add ConsistencyLevel.ANY (CASSANDRA-687)
 * make removetoken remove nodes from gossip entirely (CASSANDRA-644)
 * add ability to set cache sizes at runtime (CASSANDRA-708)
 * report latency and cache hit rate statistics with lifetime totals
   instead of average over the last minute (CASSANDRA-702)
 * support get_range_slice for RandomPartitioner (CASSANDRA-745)
 * per-keyspace replication factory and replication strategy (CASSANDRA-620)
 * track latency in microseconds (CASSANDRA-733)
 * add describe_ Thrift methods, deprecating get_string_property and 
   get_string_list_property
 * jmx interface for tracking operation mode and streams in general.
   (CASSANDRA-709)
 * keep memtables in sorted order to improve range query performance
   (CASSANDRA-799)
 * use while loop instead of recursion when trimming sstables compaction list 
   to avoid blowing stack in pathological cases (CASSANDRA-804)
 * basic Hadoop map/reduce support (CASSANDRA-342)


0.5.1
 * ensure all files for an sstable are streamed to the same directory.
   (CASSANDRA-716)
 * more accurate load estimate for bootstrapping (CASSANDRA-762)
 * tolerate dead or unavailable bootstrap target on write (CASSANDRA-731)
 * allow larger numbers of keys (> 140M) in a sstable bloom filter
   (CASSANDRA-790)
 * include jvm argument improvements from CASSANDRA-504 in debian package
 * change streaming chunk size to 32MB to accomodate Windows XP limitations
   (was 64MB) (CASSANDRA-795)
 * fix get_range_slice returning results in the wrong order (CASSANDRA-781)
 

0.5.0 final
 * avoid attempting to delete temporary bootstrap files twice (CASSANDRA-681)
 * fix bogus NaN in nodeprobe cfstats output (CASSANDRA-646)
 * provide a policy for dealing with single thread executors w/ a full queue
   (CASSANDRA-694)
 * optimize inner read in MessagingService, vastly improving multiple-node
   performance (CASSANDRA-675)
 * wait for table flush before streaming data back to a bootstrapping node.
   (CASSANDRA-696)
 * keep track of bootstrapping sources by table so that bootstrapping doesn't 
   give the indication of finishing early (CASSANDRA-673)


0.5.0 RC3
 * commit the correct version of the patch for CASSANDRA-663


0.5.0 RC2 (unreleased)
 * fix bugs in converting get_range_slice results to Thrift 
   (CASSANDRA-647, CASSANDRA-649)
 * expose java.util.concurrent.TimeoutException in StorageProxy methods
   (CASSANDRA-600)
 * TcpConnectionManager was holding on to disconnected connections, 
   giving the false indication they were being used. (CASSANDRA-651)
 * Remove duplicated write. (CASSANDRA-662)
 * Abort bootstrap if IP is already in the token ring (CASSANDRA-663)
 * increase default commitlog sync period, and wait for last sync to 
   finish before submitting another (CASSANDRA-668)


0.5.0 RC1
 * Fix potential NPE in get_range_slice (CASSANDRA-623)
 * add CRC32 to commitlog entries (CASSANDRA-605)
 * fix data streaming on windows (CASSANDRA-630)
 * GC compacted sstables after cleanup and compaction (CASSANDRA-621)
 * Speed up anti-entropy validation (CASSANDRA-629)
 * Fix anti-entropy assertion error (CASSANDRA-639)
 * Fix pending range conflicts when bootstapping or moving
   multiple nodes at once (CASSANDRA-603)
 * Handle obsolete gossip related to node movement in the case where
   one or more nodes is down when the movement occurs (CASSANDRA-572)
 * Include dead nodes in gossip to avoid a variety of problems
   and fix HH to removed nodes (CASSANDRA-634)
 * return an InvalidRequestException for mal-formed SlicePredicates
   (CASSANDRA-643)
 * fix bug determining closest neighbor for use in multiple datacenters
   (CASSANDRA-648)
 * Vast improvements in anticompaction speed (CASSANDRA-607)
 * Speed up log replay and writes by avoiding redundant serializations
   (CASSANDRA-652)


0.5.0 beta 2
 * Bootstrap improvements (several tickets)
 * add nodeprobe repair anti-entropy feature (CASSANDRA-193, CASSANDRA-520)
 * fix possibility of partition when many nodes restart at once
   in clusters with multiple seeds (CASSANDRA-150)
 * fix NPE in get_range_slice when no data is found (CASSANDRA-578)
 * fix potential NPE in hinted handoff (CASSANDRA-585)
 * fix cleanup of local "system" keyspace (CASSANDRA-576)
 * improve computation of cluster load balance (CASSANDRA-554)
 * added super column read/write, column count, and column/row delete to
   cassandra-cli (CASSANDRA-567, CASSANDRA-594)
 * fix returning live subcolumns of deleted supercolumns (CASSANDRA-583)
 * respect JAVA_HOME in bin/ scripts (several tickets)
 * add StorageService.initClient for fat clients on the JVM (CASSANDRA-535)
   (see contrib/client_only for an example of use)
 * make consistency_level functional in get_range_slice (CASSANDRA-568)
 * optimize key deserialization for RandomPartitioner (CASSANDRA-581)
 * avoid GCing tombstones except on major compaction (CASSANDRA-604)
 * increase failure conviction threshold, resulting in less nodes
   incorrectly (and temporarily) marked as down (CASSANDRA-610)
 * respect memtable thresholds during log replay (CASSANDRA-609)
 * support ConsistencyLevel.ALL on read (CASSANDRA-584)
 * add nodeprobe removetoken command (CASSANDRA-564)


0.5.0 beta
 * Allow multiple simultaneous flushes, improving flush throughput 
   on multicore systems (CASSANDRA-401)
 * Split up locks to improve write and read throughput on multicore systems
   (CASSANDRA-444, CASSANDRA-414)
 * More efficient use of memory during compaction (CASSANDRA-436)
 * autobootstrap option: when enabled, all non-seed nodes will attempt
   to bootstrap when started, until bootstrap successfully
   completes. -b option is removed.  (CASSANDRA-438)
 * Unless a token is manually specified in the configuration xml,
   a bootstraping node will use a token that gives it half the
   keys from the most-heavily-loaded node in the cluster,
   instead of generating a random token. 
   (CASSANDRA-385, CASSANDRA-517)
 * Miscellaneous bootstrap fixes (several tickets)
 * Ability to change a node's token even after it has data on it
   (CASSANDRA-541)
 * Ability to decommission a live node from the ring (CASSANDRA-435)
 * Semi-automatic loadbalancing via nodeprobe (CASSANDRA-192)
 * Add ability to set compaction thresholds at runtime via
   JMX / nodeprobe.  (CASSANDRA-465)
 * Add "comment" field to ColumnFamily definition. (CASSANDRA-481)
 * Additional JMX metrics (CASSANDRA-482)
 * JSON based export and import tools (several tickets)
 * Hinted Handoff fixes (several tickets)
 * Add key cache to improve read performance (CASSANDRA-423)
 * Simplified construction of custom ReplicationStrategy classes
   (CASSANDRA-497)
 * Graphical application (Swing) for ring integrity verification and 
   visualization was added to contrib (CASSANDRA-252)
 * Add DCQUORUM, DCQUORUMSYNC consistency levels and corresponding
   ReplicationStrategy / EndpointSnitch classes.  Experimental.
   (CASSANDRA-492)
 * Web client interface added to contrib (CASSANDRA-457)
 * More-efficient flush for Random, CollatedOPP partitioners 
   for normal writes (CASSANDRA-446) and bulk load (CASSANDRA-420)
 * Add MemtableFlushAfterMinutes, a global replacement for the old 
   per-CF FlushPeriodInMinutes setting (CASSANDRA-463)
 * optimizations to slice reading (CASSANDRA-350) and supercolumn
   queries (CASSANDRA-510)
 * force binding to given listenaddress for nodes with multiple
   interfaces (CASSANDRA-546)
 * stress.py benchmarking tool improvements (several tickets)
 * optimized replica placement code (CASSANDRA-525)
 * faster log replay on restart (CASSANDRA-539, CASSANDRA-540)
 * optimized local-node writes (CASSANDRA-558)
 * added get_range_slice, deprecating get_key_range (CASSANDRA-344)
 * expose TimedOutException to thrift (CASSANDRA-563)
 

0.4.2
 * Add validation disallowing null keys (CASSANDRA-486)
 * Fix race conditions in TCPConnectionManager (CASSANDRA-487)
 * Fix using non-utf8-aware comparison as a sanity check.
   (CASSANDRA-493)
 * Improve default garbage collector options (CASSANDRA-504)
 * Add "nodeprobe flush" (CASSANDRA-505)
 * remove NotFoundException from get_slice throws list (CASSANDRA-518)
 * fix get (not get_slice) of entire supercolumn (CASSANDRA-508)
 * fix null token during bootstrap (CASSANDRA-501)


0.4.1
 * Fix FlushPeriod columnfamily configuration regression
   (CASSANDRA-455)
 * Fix long column name support (CASSANDRA-460)
 * Fix for serializing a row that only contains tombstones
   (CASSANDRA-458)
 * Fix for discarding unneeded commitlog segments (CASSANDRA-459)
 * Add SnapshotBeforeCompaction configuration option (CASSANDRA-426)
 * Fix compaction abort under insufficient disk space (CASSANDRA-473)
 * Fix reading subcolumn slice from tombstoned CF (CASSANDRA-484)
 * Fix race condition in RVH causing occasional NPE (CASSANDRA-478)


0.4.0
 * fix get_key_range problems when a node is down (CASSANDRA-440)
   and add UnavailableException to more Thrift methods
 * Add example EndPointSnitch contrib code (several tickets)


0.4.0 RC2
 * fix SSTable generation clash during compaction (CASSANDRA-418)
 * reject method calls with null parameters (CASSANDRA-308)
 * properly order ranges in nodeprobe output (CASSANDRA-421)
 * fix logging of certain errors on executor threads (CASSANDRA-425)


0.4.0 RC1
 * Bootstrap feature is live; use -b on startup (several tickets)
 * Added multiget api (CASSANDRA-70)
 * fix Deadlock with SelectorManager.doProcess and TcpConnection.write
   (CASSANDRA-392)
 * remove key cache b/c of concurrency bugs in third-party
   CLHM library (CASSANDRA-405)
 * update non-major compaction logic to use two threshold values
   (CASSANDRA-407)
 * add periodic / batch commitlog sync modes (several tickets)
 * inline BatchMutation into batch_insert params (CASSANDRA-403)
 * allow setting the logging level at runtime via mbean (CASSANDRA-402)
 * change default comparator to BytesType (CASSANDRA-400)
 * add forwards-compatible ConsistencyLevel parameter to get_key_range
   (CASSANDRA-322)
 * r/m special case of blocking for local destination when writing with 
   ConsistencyLevel.ZERO (CASSANDRA-399)
 * Fixes to make BinaryMemtable [bulk load interface] useful (CASSANDRA-337);
   see contrib/bmt_example for an example of using it.
 * More JMX properties added (several tickets)
 * Thrift changes (several tickets)
    - Merged _super get methods with the normal ones; return values
      are now of ColumnOrSuperColumn.
    - Similarly, merged batch_insert_super into batch_insert.



0.4.0 beta
 * On-disk data format has changed to allow billions of keys/rows per
   node instead of only millions
 * Multi-keyspace support
 * Scan all sstables for all queries to avoid situations where
   different types of operation on the same ColumnFamily could
   disagree on what data was present
 * Snapshot support via JMX
 * Thrift API has changed a _lot_:
    - removed time-sorted CFs; instead, user-defined comparators
      may be defined on the column names, which are now byte arrays.
      Default comparators are provided for UTF8, Bytes, Ascii, Long (i64),
      and UUID types.
    - removed colon-delimited strings in thrift api in favor of explicit
      structs such as ColumnPath, ColumnParent, etc.  Also normalized
      thrift struct and argument naming.
    - Added columnFamily argument to get_key_range.
    - Change signature of get_slice to accept starting and ending
      columns as well as an offset.  (This allows use of indexes.)
      Added "ascending" flag to allow reasonably-efficient reverse
      scans as well.  Removed get_slice_by_range as redundant.
    - get_key_range operates on one CF at a time
    - changed `block` boolean on insert methods to ConsistencyLevel enum,
      with options of NONE, ONE, QUORUM, and ALL.
    - added similar consistency_level parameter to read methods
    - column-name-set slice with no names given now returns zero columns
      instead of all of them.  ("all" can run your server out of memory.
      use a range-based slice with a high max column count instead.)
 * Removed the web interface. Node information can now be obtained by 
   using the newly introduced nodeprobe utility.
 * More JMX stats
 * Remove magic values from internals (e.g. special key to indicate
   when to flush memtables)
 * Rename configuration "table" to "keyspace"
 * Moved to crash-only design; no more shutdown (just kill the process)
 * Lots of bug fixes

Full list of issues resolved in 0.4 is at https://issues.apache.org/jira/secure/IssueNavigator.jspa?reset=true&&pid=12310865&fixfor=12313862&resolution=1&sorter/field=issuekey&sorter/order=DESC


0.3.0 RC3
 * Fix potential deadlock under load in TCPConnection.
   (CASSANDRA-220)


0.3.0 RC2
 * Fix possible data loss when server is stopped after replaying
   log but before new inserts force memtable flush.
   (CASSANDRA-204)
 * Added BUGS file


0.3.0 RC1
 * Range queries on keys, including user-defined key collation
 * Remove support
 * Workarounds for a weird bug in JDK select/register that seems
   particularly common on VM environments. Cassandra should deploy
   fine on EC2 now
 * Much improved infrastructure: the beginnings of a decent test suite
   ("ant test" for unit tests; "nosetests" for system tests), code
   coverage reporting, etc.
 * Expanded node status reporting via JMX
 * Improved error reporting/logging on both server and client
 * Reduced memory footprint in default configuration
 * Combined blocking and non-blocking versions of insert APIs
 * Added FlushPeriodInMinutes configuration parameter to force
   flushing of infrequently-updated ColumnFamilies<|MERGE_RESOLUTION|>--- conflicted
+++ resolved
@@ -1,13 +1,9 @@
-<<<<<<< HEAD
 2.2.2
  * Fix repair hang when snapshot failed (CASSANDRA-10057)
  * Fall back to 1/4 commitlog volume for commitlog_total_space on small disks
    (CASSANDRA-10199)
 Merged from 2.1:
-=======
-2.1.10
  * Fix handling of streaming EOF (CASSANDRA-10206)
->>>>>>> 2267d791
  * Only check KeyCache when it is enabled
  * Change streaming_socket_timeout_in_ms default to 1 hour (CASSANDRA-8611)
  * (cqlsh) update list of CQL keywords (CASSANDRA-9232)
