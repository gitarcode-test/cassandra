4.0-beta4
 * Add a ratelimiter to snapshot creation and deletion (CASSANDRA-13019)
 * Produce consistent tombstone for reads to avoid digest mistmatch (CASSANDRA-15369)
 * Fix SSTableloader issue when restoring a table named backups (CASSANDRA-16235)
 * Invalid serialized size for responses caused by increasing message time by 1ms which caused extra bytes in size calculation (CASSANDRA-16103)
 * Throw BufferOverflowException from DataOutputBuffer for better visibility (CASSANDRA-16214)
 * TLS connections to the storage port on a node without server encryption configured causes java.io.IOException accessing missing keystore (CASSANDRA-16144)
Merged from 3.11:
Merged from 3.0:
<<<<<<< HEAD
 * Wait for schema agreement when bootstrapping (CASSANDRA-15158)
=======
 * Remove the SEPExecutor blocking behavior (CASSANDRA-16186)
 * Fix invalid cell value skipping when reading from disk (CASSANDRA-16223)
>>>>>>> 4e24afaa
 * Prevent invoking enable/disable gossip when not in NORMAL (CASSANDRA-16146)

4.0-beta3
 * Segregate Network and Chunk Cache BufferPools and Recirculate Partially Freed Chunks (CASSANDRA-15229)
 * Fail truncation requests when they fail on a replica (CASSANDRA-16208)
 * Move compact storage validation earlier in startup process (CASSANDRA-16063)
 * Fix ByteBufferAccessor cast exceptions are thrown when trying to query a virtual table (CASSANDRA-16155)
 * Consolidate node liveness check for forced repair (CASSANDRA-16113)
 * Use unsigned short in ValueAccessor.sliceWithShortLength (CASSANDRA-16147)
 * Abort repairs when getting a truncation request (CASSANDRA-15854)
 * Remove bad assert when getting active compactions for an sstable (CASSANDRA-15457)
 * Avoid failing compactions with very large partitions (CASSANDRA-15164)
 * Prevent NPE in StreamMessage in type lookup (CASSANDRA-16131)
 * Avoid invalid state transition exception during incremental repair (CASSANDRA-16067)
 * Allow zero padding in timestamp serialization (CASSANDRA-16105)
 * Add byte array backed cells (CASSANDRA-15393)
 * Correctly handle pending ranges with adjacent range movements (CASSANDRA-14801)
 * Avoid adding locahost when streaming trivial ranges (CASSANDRA-16099)
 * Add nodetool getfullquerylog (CASSANDRA-15988)
 * Fix yaml format and alignment in tpstats (CASSANDRA-11402)
 * Avoid trying to keep track of RTs for endpoints we won't write to during read repair (CASSANDRA-16084)
 * When compaction gets interrupted, the exception should include the compactionId (CASSANDRA-15954)
 * Make Table/Keyspace Metric Names Consistent With Each Other (CASSANDRA-15909)
 * Mutating sstable component may race with entire-sstable-streaming(ZCS) causing checksum validation failure (CASSANDRA-15861)
 * NPE thrown while updating speculative execution time if keyspace is removed during task execution (CASSANDRA-15949)
 * Show the progress of data streaming and index build (CASSANDRA-15406)
 * Add flag to disable chunk cache and disable by default (CASSANDRA-16036)
 * Upgrade to snakeyaml >= 1.26 version for CVE-2017-18640 fix (CASSANDRA-16150)
Merged from 3.11:
 * Fix ColumnFilter to avoid querying cells of unselected complex columns (CASSANDRA-15977)
 * Fix memory leak in CompressedChunkReader (CASSANDRA-15880)
 * Don't attempt value skipping with mixed version cluster (CASSANDRA-15833)
 * Use IF NOT EXISTS for index and UDT create statements in snapshot schema files (CASSANDRA-13935)
 * Make sure LCS handles duplicate sstable added/removed notifications correctly (CASSANDRA-14103)
Merged from 3.0:
 * Avoid marking shutting down nodes as up after receiving gossip shutdown message (CASSANDRA-16094)
 * Handle unexpected columns due to schema races (CASSANDRA-15899)
 * Add flag to ignore unreplicated keyspaces during repair (CASSANDRA-15160)
Merged from 2.2:
 * Package tools/bin scripts as executable (CASSANDRA-16151)
 * Fixed a NullPointerException when calling nodetool enablethrift (CASSANDRA-16127)
 * Automatically drop compact storage on tables for which it is safe (CASSANDRA-16048)

4.0-beta2
 * Add addition incremental repair visibility to nodetool repair_admin (CASSANDRA-14939)
 * Always access system properties and environment variables via the new CassandraRelevantProperties and CassandraRelevantEnv classes (CASSANDRA-15876)
 * Remove deprecated HintedHandOffManager (CASSANDRA-15939)
 * Prevent repair from overrunning compaction (CASSANDRA-15817)
 * fix cqlsh COPY functions in Python 3.8 on Mac (CASSANDRA-16053)
 * Strip comment blocks from cqlsh input before processing statements (CASSANDRA-15802)
 * Fix unicode chars error input (CASSANDRA-15990)
 * Improved testability for CacheMetrics and ChunkCacheMetrics (CASSANDRA-15788)
 * Handle errors in StreamSession#prepare (CASSANDRA-15852)
 * FQL replay should have options to ignore DDL statements (CASSANDRA-16039)
 * Remove COMPACT STORAGE internals (CASSANDRA-13994)
 * Make TimestampSerializer accept fractional seconds of varying precision (CASSANDRA-15976)
 * Improve cassandra-stress logging when using a profile file that doesn't exist (CASSANDRA-14425)
 * Improve logging for socket connection/disconnection (CASSANDRA-15980)
 * Throw FSWriteError upon write failures in order to apply DiskFailurePolicy (CASSANDRA-15928)
 * Forbid altering UDTs used in partition keys (CASSANDRA-15933)
 * Fix version parsing logic when upgrading from 3.0 (CASSANDRA-15973)
 * Optimize NoSpamLogger use in hot paths (CASSANDRA-15766)
 * Verify sstable components on startup (CASSANDRA-15945)
 * Resolve JMX output inconsistencies from CASSANDRA-7544 storage-port-configurable-per-node (CASSANDRA-15937)
Merged from 3.11:
 * Correctly interpret SASI's `max_compaction_flush_memory_in_mb` setting in megabytes not bytes (CASSANDRA-16071)
 * Fix short read protection for GROUP BY queries (CASSANDRA-15459)
 * stop_paranoid disk failure policy is ignored on CorruptSSTableException after node is up (CASSANDRA-15191)
 * Frozen RawTuple is not annotated with frozen in the toString method (CASSANDRA-15857)
Merged from 3.0:
 * Fix gossip shutdown order (CASSANDRA-15816)
 * Remove broken 'defrag-on-read' optimization (CASSANDRA-15432)
 * Check for endpoint collision with hibernating nodes (CASSANDRA-14599)
 * Operational improvements and hardening for replica filtering protection (CASSANDRA-15907)
 * Fix empty/null json string representation (CASSANDRA-15896)
 * Handle difference in timestamp precision between java8 and java11 in LogFIle.java (CASSANDRA-16050)
Merged from 2.2:
 * Fix CQL parsing of collections when the column type is reversed (CASSANDRA-15814)
Merged from 2.1:
 * Only allow strings to be passed to JMX authentication (CASSANDRA-16077)

4.0-beta1
 * Remove BackPressureStrategy (CASSANDRA-15375)
 * Improve messaging on indexing frozen collections (CASSANDRA-15908)
 * USING_G1 is incorrectly set in cassandra-env.sh if G1 is explicitly disabled with -UseG1GC (CASSANDRA-15931)
 * Update compaction_throughput_mb_per_sec throttle default to 64 (CASSANDRA-14902)
 * Add option to disable compaction at startup (CASSANDRA-15927)
 * FBUtilities.getJustLocalAddress falls back to lo ip on misconfigured nodes (CASSANDRA-15901)
 * Close channel and reduce buffer allocation during entire sstable streaming with SSL (CASSANDRA-15900)
 * Prune expired messages less frequently in internode messaging (CASSANDRA-15700)
 * Fix Ec2Snitch handling of legacy mode for dc names matching both formats, eg "us-west-2" (CASSANDRA-15878)
 * Add support for server side DESCRIBE statements (CASSANDRA-14825)
 * Fail startup if -Xmn is set when the G1 garbage collector is used (CASSANDRA-15839)
 * generateSplits method replaced the generateRandomTokens for ReplicationAwareTokenAllocator. (CASSANDRA-15877)
 * Several mbeans are not unregistered when dropping a keyspace and table (CASSANDRA-14888)
 * Update defaults for server and client TLS settings (CASSANDRA-15262)
 * Differentiate follower/initator in StreamMessageHeader (CASSANDRA-15665)
 * Add a startup check to detect if LZ4 uses java rather than native implementation (CASSANDRA-15884)
 * Fix missing topology events when running multiple nodes on the same network interface (CASSANDRA-15677)
 * Create config.yml.MIDRES (CASSANDRA-15712)
 * Fix handling of fully purged static rows in repaired data tracking (CASSANDRA-15848)
 * Prevent validation request submission from blocking ANTI_ENTROPY stage (CASSANDRA-15812)
 * Add fqltool and auditlogviewer to rpm and deb packages (CASSANDRA-14712)
 * Include DROPPED_COLUMNS in schema digest computation (CASSANDRA-15843)
 * Fix Cassandra restart from rpm install (CASSANDRA-15830)
 * Improve handling of 2i initialization failures (CASSANDRA-13606)
 * Add completion_ratio column to sstable_tasks virtual table (CASANDRA-15759)
 * Add support for adding custom Verbs (CASSANDRA-15725)
 * Speed up entire-file-streaming file containment check and allow entire-file-streaming for all compaction strategies (CASSANDRA-15657,CASSANDRA-15783)
 * Provide ability to configure IAuditLogger (CASSANDRA-15748)
 * Fix nodetool enablefullquerylog blocking param parsing (CASSANDRA-15819)
 * Add isTransient to SSTableMetadataView (CASSANDRA-15806)
 * Fix tools/bin/fqltool for all shells (CASSANDRA-15820)
 * Fix clearing of legacy size_estimates (CASSANDRA-15776)
 * Update port when reconnecting to pre-4.0 SSL storage (CASSANDRA-15727)
 * Only calculate dynamicBadnessThreshold once per loop in DynamicEndpointSnitch (CASSANDRA-15798)
 * Cleanup redundant nodetool commands added in 4.0 (CASSANDRA-15256)
 * Update to Python driver 3.23 for cqlsh (CASSANDRA-15793)
 * Add tunable initial size and growth factor to RangeTombstoneList (CASSANDRA-15763)
 * Improve debug logging in SSTableReader for index summary (CASSANDRA-15755)
 * bin/sstableverify should support user provided token ranges (CASSANDRA-15753)
 * Improve logging when mutation passed to commit log is too large (CASSANDRA-14781)
 * replace LZ4FastDecompressor with LZ4SafeDecompressor (CASSANDRA-15560)
 * Fix buffer pool NPE with concurrent release due to in-progress tiny pool eviction (CASSANDRA-15726)
 * Avoid race condition when completing stream sessions (CASSANDRA-15666)
 * Flush with fast compressors by default (CASSANDRA-15379)
 * Fix CqlInputFormat regression from the switch to system.size_estimates (CASSANDRA-15637)
 * Allow sending Entire SSTables over SSL (CASSANDRA-15740)
 * Fix CQLSH UTF-8 encoding issue for Python 2/3 compatibility (CASSANDRA-15739)
 * Fix batch statement preparation when multiple tables and parameters are used (CASSANDRA-15730)
 * Fix regression with traceOutgoingMessage printing message size (CASSANDRA-15687)
 * Ensure repaired data tracking reads a consistent amount of data across replicas (CASSANDRA-15601)
 * Fix CQLSH to avoid arguments being evaluated (CASSANDRA-15660)
 * Correct Visibility and Improve Safety of Methods in LatencyMetrics (CASSANDRA-15597)
 * Allow cqlsh to run with Python2.7/Python3.6+ (CASSANDRA-15659,CASSANDRA-15573)
 * Improve logging around incremental repair (CASSANDRA-15599)
 * Do not check cdc_raw_directory filesystem space if CDC disabled (CASSANDRA-15688)
 * Replace array iterators with get by index (CASSANDRA-15394)
 * Minimize BTree iterator allocations (CASSANDRA-15389)
Merged from 3.11:
 * Fix cqlsh output when fetching all rows in batch mode (CASSANDRA-15905)
 * Upgrade Jackson to 2.9.10 (CASSANDRA-15867)
 * Fix CQL formatting of read command restrictions for slow query log (CASSANDRA-15503)
Merged from 3.0:
 * Avoid hinted handoff per-host throttle being arounded to 0 in large cluster (CASSANDRA-15859)
 * Avoid emitting empty range tombstones from RangeTombstoneList (CASSANDRA-15924)
 * Avoid thread starvation, and improve compare-and-swap performance, in the slab allocators (CASSANDRA-15922)
 * Add token to tombstone warning and error messages (CASSANDRA-15890)
 * Fixed range read concurrency factor computation and capped as 10 times tpc cores (CASSANDRA-15752)
 * Catch exception on bootstrap resume and init native transport (CASSANDRA-15863)
 * Fix replica-side filtering returning stale data with CL > ONE (CASSANDRA-8272, CASSANDRA-8273)
 * Rely on snapshotted session infos on StreamResultFuture.maybeComplete to avoid race conditions (CASSANDRA-15667)
 * EmptyType doesn't override writeValue so could attempt to write bytes when expected not to (CASSANDRA-15790)
 * Fix index queries on partition key columns when some partitions contains only static data (CASSANDRA-13666)
 * Avoid creating duplicate rows during major upgrades (CASSANDRA-15789)
 * liveDiskSpaceUsed and totalDiskSpaceUsed get corrupted if IndexSummaryRedistribution gets interrupted (CASSANDRA-15674)
 * Fix Debian init start/stop (CASSANDRA-15770)
 * Fix infinite loop on index query paging in tables with clustering (CASSANDRA-14242)
 * Fix chunk index overflow due to large sstable with small chunk length (CASSANDRA-15595)
 * Allow selecting static column only when querying static index (CASSANDRA-14242)
 * cqlsh return non-zero status when STDIN CQL fails (CASSANDRA-15623)
 * Don't skip sstables in slice queries based only on local min/max/deletion timestamp (CASSANDRA-15690)
Merged from 2.2:
 * Fix nomenclature of allow and deny lists (CASSANDRA-15862)
 * Remove generated files from source artifact (CASSANDRA-15849)
 * Remove duplicated tools binaries from tarballs (CASSANDRA-15768)
 * Duplicate results with DISTINCT queries in mixed mode (CASSANDRA-15501)
Merged from 2.1:
 * Fix writing of snapshot manifest when the table has table-backed secondary indexes (CASSANDRA-10968)

4.0-alpha4
 * Add client request size server metrics (CASSANDRA-15704)
 * Add additional logging around FileUtils and compaction leftover cleanup (CASSANDRA-15705)
 * Mark system_views/system_virtual_schema as non-alterable keyspaces in cqlsh (CASSANDRA-15711)
 * Fail incremental repair if an old version sstable is involved (CASSANDRA-15612)
 * Fix overflows on StreamingTombstoneHistogramBuilder produced by large deletion times (CASSANDRA-14773)
 * Mark system_views/system_virtual_schema as system keyspaces in cqlsh (CASSANDRA-15706)
 * Avoid unnecessary collection/iterator allocations during btree construction (CASSANDRA-15390)
 * Repair history tables should have TTL and TWCS (CASSANDRA-12701)
 * Fix cqlsh erroring out on Python 3.7 due to webbrowser module being absent (CASSANDRA-15572)
 * Fix IMH#acquireCapacity() to return correct Outcome when endpoint reserve runs out (CASSANDRA-15607)
 * Fix nodetool describering output (CASSANDRA-15682)
 * Only track ideal CL failure when request CL met (CASSANDRA-15696)
 * Fix flaky CoordinatorMessagingTest and docstring in OutboundSink and ConsistentSession (CASSANDRA-15672)
 * Fix force compaction of wrapping ranges (CASSANDRA-15664)
 * Expose repair streaming metrics (CASSANDRA-15656)
 * Set now in seconds in the future for validation repairs (CASSANDRA-15655)
 * Emit metric on preview repair failure (CASSANDRA-15654)
 * Use more appropriate logging levels (CASSANDRA-15661)
 * Fixed empty check in TrieMemIndex due to potential state inconsistency in ConcurrentSkipListMap (CASSANDRA-15526)
 * Added UnleveledSSTables global and table level metric (CASSANDRA-15620)
 * Added Virtual Table exposing Cassandra relevant system properties (CASSANDRA-15616, CASSANDRA-15643)
 * Improve the algorithmic token allocation in case racks = RF (CASSANDRA-15600)
 * Fix ConnectionTest.testAcquireReleaseOutbound (CASSANDRA-15308)
 * Include finalized pending sstables in preview repair (CASSANDRA-15553)
 * Reverted to the original behavior of CLUSTERING ORDER on CREATE TABLE (CASSANDRA-15271)
 * Correct inaccurate logging message (CASSANDRA-15549)
 * Unset GREP_OPTIONS (CASSANDRA-14487)
 * Update to Python driver 3.21 for cqlsh (CASSANDRA-14872)
 * Fix missing Keyspaces in cqlsh describe output (CASSANDRA-15576)
 * Fix multi DC nodetool status output (CASSANDRA-15305)
 * updateCoordinatorWriteLatencyTableMetric can produce misleading metrics (CASSANDRA-15569)
 * Make cqlsh and cqlshlib Python 2 & 3 compatible (CASSANDRA-10190)
 * Improve the description of nodetool listsnapshots command (CASSANDRA-14587)
 * allow embedded cassandra launched from a one-jar or uno-jar (CASSANDRA-15494)
 * Update hppc library to version 0.8.1 (CASSANDRA-12995)
 * Limit the dependencies used by UDFs/UDAs (CASSANDRA-14737)
 * Make native_transport_max_concurrent_requests_in_bytes updatable (CASSANDRA-15519)
 * Cleanup and improvements to IndexInfo/ColumnIndex (CASSANDRA-15469)
 * Potential Overflow in DatabaseDescriptor Functions That Convert Between KB/MB & Bytes (CASSANDRA-15470)
Merged from 3.11:
 * Allow sstableloader to use SSL on the native port (CASSANDRA-14904)
Merged from 3.0:
 * cqlsh return non-zero status when STDIN CQL fails (CASSANDRA-15623)
 * Don't skip sstables in slice queries based only on local min/max/deletion timestamp (CASSANDRA-15690)
 * Memtable memory allocations may deadlock (CASSANDRA-15367)
 * Run evictFromMembership in GossipStage (CASSANDRA-15592)
Merged from 2.2:
 * Duplicate results with DISTINCT queries in mixed mode (CASSANDRA-15501)
 * Disable JMX rebinding (CASSANDRA-15653)
Merged from 2.1:
 * Fix parse error in cqlsh COPY FROM and formatting for map of blobs (CASSANDRA-15679)
 * Fix Commit log replays when static column clustering keys are collections (CASSANDRA-14365)
 * Fix Red Hat init script on newer systemd versions (CASSANDRA-15273)
 * Allow EXTRA_CLASSPATH to work on tar/source installations (CASSANDRA-15567)

4.0-alpha3
 * Restore monotonic read consistency guarantees for blocking read repair (CASSANDRA-14740)
 * Separate exceptions for CAS write timeout exceptions caused by contention and unkown result (CASSANDRA-15350)
 * Fix in-jvm dtest java 11 compatibility (CASSANDRA-15463)
 * Remove joda time dependency (CASSANDRA-15257)
 * Exclude purgeable tombstones from repaired data tracking (CASSANDRA-15462)
 * Exclude legacy counter shards from repaired data tracking (CASSANDRA-15461)
 * Make it easier to add trace headers to messages (CASSANDRA-15499)
 * Fix and optimise partial compressed sstable streaming (CASSANDRA-13938)
 * Improve error when JVM 11 can't access required modules (CASSANDRA-15468)
 * Better handling of file deletion failures by DiskFailurePolicy (CASSANDRA-15143)
 * Prevent read repair mutations from increasing read timeout (CASSANDRA-15442)
 * Document 4.0 system keyspace changes, bump generations (CASSANDRA-15454)
 * Make it possible to disable STCS-in-L0 during runtime (CASSANDRA-15445)
 * Removed obsolete OldNetworkTopologyStrategy (CASSANDRA-13990)
 * Align record header of FQL and audit binary log (CASSANDRA-15076)
 * Shuffle forwarding replica for messages to non-local DC (CASSANDRA-15318)
 * Optimise native protocol ASCII string encoding (CASSANDRA-15410)
 * Make sure all exceptions are propagated in DebuggableThreadPoolExecutor (CASSANDRA-15332)
 * Make it possible to resize concurrent read / write thread pools at runtime (CASSANDRA-15277)
 * Close channels on error (CASSANDRA-15407)
 * Integrate SJK into nodetool (CASSANDRA-12197)
 * Ensure that empty clusterings with kind==CLUSTERING are Clustering.EMPTY (CASSANDRA-15498)
 * The flag 'cross_node_timeout' has been set as true by default. This change
   is done under the assumption that users have setup NTP on their clusters or
   otherwise synchronize their clocks, and that clocks are mostly in sync, since
   this is a requirement for general correctness of last write wins. (CASSANDRA-15216)
Merged from 3.11:
 * Fix bad UDT sstable metadata serialization headers written by C* 3.0 on upgrade and in sstablescrub (CASSANDRA-15035)
 * Fix nodetool compactionstats showing extra pending task for TWCS - patch implemented (CASSANDRA-15409)
 * Fix SELECT JSON formatting for the "duration" type (CASSANDRA-15075)
 * Update nodetool help stop output (CASSANDRA-15401)
Merged from 3.0:
 * Fix race condition when setting bootstrap flags (CASSANDRA-14878)
 * Run in-jvm upgrade dtests in circleci (CASSANDRA-15506)
 * Include updates to static column in mutation size calculations (CASSANDRA-15293)
 * Fix point-in-time recoevery ignoring timestamp of updates to static columns (CASSANDRA-15292)
 * GC logs are also put under $CASSANDRA_LOG_DIR (CASSANDRA-14306)
 * Fix sstabledump's position key value when partitions have multiple rows (CASSANDRA-14721)
 * Avoid over-scanning data directories in LogFile.verify() (CASSANDRA-15364)
 * Bump generations and document changes to system_distributed and system_traces in 3.0, 3.11
   (CASSANDRA-15441)
 * Fix system_traces creation timestamp; optimise system keyspace upgrades (CASSANDRA-15398)
 * Make sure index summary redistribution does not start when compactions are paused (CASSANDRA-15265)
 * Fix NativeLibrary.tryOpenDirectory callers for Windows (CASSANDRA-15426)
Merged from 2.2:
 * Fix SELECT JSON output for empty blobs (CASSANDRA-15435)
 * In-JVM DTest: Set correct internode message version for upgrade test (CASSANDRA-15371)
 * In-JVM DTest: Support NodeTool in dtest (CASSANDRA-15429)
 * Added data modeling documentation (CASSANDRA-15443)

4.0-alpha2
 * Fix SASI non-literal string comparisons (range operators) (CASSANDRA-15169)
 * Upgrade Guava to 27, and to java-driver 3.6.0 (from 3.4.0-SNAPSHOT) (CASSANDRA-14655)
 * Extract an AbstractCompactionController to allow for custom implementations (CASSANDRA-15286)
 * Move chronicle-core version from snapshot to stable, and include carrotsearch in generated pom.xml (CASSANDRA-15321)
 * Untangle RepairMessage sub-hierarchy of messages, use new messaging (more) correctly (CASSANDRA-15163)
 * Add `allocate_tokens_for_local_replication_factor` option for token allocation (CASSANDRA-15260)
 * Add Alibaba Cloud Platform snitch (CASSANDRA-15092)
Merged from 3.0:
 * Fix various data directory prefix matching issues (CASSANDRA-13974)
 * Minimize clustering values in metadata collector (CASSANDRA-15400)
 * Make sure index summary redistribution does not start when compactions are paused (CASSANDRA-15265)
 * Add ability to cap max negotiable protocol version (CASSANDRA-15193)
 * Gossip tokens on startup if available (CASSANDRA-15335)
 * Fix resource leak in CompressedSequentialWriter (CASSANDRA-15340)
 * Fix bad merge that reverted CASSANDRA-14993 (CASSANDRA-15289)
 * Add support for network topology and query tracing for inJVM dtest (CASSANDRA-15319)


4.0-alpha1
 * Inaccurate exception message with nodetool snapshot (CASSANDRA-15287)
 * Fix InternodeOutboundMetrics overloaded bytes/count mixup (CASSANDRA-15186)
 * Enhance & reenable RepairTest with compression=off and compression=on (CASSANDRA-15272)
 * Improve readability of Table metrics Virtual tables units (CASSANDRA-15194)
 * Fix error with non-existent table for nodetool tablehistograms (CASSANDRA-14410)
 * Avoid result truncation in decimal operations (CASSANDRA-15232)
 * Catch non-IOException in FileUtils.close to make sure that all resources are closed (CASSANDRA-15225)
 * Align load column in nodetool status output (CASSANDRA-14787)
 * CassandraNetworkAuthorizer uses cached roles info (CASSANDRA-15089)
 * Introduce optional timeouts for idle client sessions (CASSANDRA-11097)
 * Fix AlterTableStatement dropped type validation order (CASSANDRA-15203)
 * Update Netty dependencies to latest, clean up SocketFactory (CASSANDRA-15195)
 * Native Transport - Apply noSpamLogger to ConnectionLimitHandler (CASSANDRA-15167)
 * Reduce heap pressure during compactions (CASSANDRA-14654)
 * Support building Cassandra with JDK 11 (CASSANDRA-15108)
 * Use quilt to patch cassandra.in.sh in Debian packaging (CASSANDRA-14710)
 * Take sstable references before calculating approximate key count (CASSANDRA-14647)
 * Restore snapshotting of system keyspaces on version change (CASSANDRA-14412)
 * Fix AbstractBTreePartition locking in java 11 (CASSANDRA-14607)
 * SimpleClient should pass connection properties as options (CASSANDRA-15056)
 * Set repaired data tracking flag on range reads if enabled (CASSANDRA-15019)
 * Calculate pending ranges for BOOTSTRAP_REPLACE correctly (CASSANDRA-14802)
 * Make TableCQLHelper reuse the single quote pattern (CASSANDRA-15033)
 * Add Zstd compressor (CASSANDRA-14482)
 * Fix IR prepare anti-compaction race (CASSANDRA-15027)
 * Fix SimpleStrategy option validation (CASSANDRA-15007)
 * Don't try to cancel 2i compactions when starting anticompaction (CASSANDRA-15024)
 * Avoid NPE in RepairRunnable.recordFailure (CASSANDRA-15025)
 * SSL Cert Hot Reloading should check for sanity of the new keystore/truststore before loading it (CASSANDRA-14991)
 * Avoid leaking threads when failing anticompactions and rate limit anticompactions (CASSANDRA-15002)
 * Validate token() arguments early instead of throwing NPE at execution (CASSANDRA-14989)
 * Add a new tool to dump audit logs (CASSANDRA-14885)
 * Fix generating javadoc with Java11 (CASSANDRA-14988)
 * Only cancel conflicting compactions when starting anticompactions and sub range compactions (CASSANDRA-14935)
 * Use a stub IndexRegistry for non-daemon use cases (CASSANDRA-14938)
 * Don't enable client transports when bootstrap is pending (CASSANDRA-14525)
 * Make antiCompactGroup throw exception on error and anticompaction non cancellable
   again (CASSANDRA-14936)
 * Catch empty/invalid bounds in SelectStatement (CASSANDRA-14849)
 * Auto-expand replication_factor for NetworkTopologyStrategy (CASSANDRA-14303)
 * Transient Replication: support EACH_QUORUM (CASSANDRA-14727)
 * BufferPool: allocating thread for new chunks should acquire directly (CASSANDRA-14832)
 * Send correct messaging version in internode messaging handshake's third message (CASSANDRA-14896)
 * Make Read and Write Latency columns consistent for proxyhistograms and tablehistograms (CASSANDRA-11939)
 * Make protocol checksum type option case insensitive (CASSANDRA-14716)
 * Forbid re-adding static columns as regular and vice versa (CASSANDRA-14913)
 * Audit log allows system keyspaces to be audited via configuration options (CASSANDRA-14498)
 * Lower default chunk_length_in_kb from 64kb to 16kb (CASSANDRA-13241)
 * Startup checker should wait for count rather than percentage (CASSANDRA-14297)
 * Fix incorrect sorting of replicas in SimpleStrategy.calculateNaturalReplicas (CASSANDRA-14862)
 * Partitioned outbound internode TCP connections can occur when nodes restart (CASSANDRA-14358)
 * Don't write to system_distributed.repair_history, system_traces.sessions, system_traces.events in mixed version 3.X/4.0 clusters (CASSANDRA-14841)
 * Avoid running query to self through messaging service (CASSANDRA-14807)
 * Allow using custom script for chronicle queue BinLog archival (CASSANDRA-14373)
 * Transient->Full range movements mishandle consistency level upgrade (CASSANDRA-14759)
 * ReplicaCollection follow-up (CASSANDRA-14726)
 * Transient node receives full data requests (CASSANDRA-14762)
 * Enable snapshot artifacts publish (CASSANDRA-12704)
 * Introduce RangesAtEndpoint.unwrap to simplify StreamSession.addTransferRanges (CASSANDRA-14770)
 * LOCAL_QUORUM may speculate to non-local nodes, resulting in Timeout instead of Unavailable (CASSANDRA-14735)
 * Avoid creating empty compaction tasks after truncate (CASSANDRA-14780)
 * Fail incremental repair prepare phase if it encounters sstables from un-finalized sessions (CASSANDRA-14763)
 * Add a check for receiving digest response from transient node (CASSANDRA-14750)
 * Fail query on transient replica if coordinator only expects full data (CASSANDRA-14704)
 * Remove mentions of transient replication from repair path (CASSANDRA-14698)
 * Fix handleRepairStatusChangedNotification to remove first then add (CASSANDRA-14720)
 * Allow transient node to serve as a repair coordinator (CASSANDRA-14693)
 * DecayingEstimatedHistogramReservoir.EstimatedHistogramReservoirSnapshot returns wrong value for size() and incorrectly calculates count (CASSANDRA-14696)
 * AbstractReplicaCollection equals and hash code should throw due to conflict between order sensitive/insensitive uses (CASSANDRA-14700)
 * Detect inconsistencies in repaired data on the read path (CASSANDRA-14145)
 * Add checksumming to the native protocol (CASSANDRA-13304)
 * Make AuthCache more easily extendable (CASSANDRA-14662)
 * Extend RolesCache to include detailed role info (CASSANDRA-14497)
 * Add fqltool compare (CASSANDRA-14619)
 * Add fqltool replay (CASSANDRA-14618)
 * Log keyspace in full query log (CASSANDRA-14656)
 * Transient Replication and Cheap Quorums (CASSANDRA-14404)
 * Log server-generated timestamp and nowInSeconds used by queries in FQL (CASSANDRA-14675)
 * Add diagnostic events for read repairs (CASSANDRA-14668)
 * Use consistent nowInSeconds and timestamps values within a request (CASSANDRA-14671)
 * Add sampler for query time and expose with nodetool (CASSANDRA-14436)
 * Clean up Message.Request implementations (CASSANDRA-14677)
 * Disable old native protocol versions on demand (CASANDRA-14659)
 * Allow specifying now-in-seconds in native protocol (CASSANDRA-14664)
 * Improve BTree build performance by avoiding data copy (CASSANDRA-9989)
 * Make monotonic read / read repair configurable (CASSANDRA-14635)
 * Refactor CompactionStrategyManager (CASSANDRA-14621)
 * Flush netty client messages immediately by default (CASSANDRA-13651)
 * Improve read repair blocking behavior (CASSANDRA-10726)
 * Add a virtual table to expose settings (CASSANDRA-14573)
 * Fix up chunk cache handling of metrics (CASSANDRA-14628)
 * Extend IAuthenticator to accept peer SSL certificates (CASSANDRA-14652)
 * Incomplete handling of exceptions when decoding incoming messages (CASSANDRA-14574)
 * Add diagnostic events for user audit logging (CASSANDRA-13668)
 * Allow retrieving diagnostic events via JMX (CASSANDRA-14435)
 * Add base classes for diagnostic events (CASSANDRA-13457)
 * Clear view system metadata when dropping keyspace (CASSANDRA-14646)
 * Allocate ReentrantLock on-demand in java11 AtomicBTreePartitionerBase (CASSANDRA-14637)
 * Make all existing virtual tables use LocalPartitioner (CASSANDRA-14640)
 * Revert 4.0 GC alg back to CMS (CASANDRA-14636)
 * Remove hardcoded java11 jvm args in idea workspace files (CASSANDRA-14627)
 * Update netty to 4.1.128 (CASSANDRA-14633)
 * Add a virtual table to expose thread pools (CASSANDRA-14523)
 * Add a virtual table to expose caches (CASSANDRA-14538, CASSANDRA-14626)
 * Fix toDate function for timestamp arguments (CASSANDRA-14502)
 * Stream entire SSTables when possible (CASSANDRA-14556)
 * Cell reconciliation should not depend on nowInSec (CASSANDRA-14592)
 * Add experimental support for Java 11 (CASSANDRA-9608)
 * Make PeriodicCommitLogService.blockWhenSyncLagsNanos configurable (CASSANDRA-14580)
 * Improve logging in MessageInHandler's constructor (CASSANDRA-14576)
 * Set broadcast address in internode messaging handshake (CASSANDRA-14579)
 * Wait for schema agreement prior to building MVs (CASSANDRA-14571)
 * Make all DDL statements idempotent and not dependent on global state (CASSANDRA-13426)
 * Bump the hints messaging version to match the current one (CASSANDRA-14536)
 * OffsetAwareConfigurationLoader doesn't set ssl storage port causing bind errors in CircleCI (CASSANDRA-14546)
 * Report why native_transport_port fails to bind (CASSANDRA-14544)
 * Optimize internode messaging protocol (CASSANDRA-14485)
 * Internode messaging handshake sends wrong messaging version number (CASSANDRA-14540)
 * Add a virtual table to expose active client connections (CASSANDRA-14458)
 * Clean up and refactor client metrics (CASSANDRA-14524)
 * Nodetool import row cache invalidation races with adding sstables to tracker (CASSANDRA-14529)
 * Fix assertions in LWTs after TableMetadata was made immutable (CASSANDRA-14356)
 * Abort compactions quicker (CASSANDRA-14397)
 * Support light-weight transactions in cassandra-stress (CASSANDRA-13529)
 * Make AsyncOneResponse use the correct timeout (CASSANDRA-14509)
 * Add option to sanity check tombstones on reads/compactions (CASSANDRA-14467)
 * Add a virtual table to expose all running sstable tasks (CASSANDRA-14457)
 * Let nodetool import take a list of directories (CASSANDRA-14442)
 * Avoid unneeded memory allocations / cpu for disabled log levels (CASSANDRA-14488)
 * Implement virtual keyspace interface (CASSANDRA-7622)
 * nodetool import cleanup and improvements (CASSANDRA-14417)
 * Bump jackson version to >= 2.9.5 (CASSANDRA-14427)
 * Allow nodetool toppartitions without specifying table (CASSANDRA-14360)
 * Audit logging for database activity (CASSANDRA-12151)
 * Clean up build artifacts in docs container (CASSANDRA-14432)
 * Minor network authz improvements (Cassandra-14413)
 * Automatic sstable upgrades (CASSANDRA-14197)
 * Replace deprecated junit.framework.Assert usages with org.junit.Assert (CASSANDRA-14431)
 * Cassandra-stress throws NPE if insert section isn't specified in user profile (CASSSANDRA-14426)
 * List clients by protocol versions `nodetool clientstats --by-protocol` (CASSANDRA-14335)
 * Improve LatencyMetrics performance by reducing write path processing (CASSANDRA-14281)
 * Add network authz (CASSANDRA-13985)
 * Use the correct IP/Port for Streaming when localAddress is left unbound (CASSANDRA-14389)
 * nodetool listsnapshots is missing local system keyspace snapshots (CASSANDRA-14381)
 * Remove StreamCoordinator.streamExecutor thread pool (CASSANDRA-14402)
 * Rename nodetool --with-port to --print-port to disambiguate from --port (CASSANDRA-14392)
 * Client TOPOLOGY_CHANGE messages have wrong port. (CASSANDRA-14398)
 * Add ability to load new SSTables from a separate directory (CASSANDRA-6719)
 * Eliminate background repair and probablistic read_repair_chance table options
   (CASSANDRA-13910)
 * Bind to correct local address in 4.0 streaming (CASSANDRA-14362)
 * Use standard Amazon naming for datacenter and rack in Ec2Snitch (CASSANDRA-7839)
 * Abstract write path for pluggable storage (CASSANDRA-14118)
 * nodetool describecluster should be more informative (CASSANDRA-13853)
 * Compaction performance improvements (CASSANDRA-14261) 
 * Refactor Pair usage to avoid boxing ints/longs (CASSANDRA-14260)
 * Add options to nodetool tablestats to sort and limit output (CASSANDRA-13889)
 * Rename internals to reflect CQL vocabulary (CASSANDRA-14354)
 * Add support for hybrid MIN(), MAX() speculative retry policies
   (CASSANDRA-14293, CASSANDRA-14338, CASSANDRA-14352)
 * Fix some regressions caused by 14058 (CASSANDRA-14353)
 * Abstract repair for pluggable storage (CASSANDRA-14116)
 * Add meaningful toString() impls (CASSANDRA-13653)
 * Add sstableloader option to accept target keyspace name (CASSANDRA-13884)
 * Move processing of EchoMessage response to gossip stage (CASSANDRA-13713)
 * Add coordinator write metric per CF (CASSANDRA-14232)
 * Correct and clarify SSLFactory.getSslContext method and call sites (CASSANDRA-14314)
 * Handle static and partition deletion properly on ThrottledUnfilteredIterator (CASSANDRA-14315)
 * NodeTool clientstats should show SSL Cipher (CASSANDRA-14322)
 * Add ability to specify driver name and version (CASSANDRA-14275)
 * Abstract streaming for pluggable storage (CASSANDRA-14115)
 * Forced incremental repairs should promote sstables if they can (CASSANDRA-14294)
 * Use Murmur3 for validation compactions (CASSANDRA-14002)
 * Comma at the end of the seed list is interpretated as localhost (CASSANDRA-14285)
 * Refactor read executor and response resolver, abstract read repair (CASSANDRA-14058)
 * Add optional startup delay to wait until peers are ready (CASSANDRA-13993)
 * Add a few options to nodetool verify (CASSANDRA-14201)
 * CVE-2017-5929 Security vulnerability and redefine default log rotation policy (CASSANDRA-14183)
 * Use JVM default SSL validation algorithm instead of custom default (CASSANDRA-13259)
 * Better document in code InetAddressAndPort usage post 7544, incorporate port into UUIDGen node (CASSANDRA-14226)
 * Fix sstablemetadata date string for minLocalDeletionTime (CASSANDRA-14132)
 * Make it possible to change neverPurgeTombstones during runtime (CASSANDRA-14214)
 * Remove GossipDigestSynVerbHandler#doSort() (CASSANDRA-14174)
 * Add nodetool clientlist (CASSANDRA-13665)
 * Revert ProtocolVersion changes from CASSANDRA-7544 (CASSANDRA-14211)
 * Non-disruptive seed node list reload (CASSANDRA-14190)
 * Nodetool tablehistograms to print statics for all the tables (CASSANDRA-14185)
 * Migrate dtests to use pytest and python3 (CASSANDRA-14134)
 * Allow storage port to be configurable per node (CASSANDRA-7544)
 * Make sub-range selection for non-frozen collections return null instead of empty (CASSANDRA-14182)
 * BloomFilter serialization format should not change byte ordering (CASSANDRA-9067)
 * Remove unused on-heap BloomFilter implementation (CASSANDRA-14152)
 * Delete temp test files on exit (CASSANDRA-14153)
 * Make PartitionUpdate and Mutation immutable (CASSANDRA-13867)
 * Fix CommitLogReplayer exception for CDC data (CASSANDRA-14066)
 * Fix cassandra-stress startup failure (CASSANDRA-14106)
 * Remove initialDirectories from CFS (CASSANDRA-13928)
 * Fix trivial log format error (CASSANDRA-14015)
 * Allow sstabledump to do a json object per partition (CASSANDRA-13848)
 * Add option to optimise merkle tree comparison across replicas (CASSANDRA-3200)
 * Remove unused and deprecated methods from AbstractCompactionStrategy (CASSANDRA-14081)
 * Fix Distribution.average in cassandra-stress (CASSANDRA-14090)
 * Support a means of logging all queries as they were invoked (CASSANDRA-13983)
 * Presize collections (CASSANDRA-13760)
 * Add GroupCommitLogService (CASSANDRA-13530)
 * Parallelize initial materialized view build (CASSANDRA-12245)
 * Make LWTs send resultset metadata on every request (CASSANDRA-13992)
 * Fix flaky indexWithFailedInitializationIsNotQueryableAfterPartialRebuild (CASSANDRA-13963)
 * Introduce leaf-only iterator (CASSANDRA-9988)
 * Upgrade Guava to 23.3 and Airline to 0.8 (CASSANDRA-13997)
 * Allow only one concurrent call to StatusLogger (CASSANDRA-12182)
 * Refactoring to specialised functional interfaces (CASSANDRA-13982)
 * Speculative retry should allow more friendly params (CASSANDRA-13876)
 * Throw exception if we send/receive repair messages to incompatible nodes (CASSANDRA-13944)
 * Replace usages of MessageDigest with Guava's Hasher (CASSANDRA-13291)
 * Add nodetool cmd to print hinted handoff window (CASSANDRA-13728)
 * Fix some alerts raised by static analysis (CASSANDRA-13799)
 * Checksum sstable metadata (CASSANDRA-13321, CASSANDRA-13593)
 * Add result set metadata to prepared statement MD5 hash calculation (CASSANDRA-10786)
 * Refactor GcCompactionTest to avoid boxing (CASSANDRA-13941)
 * Expose recent histograms in JmxHistograms (CASSANDRA-13642)
 * Fix buffer length comparison when decompressing in netty-based streaming (CASSANDRA-13899)
 * Properly close StreamCompressionInputStream to release any ByteBuf (CASSANDRA-13906)
 * Add SERIAL and LOCAL_SERIAL support for cassandra-stress (CASSANDRA-13925)
 * LCS needlessly checks for L0 STCS candidates multiple times (CASSANDRA-12961)
 * Correctly close netty channels when a stream session ends (CASSANDRA-13905)
 * Update lz4 to 1.4.0 (CASSANDRA-13741)
 * Optimize Paxos prepare and propose stage for local requests (CASSANDRA-13862)
 * Throttle base partitions during MV repair streaming to prevent OOM (CASSANDRA-13299)
 * Use compaction threshold for STCS in L0 (CASSANDRA-13861)
 * Fix problem with min_compress_ratio: 1 and disallow ratio < 1 (CASSANDRA-13703)
 * Add extra information to SASI timeout exception (CASSANDRA-13677)
 * Add incremental repair support for --hosts, --force, and subrange repair (CASSANDRA-13818)
 * Rework CompactionStrategyManager.getScanners synchronization (CASSANDRA-13786)
 * Add additional unit tests for batch behavior, TTLs, Timestamps (CASSANDRA-13846)
 * Add keyspace and table name in schema validation exception (CASSANDRA-13845)
 * Emit metrics whenever we hit tombstone failures and warn thresholds (CASSANDRA-13771)
 * Make netty EventLoopGroups daemon threads (CASSANDRA-13837)
 * Race condition when closing stream sessions (CASSANDRA-13852)
 * NettyFactoryTest is failing in trunk on macOS (CASSANDRA-13831)
 * Allow changing log levels via nodetool for related classes (CASSANDRA-12696)
 * Add stress profile yaml with LWT (CASSANDRA-7960)
 * Reduce memory copies and object creations when acting on ByteBufs (CASSANDRA-13789)
 * Simplify mx4j configuration (Cassandra-13578)
 * Fix trigger example on 4.0 (CASSANDRA-13796)
 * Force minumum timeout value (CASSANDRA-9375)
 * Use netty for streaming (CASSANDRA-12229)
 * Use netty for internode messaging (CASSANDRA-8457)
 * Add bytes repaired/unrepaired to nodetool tablestats (CASSANDRA-13774)
 * Don't delete incremental repair sessions if they still have sstables (CASSANDRA-13758)
 * Fix pending repair manager index out of bounds check (CASSANDRA-13769)
 * Don't use RangeFetchMapCalculator when RF=1 (CASSANDRA-13576)
 * Don't optimise trivial ranges in RangeFetchMapCalculator (CASSANDRA-13664)
 * Use an ExecutorService for repair commands instead of new Thread(..).start() (CASSANDRA-13594)
 * Fix race / ref leak in anticompaction (CASSANDRA-13688)
 * Expose tasks queue length via JMX (CASSANDRA-12758)
 * Fix race / ref leak in PendingRepairManager (CASSANDRA-13751)
 * Enable ppc64le runtime as unsupported architecture (CASSANDRA-13615)
 * Improve sstablemetadata output (CASSANDRA-11483)
 * Support for migrating legacy users to roles has been dropped (CASSANDRA-13371)
 * Introduce error metrics for repair (CASSANDRA-13387)
 * Refactoring to primitive functional interfaces in AuthCache (CASSANDRA-13732)
 * Update metrics to 3.1.5 (CASSANDRA-13648)
 * batch_size_warn_threshold_in_kb can now be set at runtime (CASSANDRA-13699)
 * Avoid always rebuilding secondary indexes at startup (CASSANDRA-13725)
 * Upgrade JMH from 1.13 to 1.19 (CASSANDRA-13727)
 * Upgrade SLF4J from 1.7.7 to 1.7.25 (CASSANDRA-12996)
 * Default for start_native_transport now true if not set in config (CASSANDRA-13656)
 * Don't add localhost to the graph when calculating where to stream from (CASSANDRA-13583)
 * Make CDC availability more deterministic via hard-linking (CASSANDRA-12148)
 * Allow skipping equality-restricted clustering columns in ORDER BY clause (CASSANDRA-10271)
 * Use common nowInSec for validation compactions (CASSANDRA-13671)
 * Improve handling of IR prepare failures (CASSANDRA-13672)
 * Send IR coordinator messages synchronously (CASSANDRA-13673)
 * Flush system.repair table before IR finalize promise (CASSANDRA-13660)
 * Fix column filter creation for wildcard queries (CASSANDRA-13650)
 * Add 'nodetool getbatchlogreplaythrottle' and 'nodetool setbatchlogreplaythrottle' (CASSANDRA-13614)
 * fix race condition in PendingRepairManager (CASSANDRA-13659)
 * Allow noop incremental repair state transitions (CASSANDRA-13658)
 * Run repair with down replicas (CASSANDRA-10446)
 * Added started & completed repair metrics (CASSANDRA-13598)
 * Added started & completed repair metrics (CASSANDRA-13598)
 * Improve secondary index (re)build failure and concurrency handling (CASSANDRA-10130)
 * Improve calculation of available disk space for compaction (CASSANDRA-13068)
 * Change the accessibility of RowCacheSerializer for third party row cache plugins (CASSANDRA-13579)
 * Allow sub-range repairs for a preview of repaired data (CASSANDRA-13570)
 * NPE in IR cleanup when columnfamily has no sstables (CASSANDRA-13585)
 * Fix Randomness of stress values (CASSANDRA-12744)
 * Allow selecting Map values and Set elements (CASSANDRA-7396)
 * Fast and garbage-free Streaming Histogram (CASSANDRA-13444)
 * Update repairTime for keyspaces on completion (CASSANDRA-13539)
 * Add configurable upper bound for validation executor threads (CASSANDRA-13521)
 * Bring back maxHintTTL propery (CASSANDRA-12982)
 * Add testing guidelines (CASSANDRA-13497)
 * Add more repair metrics (CASSANDRA-13531)
 * RangeStreamer should be smarter when picking endpoints for streaming (CASSANDRA-4650)
 * Avoid rewrapping an exception thrown for cache load functions (CASSANDRA-13367)
 * Log time elapsed for each incremental repair phase (CASSANDRA-13498)
 * Add multiple table operation support to cassandra-stress (CASSANDRA-8780)
 * Fix incorrect cqlsh results when selecting same columns multiple times (CASSANDRA-13262)
 * Fix WriteResponseHandlerTest is sensitive to test execution order (CASSANDRA-13421)
 * Improve incremental repair logging (CASSANDRA-13468)
 * Start compaction when incremental repair finishes (CASSANDRA-13454)
 * Add repair streaming preview (CASSANDRA-13257)
 * Cleanup isIncremental/repairedAt usage (CASSANDRA-13430)
 * Change protocol to allow sending key space independent of query string (CASSANDRA-10145)
 * Make gc_log and gc_warn settable at runtime (CASSANDRA-12661)
 * Take number of files in L0 in account when estimating remaining compaction tasks (CASSANDRA-13354)
 * Skip building views during base table streams on range movements (CASSANDRA-13065)
 * Improve error messages for +/- operations on maps and tuples (CASSANDRA-13197)
 * Remove deprecated repair JMX APIs (CASSANDRA-11530)
 * Fix version check to enable streaming keep-alive (CASSANDRA-12929)
 * Make it possible to monitor an ideal consistency level separate from actual consistency level (CASSANDRA-13289)
 * Outbound TCP connections ignore internode authenticator (CASSANDRA-13324)
 * Cleanup ParentRepairSession after repairs (CASSANDRA-13359)
 * Upgrade snappy-java to 1.1.2.6 (CASSANDRA-13336)
 * Incremental repair not streaming correct sstables (CASSANDRA-13328)
 * Upgrade the jna version to 4.3.0 (CASSANDRA-13300)
 * Add the currentTimestamp, currentDate, currentTime and currentTimeUUID functions (CASSANDRA-13132)
 * Remove config option index_interval (CASSANDRA-10671)
 * Reduce lock contention for collection types and serializers (CASSANDRA-13271)
 * Make it possible to override MessagingService.Verb ids (CASSANDRA-13283)
 * Avoid synchronized on prepareForRepair in ActiveRepairService (CASSANDRA-9292)
 * Adds the ability to use uncompressed chunks in compressed files (CASSANDRA-10520)
 * Don't flush sstables when streaming for incremental repair (CASSANDRA-13226)
 * Remove unused method (CASSANDRA-13227)
 * Fix minor bugs related to #9143 (CASSANDRA-13217)
 * Output warning if user increases RF (CASSANDRA-13079)
 * Remove pre-3.0 streaming compatibility code for 4.0 (CASSANDRA-13081)
 * Add support for + and - operations on dates (CASSANDRA-11936)
 * Fix consistency of incrementally repaired data (CASSANDRA-9143)
 * Increase commitlog version (CASSANDRA-13161)
 * Make TableMetadata immutable, optimize Schema (CASSANDRA-9425)
 * Refactor ColumnCondition (CASSANDRA-12981)
 * Parallelize streaming of different keyspaces (CASSANDRA-4663)
 * Improved compactions metrics (CASSANDRA-13015)
 * Speed-up start-up sequence by avoiding un-needed flushes (CASSANDRA-13031)
 * Use Caffeine (W-TinyLFU) for on-heap caches (CASSANDRA-10855)
 * Thrift removal (CASSANDRA-11115)
 * Remove pre-3.0 compatibility code for 4.0 (CASSANDRA-12716)
 * Add column definition kind to dropped columns in schema (CASSANDRA-12705)
 * Add (automate) Nodetool Documentation (CASSANDRA-12672)
 * Update bundled cqlsh python driver to 3.7.0 (CASSANDRA-12736)
 * Reject invalid replication settings when creating or altering a keyspace (CASSANDRA-12681)
 * Clean up the SSTableReader#getScanner API wrt removal of RateLimiter (CASSANDRA-12422)
 * Use new token allocation for non bootstrap case as well (CASSANDRA-13080)
 * Avoid byte-array copy when key cache is disabled (CASSANDRA-13084)
 * Require forceful decommission if number of nodes is less than replication factor (CASSANDRA-12510)
 * Allow IN restrictions on column families with collections (CASSANDRA-12654)
 * Log message size in trace message in OutboundTcpConnection (CASSANDRA-13028)
 * Add timeUnit Days for cassandra-stress (CASSANDRA-13029)
 * Add mutation size and batch metrics (CASSANDRA-12649)
 * Add method to get size of endpoints to TokenMetadata (CASSANDRA-12999)
 * Expose time spent waiting in thread pool queue (CASSANDRA-8398)
 * Conditionally update index built status to avoid unnecessary flushes (CASSANDRA-12969)
 * cqlsh auto completion: refactor definition of compaction strategy options (CASSANDRA-12946)
 * Add support for arithmetic operators (CASSANDRA-11935)
 * Add histogram for delay to deliver hints (CASSANDRA-13234)
 * Fix cqlsh automatic protocol downgrade regression (CASSANDRA-13307)
 * Changing `max_hint_window_in_ms` at runtime (CASSANDRA-11720)
 * Trivial format error in StorageProxy (CASSANDRA-13551)
 * Nodetool repair can hang forever if we lose the notification for the repair completing/failing (CASSANDRA-13480)
 * Anticompaction can cause noisy log messages (CASSANDRA-13684)
 * Switch to client init for sstabledump (CASSANDRA-13683)
 * CQLSH: Don't pause when capturing data (CASSANDRA-13743)
 * nodetool clearsnapshot requires --all to clear all snapshots (CASSANDRA-13391)
 * Correctly count range tombstones in traces and tombstone thresholds (CASSANDRA-8527)
 * cqlshrc.sample uses incorrect option for time formatting (CASSANDRA-14243)
 * Multi-version in-JVM dtests (CASSANDRA-14937)
 * Allow instance class loaders to be garbage collected for inJVM dtest (CASSANDRA-15170)

3.11.6
 * Fix bad UDT sstable metadata serialization headers written by C* 3.0 on upgrade and in sstablescrub (CASSANDRA-15035)
 * Fix nodetool compactionstats showing extra pending task for TWCS - patch implemented (CASSANDRA-15409)
 * Fix SELECT JSON formatting for the "duration" type (CASSANDRA-15075)
 * Fix LegacyLayout to have same behavior as 2.x when handling unknown column names (CASSANDRA-15081)
 * Update nodetool help stop output (CASSANDRA-15401)
Merged from 3.0:
 * Run in-jvm upgrade dtests in circleci (CASSANDRA-15506)
 * Include updates to static column in mutation size calculations (CASSANDRA-15293)
 * Fix point-in-time recoevery ignoring timestamp of updates to static columns (CASSANDRA-15292)
 * GC logs are also put under $CASSANDRA_LOG_DIR (CASSANDRA-14306)
 * Fix sstabledump's position key value when partitions have multiple rows (CASSANDRA-14721)
 * Avoid over-scanning data directories in LogFile.verify() (CASSANDRA-15364)
 * Bump generations and document changes to system_distributed and system_traces in 3.0, 3.11
   (CASSANDRA-15441)
 * Fix system_traces creation timestamp; optimise system keyspace upgrades (CASSANDRA-15398)
 * Fix various data directory prefix matching issues (CASSANDRA-13974)
 * Minimize clustering values in metadata collector (CASSANDRA-15400)
 * Avoid over-trimming of results in mixed mode clusters (CASSANDRA-15405)
 * validate value sizes in LegacyLayout (CASSANDRA-15373)
 * Ensure that tracing doesn't break connections in 3.x/4.0 mixed mode by default (CASSANDRA-15385)
 * Make sure index summary redistribution does not start when compactions are paused (CASSANDRA-15265)
 * Ensure legacy rows have primary key livenessinfo when they contain illegal cells (CASSANDRA-15365)
 * Fix race condition when setting bootstrap flags (CASSANDRA-14878)
Merged from 2.2:
 * Fix SELECT JSON output for empty blobs (CASSANDRA-15435)
 * In-JVM DTest: Set correct internode message version for upgrade test (CASSANDRA-15371)
 * In-JVM DTest: Support NodeTool in dtest (CASSANDRA-15429)
 * Fix NativeLibrary.tryOpenDirectory callers for Windows (CASSANDRA-15426)

3.11.5
 * Fix cassandra-env.sh to use $CASSANDRA_CONF to find cassandra-jaas.config (CASSANDRA-14305)
 * Fixed nodetool cfstats printing index name twice (CASSANDRA-14903)
 * Add flag to disable SASI indexes, and warnings on creation (CASSANDRA-14866)
Merged from 3.0:
 * Fix LegacyLayout RangeTombstoneList IndexOutOfBoundsException when upgrading and RangeTombstone bounds are asymmetric (CASSANDRA-15172)
 * Fix NPE when using allocate_tokens_for_keyspace on new DC/rack (CASSANDRA-14952)
 * Filter sstables earlier when running cleanup (CASSANDRA-15100)
 * Use mean row count instead of mean column count for index selectivity calculation (CASSANDRA-15259)
 * Avoid updating unchanged gossip states (CASSANDRA-15097)
 * Prevent recreation of previously dropped columns with a different kind (CASSANDRA-14948)
 * Prevent client requests from blocking on executor task queue (CASSANDRA-15013)
 * Toughen up column drop/recreate type validations (CASSANDRA-15204)
 * LegacyLayout should handle paging states that cross a collection column (CASSANDRA-15201)
 * Prevent RuntimeException when username or password is empty/null (CASSANDRA-15198)
 * Multiget thrift query returns null records after digest mismatch (CASSANDRA-14812)
 * Handle paging states serialized with a different version than the session's (CASSANDRA-15176)
 * Throw IOE instead of asserting on unsupporter peer versions (CASSANDRA-15066)
 * Update token metadata when handling MOVING/REMOVING_TOKEN events (CASSANDRA-15120)
 * Add ability to customize cassandra log directory using $CASSANDRA_LOG_DIR (CASSANDRA-15090)
 * Fix assorted gossip races and add related runtime checks (CASSANDRA-15059)
 * cassandra-stress works with frozen collections: list and set (CASSANDRA-14907)
 * Fix handling FS errors on writing and reading flat files - LogTransaction and hints (CASSANDRA-15053)
 * Avoid double closing the iterator to avoid overcounting the number of requests (CASSANDRA-15058)
 * Improve `nodetool status -r` speed (CASSANDRA-14847)
 * Improve merkle tree size and time on heap (CASSANDRA-14096)
 * Add missing commands to nodetool_completion (CASSANDRA-14916)
 * Anti-compaction temporarily corrupts sstable state for readers (CASSANDRA-15004)
Merged from 2.2:
 * Handle exceptions during authentication/authorization (CASSANDRA-15041)
 * Support cross version messaging in in-jvm upgrade dtests (CASSANDRA-15078)
 * Fix index summary redistribution cancellation (CASSANDRA-15045)
 * Refactor Circle CI configuration (CASSANDRA-14806)
 * Fixing invalid CQL in security documentation (CASSANDRA-15020)


3.11.4
 * Make stop-server.bat wait for Cassandra to terminate (CASSANDRA-14829)
 * Correct sstable sorting for garbagecollect and levelled compaction (CASSANDRA-14870)
Merged from 3.0:
 * Improve merkle tree size and time on heap (CASSANDRA-14096)
 * Severe concurrency issues in STCS,DTCS,TWCS,TMD.Topology,TypeParser
 * Add a script to make running the cqlsh tests in cassandra repo easier (CASSANDRA-14951)
 * If SizeEstimatesRecorder misses a 'onDropTable' notification, the size_estimates table will never be cleared for that table. (CASSANDRA-14905)
 * Streaming needs to synchronise access to LifecycleTransaction (CASSANDRA-14554)
 * Fix cassandra-stress write hang with default options (CASSANDRA-14616)
 * Netty epoll IOExceptions caused by unclean client disconnects being logged at INFO (CASSANDRA-14909)
 * Unfiltered.isEmpty conflicts with Row extends AbstractCollection.isEmpty (CASSANDRA-14588)
 * RangeTombstoneList doesn't properly clean up mergeable or superseded rts in some cases (CASSANDRA-14894)
 * Fix handling of collection tombstones for dropped columns from legacy sstables (CASSANDRA-14912)
 * Throw exception if Columns serialized subset encode more columns than possible (CASSANDRA-14591)
 * Drop/add column name with different Kind can result in corruption (CASSANDRA-14843)
 * Fix missing rows when reading 2.1 SSTables with static columns in 3.0 (CASSANDRA-14873)
 * Move TWCS message 'No compaction necessary for bucket size' to Trace level (CASSANDRA-14884)
 * Sstable min/max metadata can cause data loss (CASSANDRA-14861)
 * Dropped columns can cause reverse sstable iteration to return prematurely (CASSANDRA-14838)
 * Legacy sstables with  multi block range tombstones create invalid bound sequences (CASSANDRA-14823)
 * Expand range tombstone validation checks to multiple interim request stages (CASSANDRA-14824)
 * Reverse order reads can return incomplete results (CASSANDRA-14803)
 * Avoid calling iter.next() in a loop when notifying indexers about range tombstones (CASSANDRA-14794)
 * Fix purging semi-expired RT boundaries in reversed iterators (CASSANDRA-14672)
 * DESC order reads can fail to return the last Unfiltered in the partition (CASSANDRA-14766)
 * Fix corrupted collection deletions for dropped columns in 3.0 <-> 2.{1,2} messages (CASSANDRA-14568)
 * Fix corrupted static collection deletions in 3.0 <-> 2.{1,2} messages (CASSANDRA-14568)
 * Handle failures in parallelAllSSTableOperation (cleanup/upgradesstables/etc) (CASSANDRA-14657)
 * Improve TokenMetaData cache populating performance avoid long locking (CASSANDRA-14660)
 * Backport: Flush netty client messages immediately (not by default) (CASSANDRA-13651)
 * Fix static column order for SELECT * wildcard queries (CASSANDRA-14638)
 * sstableloader should use discovered broadcast address to connect intra-cluster (CASSANDRA-14522)
 * Fix reading columns with non-UTF names from schema (CASSANDRA-14468)
Merged from 2.2:
 * CircleCI docker image should bake in more dependencies (CASSANDRA-14985)
 * MigrationManager attempts to pull schema from different major version nodes (CASSANDRA-14928)
 * Returns null instead of NaN or Infinity in JSON strings (CASSANDRA-14377)
Merged from 2.1:
 * Paged Range Slice queries with DISTINCT can drop rows from results (CASSANDRA-14956)
 * Update release checksum algorithms to SHA-256, SHA-512 (CASSANDRA-14970)


3.11.3
 * Validate supported column type with SASI analyzer (CASSANDRA-13669)
 * Remove BTree.Builder Recycler to reduce memory usage (CASSANDRA-13929)
 * Reduce nodetool GC thread count (CASSANDRA-14475)
 * Fix New SASI view creation during Index Redistribution (CASSANDRA-14055)
 * Remove string formatting lines from BufferPool hot path (CASSANDRA-14416)
 * Detect OpenJDK jvm type and architecture (CASSANDRA-12793)
 * Don't use guava collections in the non-system keyspace jmx attributes (CASSANDRA-12271)
 * Allow existing nodes to use all peers in shadow round (CASSANDRA-13851)
 * Fix cqlsh to read connection.ssl cqlshrc option again (CASSANDRA-14299)
 * Downgrade log level to trace for CommitLogSegmentManager (CASSANDRA-14370)
 * CQL fromJson(null) throws NullPointerException (CASSANDRA-13891)
 * Serialize empty buffer as empty string for json output format (CASSANDRA-14245)
 * Allow logging implementation to be interchanged for embedded testing (CASSANDRA-13396)
 * SASI tokenizer for simple delimiter based entries (CASSANDRA-14247)
 * Fix Loss of digits when doing CAST from varint/bigint to decimal (CASSANDRA-14170)
 * RateBasedBackPressure unnecessarily invokes a lock on the Guava RateLimiter (CASSANDRA-14163)
 * Fix wildcard GROUP BY queries (CASSANDRA-14209)
Merged from 3.0:
 * Fix corrupted static collection deletions in 3.0 -> 2.{1,2} messages (CASSANDRA-14568)
 * Fix potential IndexOutOfBoundsException with counters (CASSANDRA-14167)
 * Always close RT markers returned by ReadCommand#executeLocally() (CASSANDRA-14515)
 * Reverse order queries with range tombstones can cause data loss (CASSANDRA-14513)
 * Fix regression of lagging commitlog flush log message (CASSANDRA-14451)
 * Add Missing dependencies in pom-all (CASSANDRA-14422)
 * Cleanup StartupClusterConnectivityChecker and PING Verb (CASSANDRA-14447)
 * Cassandra not starting when using enhanced startup scripts in windows (CASSANDRA-14418)
 * Fix progress stats and units in compactionstats (CASSANDRA-12244)
 * Better handle missing partition columns in system_schema.columns (CASSANDRA-14379)
 * Delay hints store excise by write timeout to avoid race with decommission (CASSANDRA-13740)
 * Add missed CQL keywords to documentation (CASSANDRA-14359)
 * Fix unbounded validation compactions on repair / revert CASSANDRA-13797 (CASSANDRA-14332)
 * Avoid deadlock when running nodetool refresh before node is fully up (CASSANDRA-14310)
 * Handle all exceptions when opening sstables (CASSANDRA-14202)
 * Handle incompletely written hint descriptors during startup (CASSANDRA-14080)
 * Handle repeat open bound from SRP in read repair (CASSANDRA-14330)
 * Use zero as default score in DynamicEndpointSnitch (CASSANDRA-14252)
 * Respect max hint window when hinting for LWT (CASSANDRA-14215)
 * Adding missing WriteType enum values to v3, v4, and v5 spec (CASSANDRA-13697)
 * Don't regenerate bloomfilter and summaries on startup (CASSANDRA-11163)
 * Fix NPE when performing comparison against a null frozen in LWT (CASSANDRA-14087)
 * Log when SSTables are deleted (CASSANDRA-14302)
 * Fix batch commitlog sync regression (CASSANDRA-14292)
 * Write to pending endpoint when view replica is also base replica (CASSANDRA-14251)
 * Chain commit log marker potential performance regression in batch commit mode (CASSANDRA-14194)
 * Fully utilise specified compaction threads (CASSANDRA-14210)
 * Pre-create deletion log records to finish compactions quicker (CASSANDRA-12763)
Merged from 2.2:
 * Fix compaction failure caused by reading un-flushed data (CASSANDRA-12743)
 * Use Bounds instead of Range for sstables in anticompaction (CASSANDRA-14411)
 * Fix JSON queries with IN restrictions and ORDER BY clause (CASSANDRA-14286)
 * CQL fromJson(null) throws NullPointerException (CASSANDRA-13891)
Merged from 2.1:
 * Check checksum before decompressing data (CASSANDRA-14284)


3.11.2
 * Fix ReadCommandTest (CASSANDRA-14234)
 * Remove trailing period from latency reports at keyspace level (CASSANDRA-14233)
 * Remove dependencies on JVM internal classes from JMXServerUtils (CASSANDRA-14173) 
 * Add DEFAULT, UNSET, MBEAN and MBEANS to `ReservedKeywords` (CASSANDRA-14205)
 * Print correct snitch info from nodetool describecluster (CASSANDRA-13528)
 * Enable CDC unittest (CASSANDRA-14141)
 * Acquire read lock before accessing CompactionStrategyManager fields (CASSANDRA-14139)
 * Avoid invalidating disk boundaries unnecessarily (CASSANDRA-14083)
 * Avoid exposing compaction strategy index externally (CASSANDRA-14082)
 * Fix imbalanced disks when replacing node with same address with JBOD (CASSANDRA-14084)
 * Reload compaction strategies when disk boundaries are invalidated (CASSANDRA-13948)
 * Remove OpenJDK log warning (CASSANDRA-13916)
 * Prevent compaction strategies from looping indefinitely (CASSANDRA-14079)
 * Cache disk boundaries (CASSANDRA-13215)
 * Add asm jar to build.xml for maven builds (CASSANDRA-11193)
 * Round buffer size to powers of 2 for the chunk cache (CASSANDRA-13897)
 * Update jackson JSON jars (CASSANDRA-13949)
 * Avoid locks when checking LCS fanout and if we should defrag (CASSANDRA-13930)
Merged from 3.0:
 * Fix unit test failures in ViewComplexTest (CASSANDRA-14219)
 * Add MinGW uname check to start scripts (CASSANDRA-12840)
 * Use the correct digest file and reload sstable metadata in nodetool verify (CASSANDRA-14217)
 * Handle failure when mutating repaired status in Verifier (CASSANDRA-13933)
 * Set encoding for javadoc generation (CASSANDRA-14154)
 * Fix index target computation for dense composite tables with dropped compact storage (CASSANDRA-14104)
 * Improve commit log chain marker updating (CASSANDRA-14108)
 * Extra range tombstone bound creates double rows (CASSANDRA-14008)
 * Fix SStable ordering by max timestamp in SinglePartitionReadCommand (CASSANDRA-14010)
 * Accept role names containing forward-slash (CASSANDRA-14088)
 * Optimize CRC check chance probability calculations (CASSANDRA-14094)
 * Fix cleanup on keyspace with no replicas (CASSANDRA-13526)
 * Fix updating base table rows with TTL not removing materialized view entries (CASSANDRA-14071)
 * Reduce garbage created by DynamicSnitch (CASSANDRA-14091)
 * More frequent commitlog chained markers (CASSANDRA-13987)
 * Fix serialized size of DataLimits (CASSANDRA-14057)
 * Add flag to allow dropping oversized read repair mutations (CASSANDRA-13975)
 * Fix SSTableLoader logger message (CASSANDRA-14003)
 * Fix repair race that caused gossip to block (CASSANDRA-13849)
 * Tracing interferes with digest requests when using RandomPartitioner (CASSANDRA-13964)
 * Add flag to disable materialized views, and warnings on creation (CASSANDRA-13959)
 * Don't let user drop or generally break tables in system_distributed (CASSANDRA-13813)
 * Provide a JMX call to sync schema with local storage (CASSANDRA-13954)
 * Mishandling of cells for removed/dropped columns when reading legacy files (CASSANDRA-13939)
 * Deserialise sstable metadata in nodetool verify (CASSANDRA-13922)
Merged from 2.2:
 * Fix the inspectJvmOptions startup check (CASSANDRA-14112)
 * Fix race that prevents submitting compaction for a table when executor is full (CASSANDRA-13801)
 * Rely on the JVM to handle OutOfMemoryErrors (CASSANDRA-13006)
 * Grab refs during scrub/index redistribution/cleanup (CASSANDRA-13873)
Merged from 2.1:
 * Protect against overflow of local expiration time (CASSANDRA-14092)
 * RPM package spec: fix permissions for installed jars and config files (CASSANDRA-14181)
 * More PEP8 compliance for cqlsh


3.11.1
 * Fix the computation of cdc_total_space_in_mb for exabyte filesystems (CASSANDRA-13808)
 * AbstractTokenTreeBuilder#serializedSize returns wrong value when there is a single leaf and overflow collisions (CASSANDRA-13869)
 * Add a compaction option to TWCS to ignore sstables overlapping checks (CASSANDRA-13418)
 * BTree.Builder memory leak (CASSANDRA-13754)
 * Revert CASSANDRA-10368 of supporting non-pk column filtering due to correctness (CASSANDRA-13798)
 * Add a skip read validation flag to cassandra-stress (CASSANDRA-13772)
 * Fix cassandra-stress hang issues when an error during cluster connection happens (CASSANDRA-12938)
 * Better bootstrap failure message when blocked by (potential) range movement (CASSANDRA-13744)
 * "ignore" option is ignored in sstableloader (CASSANDRA-13721)
 * Deadlock in AbstractCommitLogSegmentManager (CASSANDRA-13652)
 * Duplicate the buffer before passing it to analyser in SASI operation (CASSANDRA-13512)
 * Properly evict pstmts from prepared statements cache (CASSANDRA-13641)
Merged from 3.0:
 * Improve TRUNCATE performance (CASSANDRA-13909)
 * Implement short read protection on partition boundaries (CASSANDRA-13595)
 * Fix ISE thrown by UPI.Serializer.hasNext() for some SELECT queries (CASSANDRA-13911)
 * Filter header only commit logs before recovery (CASSANDRA-13918)
 * AssertionError prepending to a list (CASSANDRA-13149)
 * Fix support for SuperColumn tables (CASSANDRA-12373)
 * Handle limit correctly on tables with strict liveness (CASSANDRA-13883)
 * Fix missing original update in TriggerExecutor (CASSANDRA-13894)
 * Remove non-rpc-ready nodes from counter leader candidates (CASSANDRA-13043)
 * Improve short read protection performance (CASSANDRA-13794)
 * Fix sstable reader to support range-tombstone-marker for multi-slices (CASSANDRA-13787)
 * Fix short read protection for tables with no clustering columns (CASSANDRA-13880)
 * Make isBuilt volatile in PartitionUpdate (CASSANDRA-13619)
 * Prevent integer overflow of timestamps in CellTest and RowsTest (CASSANDRA-13866)
 * Fix counter application order in short read protection (CASSANDRA-12872)
 * Don't block RepairJob execution on validation futures (CASSANDRA-13797)
 * Wait for all management tasks to complete before shutting down CLSM (CASSANDRA-13123)
 * INSERT statement fails when Tuple type is used as clustering column with default DESC order (CASSANDRA-13717)
 * Fix pending view mutations handling and cleanup batchlog when there are local and remote paired mutations (CASSANDRA-13069)
 * Improve config validation and documentation on overflow and NPE (CASSANDRA-13622)
 * Range deletes in a CAS batch are ignored (CASSANDRA-13655)
 * Avoid assertion error when IndexSummary > 2G (CASSANDRA-12014)
 * Change repair midpoint logging for tiny ranges (CASSANDRA-13603)
 * Better handle corrupt final commitlog segment (CASSANDRA-11995)
 * StreamingHistogram is not thread safe (CASSANDRA-13756)
 * Fix MV timestamp issues (CASSANDRA-11500)
 * Better tolerate improperly formatted bcrypt hashes (CASSANDRA-13626)
 * Fix race condition in read command serialization (CASSANDRA-13363)
 * Fix AssertionError in short read protection (CASSANDRA-13747)
 * Don't skip corrupted sstables on startup (CASSANDRA-13620)
 * Fix the merging of cells with different user type versions (CASSANDRA-13776)
 * Copy session properties on cqlsh.py do_login (CASSANDRA-13640)
 * Potential AssertionError during ReadRepair of range tombstone and partition deletions (CASSANDRA-13719)
 * Don't let stress write warmup data if n=0 (CASSANDRA-13773)
 * Gossip thread slows down when using batch commit log (CASSANDRA-12966)
 * Randomize batchlog endpoint selection with only 1 or 2 racks (CASSANDRA-12884)
 * Fix digest calculation for counter cells (CASSANDRA-13750)
 * Fix ColumnDefinition.cellValueType() for non-frozen collection and change SSTabledump to use type.toJSONString() (CASSANDRA-13573)
 * Skip materialized view addition if the base table doesn't exist (CASSANDRA-13737)
 * Drop table should remove corresponding entries in dropped_columns table (CASSANDRA-13730)
 * Log warn message until legacy auth tables have been migrated (CASSANDRA-13371)
 * Fix incorrect [2.1 <- 3.0] serialization of counter cells created in 2.0 (CASSANDRA-13691)
 * Fix invalid writetime for null cells (CASSANDRA-13711)
 * Fix ALTER TABLE statement to atomically propagate changes to the table and its MVs (CASSANDRA-12952)
 * Fixed ambiguous output of nodetool tablestats command (CASSANDRA-13722)
 * Fix Digest mismatch Exception if hints file has UnknownColumnFamily (CASSANDRA-13696)
 * Purge tombstones created by expired cells (CASSANDRA-13643)
 * Make concat work with iterators that have different subsets of columns (CASSANDRA-13482)
 * Set test.runners based on cores and memory size (CASSANDRA-13078)
 * Allow different NUMACTL_ARGS to be passed in (CASSANDRA-13557)
 * Allow native function calls in CQLSSTableWriter (CASSANDRA-12606)
 * Fix secondary index queries on COMPACT tables (CASSANDRA-13627)
 * Nodetool listsnapshots output is missing a newline, if there are no snapshots (CASSANDRA-13568)
 * sstabledump reports incorrect usage for argument order (CASSANDRA-13532)
Merged from 2.2:
 * Safely handle empty buffers when outputting to JSON (CASSANDRA-13868)
 * Copy session properties on cqlsh.py do_login (CASSANDRA-13847)
 * Fix load over calculated issue in IndexSummaryRedistribution (CASSANDRA-13738)
 * Fix compaction and flush exception not captured (CASSANDRA-13833)
 * Uncaught exceptions in Netty pipeline (CASSANDRA-13649)
 * Prevent integer overflow on exabyte filesystems (CASSANDRA-13067)
 * Fix queries with LIMIT and filtering on clustering columns (CASSANDRA-11223)
 * Fix potential NPE when resume bootstrap fails (CASSANDRA-13272)
 * Fix toJSONString for the UDT, tuple and collection types (CASSANDRA-13592)
 * Fix nested Tuples/UDTs validation (CASSANDRA-13646)
Merged from 2.1:
 * Clone HeartBeatState when building gossip messages. Make its generation/version volatile (CASSANDRA-13700)


3.11.0
 * Allow native function calls in CQLSSTableWriter (CASSANDRA-12606)
 * Replace string comparison with regex/number checks in MessagingService test (CASSANDRA-13216)
 * Fix formatting of duration columns in CQLSH (CASSANDRA-13549)
 * Fix the problem with duplicated rows when using paging with SASI (CASSANDRA-13302)
 * Allow CONTAINS statements filtering on the partition key and it’s parts (CASSANDRA-13275)
 * Fall back to even ranges calculation in clusters with vnodes when tokens are distributed unevenly (CASSANDRA-13229)
 * Fix duration type validation to prevent overflow (CASSANDRA-13218)
 * Forbid unsupported creation of SASI indexes over partition key columns (CASSANDRA-13228)
 * Reject multiple values for a key in CQL grammar. (CASSANDRA-13369)
 * UDA fails without input rows (CASSANDRA-13399)
 * Fix compaction-stress by using daemonInitialization (CASSANDRA-13188)
 * V5 protocol flags decoding broken (CASSANDRA-13443)
 * Use write lock not read lock for removing sstables from compaction strategies. (CASSANDRA-13422)
 * Use corePoolSize equal to maxPoolSize in JMXEnabledThreadPoolExecutors (CASSANDRA-13329)
 * Avoid rebuilding SASI indexes containing no values (CASSANDRA-12962)
 * Add charset to Analyser input stream (CASSANDRA-13151)
 * Fix testLimitSSTables flake caused by concurrent flush (CASSANDRA-12820)
 * cdc column addition strikes again (CASSANDRA-13382)
 * Fix static column indexes (CASSANDRA-13277)
 * DataOutputBuffer.asNewBuffer broken (CASSANDRA-13298)
 * unittest CipherFactoryTest failed on MacOS (CASSANDRA-13370)
 * Forbid SELECT restrictions and CREATE INDEX over non-frozen UDT columns (CASSANDRA-13247)
 * Default logging we ship will incorrectly print "?:?" for "%F:%L" pattern (CASSANDRA-13317)
 * Possible AssertionError in UnfilteredRowIteratorWithLowerBound (CASSANDRA-13366)
 * Support unaligned memory access for AArch64 (CASSANDRA-13326)
 * Improve SASI range iterator efficiency on intersection with an empty range (CASSANDRA-12915).
 * Fix equality comparisons of columns using the duration type (CASSANDRA-13174)
 * Move to FastThreadLocalThread and FastThreadLocal (CASSANDRA-13034)
 * nodetool stopdaemon errors out (CASSANDRA-13030)
 * Tables in system_distributed should not use gcgs of 0 (CASSANDRA-12954)
 * Fix primary index calculation for SASI (CASSANDRA-12910)
 * More fixes to the TokenAllocator (CASSANDRA-12990)
 * NoReplicationTokenAllocator should work with zero replication factor (CASSANDRA-12983)
 * Address message coalescing regression (CASSANDRA-12676)
 * Delete illegal character from StandardTokenizerImpl.jflex (CASSANDRA-13417)
 * Fix cqlsh automatic protocol downgrade regression (CASSANDRA-13307)
 * Tracing payload not passed from QueryMessage to tracing session (CASSANDRA-12835)
Merged from 3.0:
 * Filter header only commit logs before recovery (CASSANDRA-13918)
 * Ensure int overflow doesn't occur when calculating large partition warning size (CASSANDRA-13172)
 * Ensure consistent view of partition columns between coordinator and replica in ColumnFilter (CASSANDRA-13004)
 * Failed unregistering mbean during drop keyspace (CASSANDRA-13346)
 * nodetool scrub/cleanup/upgradesstables exit code is wrong (CASSANDRA-13542)
 * Fix the reported number of sstable data files accessed per read (CASSANDRA-13120)
 * Fix schema digest mismatch during rolling upgrades from versions before 3.0.12 (CASSANDRA-13559)
 * Upgrade JNA version to 4.4.0 (CASSANDRA-13072)
 * Interned ColumnIdentifiers should use minimal ByteBuffers (CASSANDRA-13533)
 * Fix repair process violating start/end token limits for small ranges (CASSANDRA-13052)
 * Add storage port options to sstableloader (CASSANDRA-13518)
 * Properly handle quoted index names in cqlsh DESCRIBE output (CASSANDRA-12847)
 * Fix NPE in StorageService.excise() (CASSANDRA-13163)
 * Expire OutboundTcpConnection messages by a single Thread (CASSANDRA-13265)
 * Fail repair if insufficient responses received (CASSANDRA-13397)
 * Fix SSTableLoader fail when the loaded table contains dropped columns (CASSANDRA-13276)
 * Avoid name clashes in CassandraIndexTest (CASSANDRA-13427)
 * Handling partially written hint files (CASSANDRA-12728)
 * Interrupt replaying hints on decommission (CASSANDRA-13308)
 * Handling partially written hint files (CASSANDRA-12728)
 * Fix NPE issue in StorageService (CASSANDRA-13060)
 * Make reading of range tombstones more reliable (CASSANDRA-12811)
 * Fix startup problems due to schema tables not completely flushed (CASSANDRA-12213)
 * Fix view builder bug that can filter out data on restart (CASSANDRA-13405)
 * Fix 2i page size calculation when there are no regular columns (CASSANDRA-13400)
 * Fix the conversion of 2.X expired rows without regular column data (CASSANDRA-13395)
 * Fix hint delivery when using ext+internal IPs with prefer_local enabled (CASSANDRA-13020)
 * Legacy deserializer can create empty range tombstones (CASSANDRA-13341)
 * Legacy caching options can prevent 3.0 upgrade (CASSANDRA-13384)
 * Use the Kernel32 library to retrieve the PID on Windows and fix startup checks (CASSANDRA-13333)
 * Fix code to not exchange schema across major versions (CASSANDRA-13274)
 * Dropping column results in "corrupt" SSTable (CASSANDRA-13337)
 * Bugs handling range tombstones in the sstable iterators (CASSANDRA-13340)
 * Fix CONTAINS filtering for null collections (CASSANDRA-13246)
 * Applying: Use a unique metric reservoir per test run when using Cassandra-wide metrics residing in MBeans (CASSANDRA-13216)
 * Propagate row deletions in 2i tables on upgrade (CASSANDRA-13320)
 * Slice.isEmpty() returns false for some empty slices (CASSANDRA-13305)
 * Add formatted row output to assertEmpty in CQL Tester (CASSANDRA-13238)
 * Prevent data loss on upgrade 2.1 - 3.0 by adding component separator to LogRecord absolute path (CASSANDRA-13294)
 * Improve testing on macOS by eliminating sigar logging (CASSANDRA-13233)
 * Cqlsh copy-from should error out when csv contains invalid data for collections (CASSANDRA-13071)
 * Fix "multiple versions of ant detected..." when running ant test (CASSANDRA-13232)
 * Coalescing strategy sleeps too much (CASSANDRA-13090)
 * Faster StreamingHistogram (CASSANDRA-13038)
 * Legacy deserializer can create unexpected boundary range tombstones (CASSANDRA-13237)
 * Remove unnecessary assertion from AntiCompactionTest (CASSANDRA-13070)
 * Fix cqlsh COPY for dates before 1900 (CASSANDRA-13185)
 * Use keyspace replication settings on system.size_estimates table (CASSANDRA-9639)
 * Add vm.max_map_count StartupCheck (CASSANDRA-13008)
 * Obfuscate password in stress-graphs (CASSANDRA-12233)
 * Hint related logging should include the IP address of the destination in addition to
   host ID (CASSANDRA-13205)
 * Reloading logback.xml does not work (CASSANDRA-13173)
 * Lightweight transactions temporarily fail after upgrade from 2.1 to 3.0 (CASSANDRA-13109)
 * Duplicate rows after upgrading from 2.1.16 to 3.0.10/3.9 (CASSANDRA-13125)
 * Fix UPDATE queries with empty IN restrictions (CASSANDRA-13152)
 * Fix handling of partition with partition-level deletion plus
   live rows in sstabledump (CASSANDRA-13177)
 * Provide user workaround when system_schema.columns does not contain entries
   for a table that's in system_schema.tables (CASSANDRA-13180)
 * Nodetool upgradesstables/scrub/compact ignores system tables (CASSANDRA-13410)
 * Fix schema version calculation for rolling upgrades (CASSANDRA-13441)
Merged from 2.2:
 * Nodes started with join_ring=False should be able to serve requests when authentication is enabled (CASSANDRA-11381)
 * cqlsh COPY FROM: increment error count only for failures, not for attempts (CASSANDRA-13209)
 * Avoid starting gossiper in RemoveTest (CASSANDRA-13407)
 * Fix weightedSize() for row-cache reported by JMX and NodeTool (CASSANDRA-13393)
 * Fix JVM metric names (CASSANDRA-13103)
 * Honor truststore-password parameter in cassandra-stress (CASSANDRA-12773)
 * Discard in-flight shadow round responses (CASSANDRA-12653)
 * Don't anti-compact repaired data to avoid inconsistencies (CASSANDRA-13153)
 * Wrong logger name in AnticompactionTask (CASSANDRA-13343)
 * Commitlog replay may fail if last mutation is within 4 bytes of end of segment (CASSANDRA-13282)
 * Fix queries updating multiple time the same list (CASSANDRA-13130)
 * Fix GRANT/REVOKE when keyspace isn't specified (CASSANDRA-13053)
 * Fix flaky LongLeveledCompactionStrategyTest (CASSANDRA-12202)
 * Fix failing COPY TO STDOUT (CASSANDRA-12497)
 * Fix ColumnCounter::countAll behaviour for reverse queries (CASSANDRA-13222)
 * Exceptions encountered calling getSeeds() breaks OTC thread (CASSANDRA-13018)
 * Fix negative mean latency metric (CASSANDRA-12876)
 * Use only one file pointer when creating commitlog segments (CASSANDRA-12539)
Merged from 2.1:
 * Fix 2ndary index queries on partition keys for tables with static columns (CASSANDRA-13147)
 * Fix ParseError unhashable type list in cqlsh copy from (CASSANDRA-13364)
 * Remove unused repositories (CASSANDRA-13278)
 * Log stacktrace of uncaught exceptions (CASSANDRA-13108)
 * Use portable stderr for java error in startup (CASSANDRA-13211)
 * Fix Thread Leak in OutboundTcpConnection (CASSANDRA-13204)
 * Upgrade netty version to fix memory leak with client encryption (CASSANDRA-13114)
 * Coalescing strategy can enter infinite loop (CASSANDRA-13159)


3.10
 * Fix secondary index queries regression (CASSANDRA-13013)
 * Add duration type to the protocol V5 (CASSANDRA-12850)
 * Fix duration type validation (CASSANDRA-13143)
 * Fix flaky GcCompactionTest (CASSANDRA-12664)
 * Fix TestHintedHandoff.hintedhandoff_decom_test (CASSANDRA-13058)
 * Fixed query monitoring for range queries (CASSANDRA-13050)
 * Remove outboundBindAny configuration property (CASSANDRA-12673)
 * Use correct bounds for all-data range when filtering (CASSANDRA-12666)
 * Remove timing window in test case (CASSANDRA-12875)
 * Resolve unit testing without JCE security libraries installed (CASSANDRA-12945)
 * Fix inconsistencies in cassandra-stress load balancing policy (CASSANDRA-12919)
 * Fix validation of non-frozen UDT cells (CASSANDRA-12916)
 * Don't shut down socket input/output on StreamSession (CASSANDRA-12903)
 * Fix Murmur3PartitionerTest (CASSANDRA-12858)
 * Move cqlsh syntax rules into separate module and allow easier customization (CASSANDRA-12897)
 * Fix CommitLogSegmentManagerTest (CASSANDRA-12283)
 * Fix cassandra-stress truncate option (CASSANDRA-12695)
 * Fix crossNode value when receiving messages (CASSANDRA-12791)
 * Don't load MX4J beans twice (CASSANDRA-12869)
 * Extend native protocol request flags, add versions to SUPPORTED, and introduce ProtocolVersion enum (CASSANDRA-12838)
 * Set JOINING mode when running pre-join tasks (CASSANDRA-12836)
 * remove net.mintern.primitive library due to license issue (CASSANDRA-12845)
 * Properly format IPv6 addresses when logging JMX service URL (CASSANDRA-12454)
 * Optimize the vnode allocation for single replica per DC (CASSANDRA-12777)
 * Use non-token restrictions for bounds when token restrictions are overridden (CASSANDRA-12419)
 * Fix CQLSH auto completion for PER PARTITION LIMIT (CASSANDRA-12803)
 * Use different build directories for Eclipse and Ant (CASSANDRA-12466)
 * Avoid potential AttributeError in cqlsh due to no table metadata (CASSANDRA-12815)
 * Fix RandomReplicationAwareTokenAllocatorTest.testExistingCluster (CASSANDRA-12812)
 * Upgrade commons-codec to 1.9 (CASSANDRA-12790)
 * Add duration data type (CASSANDRA-11873)
 * Make the fanout size for LeveledCompactionStrategy to be configurable (CASSANDRA-11550)
 * Fix timeout in ReplicationAwareTokenAllocatorTest (CASSANDRA-12784)
 * Improve sum aggregate functions (CASSANDRA-12417)
 * Make cassandra.yaml docs for batch_size_*_threshold_in_kb reflect changes in CASSANDRA-10876 (CASSANDRA-12761)
 * cqlsh fails to format collections when using aliases (CASSANDRA-11534)
 * Check for hash conflicts in prepared statements (CASSANDRA-12733)
 * Exit query parsing upon first error (CASSANDRA-12598)
 * Fix cassandra-stress to use single seed in UUID generation (CASSANDRA-12729)
 * CQLSSTableWriter does not allow Update statement (CASSANDRA-12450)
 * Config class uses boxed types but DD exposes primitive types (CASSANDRA-12199)
 * Add pre- and post-shutdown hooks to Storage Service (CASSANDRA-12461)
 * Add hint delivery metrics (CASSANDRA-12693)
 * Remove IndexInfo cache from FileIndexInfoRetriever (CASSANDRA-12731)
 * ColumnIndex does not reuse buffer (CASSANDRA-12502)
 * cdc column addition still breaks schema migration tasks (CASSANDRA-12697)
 * Upgrade metrics-reporter dependencies (CASSANDRA-12089)
 * Tune compaction thread count via nodetool (CASSANDRA-12248)
 * Add +=/-= shortcut syntax for update queries (CASSANDRA-12232)
 * Include repair session IDs in repair start message (CASSANDRA-12532)
 * Add a blocking task to Index, run before joining the ring (CASSANDRA-12039)
 * Fix NPE when using CQLSSTableWriter (CASSANDRA-12667)
 * Support optional backpressure strategies at the coordinator (CASSANDRA-9318)
 * Make randompartitioner work with new vnode allocation (CASSANDRA-12647)
 * Fix cassandra-stress graphing (CASSANDRA-12237)
 * Allow filtering on partition key columns for queries without secondary indexes (CASSANDRA-11031)
 * Fix Cassandra Stress reporting thread model and precision (CASSANDRA-12585)
 * Add JMH benchmarks.jar (CASSANDRA-12586)
 * Cleanup uses of AlterTableStatementColumn (CASSANDRA-12567)
 * Add keep-alive to streaming (CASSANDRA-11841)
 * Tracing payload is passed through newSession(..) (CASSANDRA-11706)
 * avoid deleting non existing sstable files and improve related log messages (CASSANDRA-12261)
 * json/yaml output format for nodetool compactionhistory (CASSANDRA-12486)
 * Retry all internode messages once after a connection is
   closed and reopened (CASSANDRA-12192)
 * Add support to rebuild from targeted replica (CASSANDRA-9875)
 * Add sequence distribution type to cassandra stress (CASSANDRA-12490)
 * "SELECT * FROM foo LIMIT ;" does not error out (CASSANDRA-12154)
 * Define executeLocally() at the ReadQuery Level (CASSANDRA-12474)
 * Extend read/write failure messages with a map of replica addresses
   to error codes in the v5 native protocol (CASSANDRA-12311)
 * Fix rebuild of SASI indexes with existing index files (CASSANDRA-12374)
 * Let DatabaseDescriptor not implicitly startup services (CASSANDRA-9054, 12550)
 * Fix clustering indexes in presence of static columns in SASI (CASSANDRA-12378)
 * Fix queries on columns with reversed type on SASI indexes (CASSANDRA-12223)
 * Added slow query log (CASSANDRA-12403)
 * Count full coordinated request against timeout (CASSANDRA-12256)
 * Allow TTL with null value on insert and update (CASSANDRA-12216)
 * Make decommission operation resumable (CASSANDRA-12008)
 * Add support to one-way targeted repair (CASSANDRA-9876)
 * Remove clientutil jar (CASSANDRA-11635)
 * Fix compaction throughput throttle (CASSANDRA-12366, CASSANDRA-12717)
 * Delay releasing Memtable memory on flush until PostFlush has finished running (CASSANDRA-12358)
 * Cassandra stress should dump all setting on startup (CASSANDRA-11914)
 * Make it possible to compact a given token range (CASSANDRA-10643)
 * Allow updating DynamicEndpointSnitch properties via JMX (CASSANDRA-12179)
 * Collect metrics on queries by consistency level (CASSANDRA-7384)
 * Add support for GROUP BY to SELECT statement (CASSANDRA-10707)
 * Deprecate memtable_cleanup_threshold and update default for memtable_flush_writers (CASSANDRA-12228)
 * Upgrade to OHC 0.4.4 (CASSANDRA-12133)
 * Add version command to cassandra-stress (CASSANDRA-12258)
 * Create compaction-stress tool (CASSANDRA-11844)
 * Garbage-collecting compaction operation and schema option (CASSANDRA-7019)
 * Add beta protocol flag for v5 native protocol (CASSANDRA-12142)
 * Support filtering on non-PRIMARY KEY columns in the CREATE
   MATERIALIZED VIEW statement's WHERE clause (CASSANDRA-10368)
 * Unify STDOUT and SYSTEMLOG logback format (CASSANDRA-12004)
 * COPY FROM should raise error for non-existing input files (CASSANDRA-12174)
 * Faster write path (CASSANDRA-12269)
 * Option to leave omitted columns in INSERT JSON unset (CASSANDRA-11424)
 * Support json/yaml output in nodetool tpstats (CASSANDRA-12035)
 * Expose metrics for successful/failed authentication attempts (CASSANDRA-10635)
 * Prepend snapshot name with "truncated" or "dropped" when a snapshot
   is taken before truncating or dropping a table (CASSANDRA-12178)
 * Optimize RestrictionSet (CASSANDRA-12153)
 * cqlsh does not automatically downgrade CQL version (CASSANDRA-12150)
 * Omit (de)serialization of state variable in UDAs (CASSANDRA-9613)
 * Create a system table to expose prepared statements (CASSANDRA-8831)
 * Reuse DataOutputBuffer from ColumnIndex (CASSANDRA-11970)
 * Remove DatabaseDescriptor dependency from SegmentedFile (CASSANDRA-11580)
 * Add supplied username to authentication error messages (CASSANDRA-12076)
 * Remove pre-startup check for open JMX port (CASSANDRA-12074)
 * Remove compaction Severity from DynamicEndpointSnitch (CASSANDRA-11738)
 * Restore resumable hints delivery (CASSANDRA-11960)
 * Properly record CAS contention (CASSANDRA-12626)
Merged from 3.0:
 * Dump threads when unit tests time out (CASSANDRA-13117)
 * Better error when modifying function permissions without explicit keyspace (CASSANDRA-12925)
 * Indexer is not correctly invoked when building indexes over sstables (CASSANDRA-13075)
 * Stress daemon help is incorrect (CASSANDRA-12563)
 * Read repair is not blocking repair to finish in foreground repair (CASSANDRA-13115)
 * Replace empty strings with null values if they cannot be converted (CASSANDRA-12794)
 * Remove support for non-JavaScript UDFs (CASSANDRA-12883)
 * Fix deserialization of 2.x DeletedCells (CASSANDRA-12620)
 * Add parent repair session id to anticompaction log message (CASSANDRA-12186)
 * Improve contention handling on failure to acquire MV lock for streaming and hints (CASSANDRA-12905)
 * Fix DELETE and UPDATE queries with empty IN restrictions (CASSANDRA-12829)
 * Mark MVs as built after successful bootstrap (CASSANDRA-12984)
 * Estimated TS drop-time histogram updated with Cell.NO_DELETION_TIME (CASSANDRA-13040)
 * Nodetool compactionstats fails with NullPointerException (CASSANDRA-13021)
 * Thread local pools never cleaned up (CASSANDRA-13033)
 * Set RPC_READY to false when draining or if a node is marked as shutdown (CASSANDRA-12781)
 * CQL often queries static columns unnecessarily (CASSANDRA-12768)
 * Make sure sstables only get committed when it's safe to discard commit log records (CASSANDRA-12956)
 * Reject default_time_to_live option when creating or altering MVs (CASSANDRA-12868)
 * Nodetool should use a more sane max heap size (CASSANDRA-12739)
 * LocalToken ensures token values are cloned on heap (CASSANDRA-12651)
 * AnticompactionRequestSerializer serializedSize is incorrect (CASSANDRA-12934)
 * Prevent reloading of logback.xml from UDF sandbox (CASSANDRA-12535)
 * Reenable HeapPool (CASSANDRA-12900)
 * Disallow offheap_buffers memtable allocation (CASSANDRA-11039)
 * Fix CommitLogSegmentManagerTest (CASSANDRA-12283)
 * Pass root cause to CorruptBlockException when uncompression failed (CASSANDRA-12889)
 * Batch with multiple conditional updates for the same partition causes AssertionError (CASSANDRA-12867)
 * Make AbstractReplicationStrategy extendable from outside its package (CASSANDRA-12788)
 * Don't tell users to turn off consistent rangemovements during rebuild. (CASSANDRA-12296)
 * Fix CommitLogTest.testDeleteIfNotDirty (CASSANDRA-12854)
 * Avoid deadlock due to MV lock contention (CASSANDRA-12689)
 * Fix for KeyCacheCqlTest flakiness (CASSANDRA-12801)
 * Include SSTable filename in compacting large row message (CASSANDRA-12384)
 * Fix potential socket leak (CASSANDRA-12329, CASSANDRA-12330)
 * Fix ViewTest.testCompaction (CASSANDRA-12789)
 * Improve avg aggregate functions (CASSANDRA-12417)
 * Preserve quoted reserved keyword column names in MV creation (CASSANDRA-11803)
 * nodetool stopdaemon errors out (CASSANDRA-12646)
 * Split materialized view mutations on build to prevent OOM (CASSANDRA-12268)
 * mx4j does not work in 3.0.8 (CASSANDRA-12274)
 * Abort cqlsh copy-from in case of no answer after prolonged period of time (CASSANDRA-12740)
 * Avoid sstable corrupt exception due to dropped static column (CASSANDRA-12582)
 * Make stress use client mode to avoid checking commit log size on startup (CASSANDRA-12478)
 * Fix exceptions with new vnode allocation (CASSANDRA-12715)
 * Unify drain and shutdown processes (CASSANDRA-12509)
 * Fix NPE in ComponentOfSlice.isEQ() (CASSANDRA-12706)
 * Fix failure in LogTransactionTest (CASSANDRA-12632)
 * Fix potentially incomplete non-frozen UDT values when querying with the
   full primary key specified (CASSANDRA-12605)
 * Make sure repaired tombstones are dropped when only_purge_repaired_tombstones is enabled (CASSANDRA-12703)
 * Skip writing MV mutations to commitlog on mutation.applyUnsafe() (CASSANDRA-11670)
 * Establish consistent distinction between non-existing partition and NULL value for LWTs on static columns (CASSANDRA-12060)
 * Extend ColumnIdentifier.internedInstances key to include the type that generated the byte buffer (CASSANDRA-12516)
 * Handle composite prefixes with final EOC=0 as in 2.x and refactor LegacyLayout.decodeBound (CASSANDRA-12423)
 * select_distinct_with_deletions_test failing on non-vnode environments (CASSANDRA-11126)
 * Stack Overflow returned to queries while upgrading (CASSANDRA-12527)
 * Fix legacy regex for temporary files from 2.2 (CASSANDRA-12565)
 * Add option to state current gc_grace_seconds to tools/bin/sstablemetadata (CASSANDRA-12208)
 * Fix file system race condition that may cause LogAwareFileLister to fail to classify files (CASSANDRA-11889)
 * Fix file handle leaks due to simultaneous compaction/repair and
   listing snapshots, calculating snapshot sizes, or making schema
   changes (CASSANDRA-11594)
 * Fix nodetool repair exits with 0 for some errors (CASSANDRA-12508)
 * Do not shut down BatchlogManager twice during drain (CASSANDRA-12504)
 * Disk failure policy should not be invoked on out of space (CASSANDRA-12385)
 * Calculate last compacted key on startup (CASSANDRA-6216)
 * Add schema to snapshot manifest, add USING TIMESTAMP clause to ALTER TABLE statements (CASSANDRA-7190)
 * If CF has no clustering columns, any row cache is full partition cache (CASSANDRA-12499)
 * Correct log message for statistics of offheap memtable flush (CASSANDRA-12776)
 * Explicitly set locale for string validation (CASSANDRA-12541,CASSANDRA-12542,CASSANDRA-12543,CASSANDRA-12545)
Merged from 2.2:
 * Fix speculative retry bugs (CASSANDRA-13009)
 * Fix handling of nulls and unsets in IN conditions (CASSANDRA-12981)
 * Fix race causing infinite loop if Thrift server is stopped before it starts listening (CASSANDRA-12856)
 * CompactionTasks now correctly drops sstables out of compaction when not enough disk space is available (CASSANDRA-12979)
 * Fix DynamicEndpointSnitch noop in multi-datacenter situations (CASSANDRA-13074)
 * cqlsh copy-from: encode column names to avoid primary key parsing errors (CASSANDRA-12909)
 * Temporarily fix bug that creates commit log when running offline tools (CASSANDRA-8616)
 * Reduce granuality of OpOrder.Group during index build (CASSANDRA-12796)
 * Test bind parameters and unset parameters in InsertUpdateIfConditionTest (CASSANDRA-12980)
 * Use saved tokens when setting local tokens on StorageService.joinRing (CASSANDRA-12935)
 * cqlsh: fix DESC TYPES errors (CASSANDRA-12914)
 * Fix leak on skipped SSTables in sstableupgrade (CASSANDRA-12899)
 * Avoid blocking gossip during pending range calculation (CASSANDRA-12281)
 * Fix purgeability of tombstones with max timestamp (CASSANDRA-12792)
 * Fail repair if participant dies during sync or anticompaction (CASSANDRA-12901)
 * cqlsh COPY: unprotected pk values before converting them if not using prepared statements (CASSANDRA-12863)
 * Fix Util.spinAssertEquals (CASSANDRA-12283)
 * Fix potential NPE for compactionstats (CASSANDRA-12462)
 * Prepare legacy authenticate statement if credentials table initialised after node startup (CASSANDRA-12813)
 * Change cassandra.wait_for_tracing_events_timeout_secs default to 0 (CASSANDRA-12754)
 * Clean up permissions when a UDA is dropped (CASSANDRA-12720)
 * Limit colUpdateTimeDelta histogram updates to reasonable deltas (CASSANDRA-11117)
 * Fix leak errors and execution rejected exceptions when draining (CASSANDRA-12457)
 * Fix merkle tree depth calculation (CASSANDRA-12580)
 * Make Collections deserialization more robust (CASSANDRA-12618)
 * Fix exceptions when enabling gossip on nodes that haven't joined the ring (CASSANDRA-12253)
 * Fix authentication problem when invoking cqlsh copy from a SOURCE command (CASSANDRA-12642)
 * Decrement pending range calculator jobs counter in finally block
 * cqlshlib tests: increase default execute timeout (CASSANDRA-12481)
 * Forward writes to replacement node when replace_address != broadcast_address (CASSANDRA-8523)
 * Fail repair on non-existing table (CASSANDRA-12279)
 * Enable repair -pr and -local together (fix regression of CASSANDRA-7450) (CASSANDRA-12522)
 * Better handle invalid system roles table (CASSANDRA-12700)
 * Split consistent range movement flag correction (CASSANDRA-12786)
Merged from 2.1:
 * cqlsh copy-from: sort user type fields in csv (CASSANDRA-12959)
 * Don't skip sstables based on maxLocalDeletionTime (CASSANDRA-12765)


3.8, 3.9
 * Fix value skipping with counter columns (CASSANDRA-11726)
 * Fix nodetool tablestats miss SSTable count (CASSANDRA-12205)
 * Fixed flacky SSTablesIteratedTest (CASSANDRA-12282)
 * Fixed flacky SSTableRewriterTest: check file counts before calling validateCFS (CASSANDRA-12348)
 * cqlsh: Fix handling of $$-escaped strings (CASSANDRA-12189)
 * Fix SSL JMX requiring truststore containing server cert (CASSANDRA-12109)
 * RTE from new CDC column breaks in flight queries (CASSANDRA-12236)
 * Fix hdr logging for single operation workloads (CASSANDRA-12145)
 * Fix SASI PREFIX search in CONTAINS mode with partial terms (CASSANDRA-12073)
 * Increase size of flushExecutor thread pool (CASSANDRA-12071)
 * Partial revert of CASSANDRA-11971, cannot recycle buffer in SP.sendMessagesToNonlocalDC (CASSANDRA-11950)
 * Upgrade netty to 4.0.39 (CASSANDRA-12032, CASSANDRA-12034)
 * Improve details in compaction log message (CASSANDRA-12080)
 * Allow unset values in CQLSSTableWriter (CASSANDRA-11911)
 * Chunk cache to request compressor-compatible buffers if pool space is exhausted (CASSANDRA-11993)
 * Remove DatabaseDescriptor dependencies from SequentialWriter (CASSANDRA-11579)
 * Move skip_stop_words filter before stemming (CASSANDRA-12078)
 * Support seek() in EncryptedFileSegmentInputStream (CASSANDRA-11957)
 * SSTable tools mishandling LocalPartitioner (CASSANDRA-12002)
 * When SEPWorker assigned work, set thread name to match pool (CASSANDRA-11966)
 * Add cross-DC latency metrics (CASSANDRA-11569)
 * Allow terms in selection clause (CASSANDRA-10783)
 * Add bind variables to trace (CASSANDRA-11719)
 * Switch counter shards' clock to timestamps (CASSANDRA-9811)
 * Introduce HdrHistogram and response/service/wait separation to stress tool (CASSANDRA-11853)
 * entry-weighers in QueryProcessor should respect partitionKeyBindIndexes field (CASSANDRA-11718)
 * Support older ant versions (CASSANDRA-11807)
 * Estimate compressed on disk size when deciding if sstable size limit reached (CASSANDRA-11623)
 * cassandra-stress profiles should support case sensitive schemas (CASSANDRA-11546)
 * Remove DatabaseDescriptor dependency from FileUtils (CASSANDRA-11578)
 * Faster streaming (CASSANDRA-9766)
 * Add prepared query parameter to trace for "Execute CQL3 prepared query" session (CASSANDRA-11425)
 * Add repaired percentage metric (CASSANDRA-11503)
 * Add Change-Data-Capture (CASSANDRA-8844)
Merged from 3.0:
 * Fix paging for 2.x to 3.x upgrades (CASSANDRA-11195)
 * Fix clean interval not sent to commit log for empty memtable flush (CASSANDRA-12436)
 * Fix potential resource leak in RMIServerSocketFactoryImpl (CASSANDRA-12331)
 * Make sure compaction stats are updated when compaction is interrupted (CASSANDRA-12100)
 * Change commitlog and sstables to track dirty and clean intervals (CASSANDRA-11828)
 * NullPointerException during compaction on table with static columns (CASSANDRA-12336)
 * Fixed ConcurrentModificationException when reading metrics in GraphiteReporter (CASSANDRA-11823)
 * Fix upgrade of super columns on thrift (CASSANDRA-12335)
 * Fixed flacky BlacklistingCompactionsTest, switched to fixed size types and increased corruption size (CASSANDRA-12359)
 * Rerun ReplicationAwareTokenAllocatorTest on failure to avoid flakiness (CASSANDRA-12277)
 * Exception when computing read-repair for range tombstones (CASSANDRA-12263)
 * Lost counter writes in compact table and static columns (CASSANDRA-12219)
 * AssertionError with MVs on updating a row that isn't indexed due to a null value (CASSANDRA-12247)
 * Disable RR and speculative retry with EACH_QUORUM reads (CASSANDRA-11980)
 * Add option to override compaction space check (CASSANDRA-12180)
 * Faster startup by only scanning each directory for temporary files once (CASSANDRA-12114)
 * Respond with v1/v2 protocol header when responding to driver that attempts
   to connect with too low of a protocol version (CASSANDRA-11464)
 * NullPointerExpception when reading/compacting table (CASSANDRA-11988)
 * Fix problem with undeleteable rows on upgrade to new sstable format (CASSANDRA-12144)
 * Fix potential bad messaging service message for paged range reads
   within mixed-version 3.x clusters (CASSANDRA-12249)
 * Fix paging logic for deleted partitions with static columns (CASSANDRA-12107)
 * Wait until the message is being send to decide which serializer must be used (CASSANDRA-11393)
 * Fix migration of static thrift column names with non-text comparators (CASSANDRA-12147)
 * Fix upgrading sparse tables that are incorrectly marked as dense (CASSANDRA-11315)
 * Fix reverse queries ignoring range tombstones (CASSANDRA-11733)
 * Avoid potential race when rebuilding CFMetaData (CASSANDRA-12098)
 * Avoid missing sstables when getting the canonical sstables (CASSANDRA-11996)
 * Always select the live sstables when getting sstables in bounds (CASSANDRA-11944)
 * Fix column ordering of results with static columns for Thrift requests in
   a mixed 2.x/3.x cluster, also fix potential non-resolved duplication of
   those static columns in query results (CASSANDRA-12123)
 * Avoid digest mismatch with empty but static rows (CASSANDRA-12090)
 * Fix EOF exception when altering column type (CASSANDRA-11820)
 * Fix potential race in schema during new table creation (CASSANDRA-12083)
 * cqlsh: fix error handling in rare COPY FROM failure scenario (CASSANDRA-12070)
 * Disable autocompaction during drain (CASSANDRA-11878)
 * Add a metrics timer to MemtablePool and use it to track time spent blocked on memory in MemtableAllocator (CASSANDRA-11327)
 * Fix upgrading schema with super columns with non-text subcomparators (CASSANDRA-12023)
 * Add TimeWindowCompactionStrategy (CASSANDRA-9666)
 * Fix JsonTransformer output of partition with deletion info (CASSANDRA-12418)
 * Fix NPE in SSTableLoader when specifying partial directory path (CASSANDRA-12609)
Merged from 2.2:
 * Add local address entry in PropertyFileSnitch (CASSANDRA-11332)
 * cqlsh copy: fix missing counter values (CASSANDRA-12476)
 * Move migration tasks to non-periodic queue, assure flush executor shutdown after non-periodic executor (CASSANDRA-12251)
 * cqlsh copy: fixed possible race in initializing feeding thread (CASSANDRA-11701)
 * Only set broadcast_rpc_address on Ec2MultiRegionSnitch if it's not set (CASSANDRA-11357)
 * Update StorageProxy range metrics for timeouts, failures and unavailables (CASSANDRA-9507)
 * Add Sigar to classes included in clientutil.jar (CASSANDRA-11635)
 * Add decay to histograms and timers used for metrics (CASSANDRA-11752)
 * Fix hanging stream session (CASSANDRA-10992)
 * Fix INSERT JSON, fromJson() support of smallint, tinyint types (CASSANDRA-12371)
 * Restore JVM metric export for metric reporters (CASSANDRA-12312)
 * Release sstables of failed stream sessions only when outgoing transfers are finished (CASSANDRA-11345)
 * Wait for tracing events before returning response and query at same consistency level client side (CASSANDRA-11465)
 * cqlsh copyutil should get host metadata by connected address (CASSANDRA-11979)
 * Fixed cqlshlib.test.remove_test_db (CASSANDRA-12214)
 * Synchronize ThriftServer::stop() (CASSANDRA-12105)
 * Use dedicated thread for JMX notifications (CASSANDRA-12146)
 * Improve streaming synchronization and fault tolerance (CASSANDRA-11414)
 * MemoryUtil.getShort() should return an unsigned short also for architectures not supporting unaligned memory accesses (CASSANDRA-11973)
Merged from 2.1:
 * Fix queries with empty ByteBuffer values in clustering column restrictions (CASSANDRA-12127)
 * Disable passing control to post-flush after flush failure to prevent data loss (CASSANDRA-11828)
 * Allow STCS-in-L0 compactions to reduce scope with LCS (CASSANDRA-12040)
 * cannot use cql since upgrading python to 2.7.11+ (CASSANDRA-11850)
 * Fix filtering on clustering columns when 2i is used (CASSANDRA-11907)


3.0.8
 * Fix potential race in schema during new table creation (CASSANDRA-12083)
 * cqlsh: fix error handling in rare COPY FROM failure scenario (CASSANDRA-12070)
 * Disable autocompaction during drain (CASSANDRA-11878)
 * Add a metrics timer to MemtablePool and use it to track time spent blocked on memory in MemtableAllocator (CASSANDRA-11327)
 * Fix upgrading schema with super columns with non-text subcomparators (CASSANDRA-12023)
 * Add TimeWindowCompactionStrategy (CASSANDRA-9666)
Merged from 2.2:
 * Allow nodetool info to run with readonly JMX access (CASSANDRA-11755)
 * Validate bloom_filter_fp_chance against lowest supported
   value when the table is created (CASSANDRA-11920)
 * Don't send erroneous NEW_NODE notifications on restart (CASSANDRA-11038)
 * StorageService shutdown hook should use a volatile variable (CASSANDRA-11984)
Merged from 2.1:
 * Add system property to set the max number of native transport requests in queue (CASSANDRA-11363)
 * Fix queries with empty ByteBuffer values in clustering column restrictions (CASSANDRA-12127)
 * Disable passing control to post-flush after flush failure to prevent data loss (CASSANDRA-11828)
 * Allow STCS-in-L0 compactions to reduce scope with LCS (CASSANDRA-12040)
 * cannot use cql since upgrading python to 2.7.11+ (CASSANDRA-11850)
 * Fix filtering on clustering columns when 2i is used (CASSANDRA-11907)
 * Avoid stalling paxos when the paxos state expires (CASSANDRA-12043)
 * Remove finished incoming streaming connections from MessagingService (CASSANDRA-11854)
 * Don't try to get sstables for non-repairing column families (CASSANDRA-12077)
 * Avoid marking too many sstables as repaired (CASSANDRA-11696)
 * Prevent select statements with clustering key > 64k (CASSANDRA-11882)
 * Fix clock skew corrupting other nodes with paxos (CASSANDRA-11991)
 * Remove distinction between non-existing static columns and existing but null in LWTs (CASSANDRA-9842)
 * Cache local ranges when calculating repair neighbors (CASSANDRA-11934)
 * Allow LWT operation on static column with only partition keys (CASSANDRA-10532)
 * Create interval tree over canonical sstables to avoid missing sstables during streaming (CASSANDRA-11886)
 * cqlsh COPY FROM: shutdown parent cluster after forking, to avoid corrupting SSL connections (CASSANDRA-11749)


3.7
 * Support multiple folders for user defined compaction tasks (CASSANDRA-11765)
 * Fix race in CompactionStrategyManager's pause/resume (CASSANDRA-11922)
Merged from 3.0:
 * Fix legacy serialization of Thrift-generated non-compound range tombstones
   when communicating with 2.x nodes (CASSANDRA-11930)
 * Fix Directories instantiations where CFS.initialDirectories should be used (CASSANDRA-11849)
 * Avoid referencing DatabaseDescriptor in AbstractType (CASSANDRA-11912)
 * Don't use static dataDirectories field in Directories instances (CASSANDRA-11647)
 * Fix sstables not being protected from removal during index build (CASSANDRA-11905)
 * cqlsh: Suppress stack trace from Read/WriteFailures (CASSANDRA-11032)
 * Remove unneeded code to repair index summaries that have
   been improperly down-sampled (CASSANDRA-11127)
 * Avoid WriteTimeoutExceptions during commit log replay due to materialized
   view lock contention (CASSANDRA-11891)
 * Prevent OOM failures on SSTable corruption, improve tests for corruption detection (CASSANDRA-9530)
 * Use CFS.initialDirectories when clearing snapshots (CASSANDRA-11705)
 * Allow compaction strategies to disable early open (CASSANDRA-11754)
 * Refactor Materialized View code (CASSANDRA-11475)
 * Update Java Driver (CASSANDRA-11615)
Merged from 2.2:
 * Persist local metadata earlier in startup sequence (CASSANDRA-11742)
 * cqlsh: fix tab completion for case-sensitive identifiers (CASSANDRA-11664)
 * Avoid showing estimated key as -1 in tablestats (CASSANDRA-11587)
 * Fix possible race condition in CommitLog.recover (CASSANDRA-11743)
 * Enable client encryption in sstableloader with cli options (CASSANDRA-11708)
 * Possible memory leak in NIODataInputStream (CASSANDRA-11867)
 * Add seconds to cqlsh tracing session duration (CASSANDRA-11753)
 * Fix commit log replay after out-of-order flush completion (CASSANDRA-9669)
 * Prohibit Reversed Counter type as part of the PK (CASSANDRA-9395)
 * cqlsh: correctly handle non-ascii chars in error messages (CASSANDRA-11626)
Merged from 2.1:
 * Run CommitLog tests with different compression settings (CASSANDRA-9039)
 * cqlsh: apply current keyspace to source command (CASSANDRA-11152)
 * Clear out parent repair session if repair coordinator dies (CASSANDRA-11824)
 * Set default streaming_socket_timeout_in_ms to 24 hours (CASSANDRA-11840)
 * Do not consider local node a valid source during replace (CASSANDRA-11848)
 * Add message dropped tasks to nodetool netstats (CASSANDRA-11855)
 * Avoid holding SSTableReaders for duration of incremental repair (CASSANDRA-11739)


3.6
 * Correctly migrate schema for frozen UDTs during 2.x -> 3.x upgrades
   (does not affect any released versions) (CASSANDRA-11613)
 * Allow server startup if JMX is configured directly (CASSANDRA-11725)
 * Prevent direct memory OOM on buffer pool allocations (CASSANDRA-11710)
 * Enhanced Compaction Logging (CASSANDRA-10805)
 * Make prepared statement cache size configurable (CASSANDRA-11555)
 * Integrated JMX authentication and authorization (CASSANDRA-10091)
 * Add units to stress ouput (CASSANDRA-11352)
 * Fix PER PARTITION LIMIT for single and multi partitions queries (CASSANDRA-11603)
 * Add uncompressed chunk cache for RandomAccessReader (CASSANDRA-5863)
 * Clarify ClusteringPrefix hierarchy (CASSANDRA-11213)
 * Always perform collision check before joining ring (CASSANDRA-10134)
 * SSTableWriter output discrepancy (CASSANDRA-11646)
 * Fix potential timeout in NativeTransportService.testConcurrentDestroys (CASSANDRA-10756)
 * Support large partitions on the 3.0 sstable format (CASSANDRA-11206,11763)
 * Add support to rebuild from specific range (CASSANDRA-10406)
 * Optimize the overlapping lookup by calculating all the
   bounds in advance (CASSANDRA-11571)
 * Support json/yaml output in nodetool tablestats (CASSANDRA-5977)
 * (stress) Add datacenter option to -node options (CASSANDRA-11591)
 * Fix handling of empty slices (CASSANDRA-11513)
 * Make number of cores used by cqlsh COPY visible to testing code (CASSANDRA-11437)
 * Allow filtering on clustering columns for queries without secondary indexes (CASSANDRA-11310)
 * Refactor Restriction hierarchy (CASSANDRA-11354)
 * Eliminate allocations in R/W path (CASSANDRA-11421)
 * Update Netty to 4.0.36 (CASSANDRA-11567)
 * Fix PER PARTITION LIMIT for queries requiring post-query ordering (CASSANDRA-11556)
 * Allow instantiation of UDTs and tuples in UDFs (CASSANDRA-10818)
 * Support UDT in CQLSSTableWriter (CASSANDRA-10624)
 * Support for non-frozen user-defined types, updating
   individual fields of user-defined types (CASSANDRA-7423)
 * Make LZ4 compression level configurable (CASSANDRA-11051)
 * Allow per-partition LIMIT clause in CQL (CASSANDRA-7017)
 * Make custom filtering more extensible with UserExpression (CASSANDRA-11295)
 * Improve field-checking and error reporting in cassandra.yaml (CASSANDRA-10649)
 * Print CAS stats in nodetool proxyhistograms (CASSANDRA-11507)
 * More user friendly error when providing an invalid token to nodetool (CASSANDRA-9348)
 * Add static column support to SASI index (CASSANDRA-11183)
 * Support EQ/PREFIX queries in SASI CONTAINS mode without tokenization (CASSANDRA-11434)
 * Support LIKE operator in prepared statements (CASSANDRA-11456)
 * Add a command to see if a Materialized View has finished building (CASSANDRA-9967)
 * Log endpoint and port associated with streaming operation (CASSANDRA-8777)
 * Print sensible units for all log messages (CASSANDRA-9692)
 * Upgrade Netty to version 4.0.34 (CASSANDRA-11096)
 * Break the CQL grammar into separate Parser and Lexer (CASSANDRA-11372)
 * Compress only inter-dc traffic by default (CASSANDRA-8888)
 * Add metrics to track write amplification (CASSANDRA-11420)
 * cassandra-stress: cannot handle "value-less" tables (CASSANDRA-7739)
 * Add/drop multiple columns in one ALTER TABLE statement (CASSANDRA-10411)
 * Add require_endpoint_verification opt for internode encryption (CASSANDRA-9220)
 * Add auto import java.util for UDF code block (CASSANDRA-11392)
 * Add --hex-format option to nodetool getsstables (CASSANDRA-11337)
 * sstablemetadata should print sstable min/max token (CASSANDRA-7159)
 * Do not wrap CassandraException in TriggerExecutor (CASSANDRA-9421)
 * COPY TO should have higher double precision (CASSANDRA-11255)
 * Stress should exit with non-zero status after failure (CASSANDRA-10340)
 * Add client to cqlsh SHOW_SESSION (CASSANDRA-8958)
 * Fix nodetool tablestats keyspace level metrics (CASSANDRA-11226)
 * Store repair options in parent_repair_history (CASSANDRA-11244)
 * Print current leveling in sstableofflinerelevel (CASSANDRA-9588)
 * Change repair message for keyspaces with RF 1 (CASSANDRA-11203)
 * Remove hard-coded SSL cipher suites and protocols (CASSANDRA-10508)
 * Improve concurrency in CompactionStrategyManager (CASSANDRA-10099)
 * (cqlsh) interpret CQL type for formatting blobs (CASSANDRA-11274)
 * Refuse to start and print txn log information in case of disk
   corruption (CASSANDRA-10112)
 * Resolve some eclipse-warnings (CASSANDRA-11086)
 * (cqlsh) Show static columns in a different color (CASSANDRA-11059)
 * Allow to remove TTLs on table with default_time_to_live (CASSANDRA-11207)
Merged from 3.0:
 * Disallow creating view with a static column (CASSANDRA-11602)
 * Reduce the amount of object allocations caused by the getFunctions methods (CASSANDRA-11593)
 * Potential error replaying commitlog with smallint/tinyint/date/time types (CASSANDRA-11618)
 * Fix queries with filtering on counter columns (CASSANDRA-11629)
 * Improve tombstone printing in sstabledump (CASSANDRA-11655)
 * Fix paging for range queries where all clustering columns are specified (CASSANDRA-11669)
 * Don't require HEAP_NEW_SIZE to be set when using G1 (CASSANDRA-11600)
 * Fix sstabledump not showing cells after tombstone marker (CASSANDRA-11654)
 * Ignore all LocalStrategy keyspaces for streaming and other related
   operations (CASSANDRA-11627)
 * Ensure columnfilter covers indexed columns for thrift 2i queries (CASSANDRA-11523)
 * Only open one sstable scanner per sstable (CASSANDRA-11412)
 * Option to specify ProtocolVersion in cassandra-stress (CASSANDRA-11410)
 * ArithmeticException in avgFunctionForDecimal (CASSANDRA-11485)
 * LogAwareFileLister should only use OLD sstable files in current folder to determine disk consistency (CASSANDRA-11470)
 * Notify indexers of expired rows during compaction (CASSANDRA-11329)
 * Properly respond with ProtocolError when a v1/v2 native protocol
   header is received (CASSANDRA-11464)
 * Validate that num_tokens and initial_token are consistent with one another (CASSANDRA-10120)
Merged from 2.2:
 * Exit JVM if JMX server fails to startup (CASSANDRA-11540)
 * Produce a heap dump when exiting on OOM (CASSANDRA-9861)
 * Restore ability to filter on clustering columns when using a 2i (CASSANDRA-11510)
 * JSON datetime formatting needs timezone (CASSANDRA-11137)
 * Fix is_dense recalculation for Thrift-updated tables (CASSANDRA-11502)
 * Remove unnescessary file existence check during anticompaction (CASSANDRA-11660)
 * Add missing files to debian packages (CASSANDRA-11642)
 * Avoid calling Iterables::concat in loops during ModificationStatement::getFunctions (CASSANDRA-11621)
 * cqlsh: COPY FROM should use regular inserts for single statement batches and
   report errors correctly if workers processes crash on initialization (CASSANDRA-11474)
 * Always close cluster with connection in CqlRecordWriter (CASSANDRA-11553)
 * Allow only DISTINCT queries with partition keys restrictions (CASSANDRA-11339)
 * CqlConfigHelper no longer requires both a keystore and truststore to work (CASSANDRA-11532)
 * Make deprecated repair methods backward-compatible with previous notification service (CASSANDRA-11430)
 * IncomingStreamingConnection version check message wrong (CASSANDRA-11462)
Merged from 2.1:
 * Support mlockall on IBM POWER arch (CASSANDRA-11576)
 * Add option to disable use of severity in DynamicEndpointSnitch (CASSANDRA-11737)
 * cqlsh COPY FROM fails for null values with non-prepared statements (CASSANDRA-11631)
 * Make cython optional in pylib/setup.py (CASSANDRA-11630)
 * Change order of directory searching for cassandra.in.sh to favor local one (CASSANDRA-11628)
 * cqlsh COPY FROM fails with []{} chars in UDT/tuple fields/values (CASSANDRA-11633)
 * clqsh: COPY FROM throws TypeError with Cython extensions enabled (CASSANDRA-11574)
 * cqlsh: COPY FROM ignores NULL values in conversion (CASSANDRA-11549)
 * Validate levels when building LeveledScanner to avoid overlaps with orphaned sstables (CASSANDRA-9935)


3.5
 * StaticTokenTreeBuilder should respect posibility of duplicate tokens (CASSANDRA-11525)
 * Correctly fix potential assertion error during compaction (CASSANDRA-11353)
 * Avoid index segment stitching in RAM which lead to OOM on big SSTable files (CASSANDRA-11383)
 * Fix clustering and row filters for LIKE queries on clustering columns (CASSANDRA-11397)
Merged from 3.0:
 * Fix rare NPE on schema upgrade from 2.x to 3.x (CASSANDRA-10943)
 * Improve backoff policy for cqlsh COPY FROM (CASSANDRA-11320)
 * Improve IF NOT EXISTS check in CREATE INDEX (CASSANDRA-11131)
 * Upgrade ohc to 0.4.3
 * Enable SO_REUSEADDR for JMX RMI server sockets (CASSANDRA-11093)
 * Allocate merkletrees with the correct size (CASSANDRA-11390)
 * Support streaming pre-3.0 sstables (CASSANDRA-10990)
 * Add backpressure to compressed or encrypted commit log (CASSANDRA-10971)
 * SSTableExport supports secondary index tables (CASSANDRA-11330)
 * Fix sstabledump to include missing info in debug output (CASSANDRA-11321)
 * Establish and implement canonical bulk reading workload(s) (CASSANDRA-10331)
 * Fix paging for IN queries on tables without clustering columns (CASSANDRA-11208)
 * Remove recursive call from CompositesSearcher (CASSANDRA-11304)
 * Fix filtering on non-primary key columns for queries without index (CASSANDRA-6377)
 * Fix sstableloader fail when using materialized view (CASSANDRA-11275)
Merged from 2.2:
 * DatabaseDescriptor should log stacktrace in case of Eception during seed provider creation (CASSANDRA-11312)
 * Use canonical path for directory in SSTable descriptor (CASSANDRA-10587)
 * Add cassandra-stress keystore option (CASSANDRA-9325)
 * Dont mark sstables as repairing with sub range repairs (CASSANDRA-11451)
 * Notify when sstables change after cancelling compaction (CASSANDRA-11373)
 * cqlsh: COPY FROM should check that explicit column names are valid (CASSANDRA-11333)
 * Add -Dcassandra.start_gossip startup option (CASSANDRA-10809)
 * Fix UTF8Validator.validate() for modified UTF-8 (CASSANDRA-10748)
 * Clarify that now() function is calculated on the coordinator node in CQL documentation (CASSANDRA-10900)
 * Fix bloom filter sizing with LCS (CASSANDRA-11344)
 * (cqlsh) Fix error when result is 0 rows with EXPAND ON (CASSANDRA-11092)
 * Add missing newline at end of bin/cqlsh (CASSANDRA-11325)
 * Unresolved hostname leads to replace being ignored (CASSANDRA-11210)
 * Only log yaml config once, at startup (CASSANDRA-11217)
 * Reference leak with parallel repairs on the same table (CASSANDRA-11215)
Merged from 2.1:
 * Add a -j parameter to scrub/cleanup/upgradesstables to state how
   many threads to use (CASSANDRA-11179)
 * COPY FROM on large datasets: fix progress report and debug performance (CASSANDRA-11053)
 * InvalidateKeys should have a weak ref to key cache (CASSANDRA-11176)


3.4
 * (cqlsh) add cqlshrc option to always connect using ssl (CASSANDRA-10458)
 * Cleanup a few resource warnings (CASSANDRA-11085)
 * Allow custom tracing implementations (CASSANDRA-10392)
 * Extract LoaderOptions to be able to be used from outside (CASSANDRA-10637)
 * fix OnDiskIndexTest to properly treat empty ranges (CASSANDRA-11205)
 * fix TrackerTest to handle new notifications (CASSANDRA-11178)
 * add SASI validation for partitioner and complex columns (CASSANDRA-11169)
 * Add caching of encrypted credentials in PasswordAuthenticator (CASSANDRA-7715)
 * fix SASI memtable switching on flush (CASSANDRA-11159)
 * Remove duplicate offline compaction tracking (CASSANDRA-11148)
 * fix EQ semantics of analyzed SASI indexes (CASSANDRA-11130)
 * Support long name output for nodetool commands (CASSANDRA-7950)
 * Encrypted hints (CASSANDRA-11040)
 * SASI index options validation (CASSANDRA-11136)
 * Optimize disk seek using min/max column name meta data when the LIMIT clause is used
   (CASSANDRA-8180)
 * Add LIKE support to CQL3 (CASSANDRA-11067)
 * Generic Java UDF types (CASSANDRA-10819)
 * cqlsh: Include sub-second precision in timestamps by default (CASSANDRA-10428)
 * Set javac encoding to utf-8 (CASSANDRA-11077)
 * Integrate SASI index into Cassandra (CASSANDRA-10661)
 * Add --skip-flush option to nodetool snapshot
 * Skip values for non-queried columns (CASSANDRA-10657)
 * Add support for secondary indexes on static columns (CASSANDRA-8103)
 * CommitLogUpgradeTestMaker creates broken commit logs (CASSANDRA-11051)
 * Add metric for number of dropped mutations (CASSANDRA-10866)
 * Simplify row cache invalidation code (CASSANDRA-10396)
 * Support user-defined compaction through nodetool (CASSANDRA-10660)
 * Stripe view locks by key and table ID to reduce contention (CASSANDRA-10981)
 * Add nodetool gettimeout and settimeout commands (CASSANDRA-10953)
 * Add 3.0 metadata to sstablemetadata output (CASSANDRA-10838)
Merged from 3.0:
 * MV should only query complex columns included in the view (CASSANDRA-11069)
 * Failed aggregate creation breaks server permanently (CASSANDRA-11064)
 * Add sstabledump tool (CASSANDRA-7464)
 * Introduce backpressure for hints (CASSANDRA-10972)
 * Fix ClusteringPrefix not being able to read tombstone range boundaries (CASSANDRA-11158)
 * Prevent logging in sandboxed state (CASSANDRA-11033)
 * Disallow drop/alter operations of UDTs used by UDAs (CASSANDRA-10721)
 * Add query time validation method on Index (CASSANDRA-11043)
 * Avoid potential AssertionError in mixed version cluster (CASSANDRA-11128)
 * Properly handle hinted handoff after topology changes (CASSANDRA-5902)
 * AssertionError when listing sstable files on inconsistent disk state (CASSANDRA-11156)
 * Fix wrong rack counting and invalid conditions check for TokenAllocation
   (CASSANDRA-11139)
 * Avoid creating empty hint files (CASSANDRA-11090)
 * Fix leak detection strong reference loop using weak reference (CASSANDRA-11120)
 * Configurie BatchlogManager to stop delayed tasks on shutdown (CASSANDRA-11062)
 * Hadoop integration is incompatible with Cassandra Driver 3.0.0 (CASSANDRA-11001)
 * Add dropped_columns to the list of schema table so it gets handled
   properly (CASSANDRA-11050)
 * Fix NPE when using forceRepairRangeAsync without DC (CASSANDRA-11239)
Merged from 2.2:
 * Preserve order for preferred SSL cipher suites (CASSANDRA-11164)
 * Range.compareTo() violates the contract of Comparable (CASSANDRA-11216)
 * Avoid NPE when serializing ErrorMessage with null message (CASSANDRA-11167)
 * Replacing an aggregate with a new version doesn't reset INITCOND (CASSANDRA-10840)
 * (cqlsh) cqlsh cannot be called through symlink (CASSANDRA-11037)
 * fix ohc and java-driver pom dependencies in build.xml (CASSANDRA-10793)
 * Protect from keyspace dropped during repair (CASSANDRA-11065)
 * Handle adding fields to a UDT in SELECT JSON and toJson() (CASSANDRA-11146)
 * Better error message for cleanup (CASSANDRA-10991)
 * cqlsh pg-style-strings broken if line ends with ';' (CASSANDRA-11123)
 * Always persist upsampled index summaries (CASSANDRA-10512)
 * (cqlsh) Fix inconsistent auto-complete (CASSANDRA-10733)
 * Make SELECT JSON and toJson() threadsafe (CASSANDRA-11048)
 * Fix SELECT on tuple relations for mixed ASC/DESC clustering order (CASSANDRA-7281)
 * Use cloned TokenMetadata in size estimates to avoid race against membership check
   (CASSANDRA-10736)
 * (cqlsh) Support utf-8/cp65001 encoding on Windows (CASSANDRA-11030)
 * Fix paging on DISTINCT queries repeats result when first row in partition changes
   (CASSANDRA-10010)
 * (cqlsh) Support timezone conversion using pytz (CASSANDRA-10397)
 * cqlsh: change default encoding to UTF-8 (CASSANDRA-11124)
Merged from 2.1:
 * Checking if an unlogged batch is local is inefficient (CASSANDRA-11529)
 * Fix out-of-space error treatment in memtable flushing (CASSANDRA-11448).
 * Don't do defragmentation if reading from repaired sstables (CASSANDRA-10342)
 * Fix streaming_socket_timeout_in_ms not enforced (CASSANDRA-11286)
 * Avoid dropping message too quickly due to missing unit conversion (CASSANDRA-11302)
 * Don't remove FailureDetector history on removeEndpoint (CASSANDRA-10371)
 * Only notify if repair status changed (CASSANDRA-11172)
 * Use logback setting for 'cassandra -v' command (CASSANDRA-10767)
 * Fix sstableloader to unthrottle streaming by default (CASSANDRA-9714)
 * Fix incorrect warning in 'nodetool status' (CASSANDRA-10176)
 * Properly release sstable ref when doing offline scrub (CASSANDRA-10697)
 * Improve nodetool status performance for large cluster (CASSANDRA-7238)
 * Gossiper#isEnabled is not thread safe (CASSANDRA-11116)
 * Avoid major compaction mixing repaired and unrepaired sstables in DTCS (CASSANDRA-11113)
 * Make it clear what DTCS timestamp_resolution is used for (CASSANDRA-11041)
 * (cqlsh) Display milliseconds when datetime overflows (CASSANDRA-10625)


3.3
 * Avoid infinite loop if owned range is smaller than number of
   data dirs (CASSANDRA-11034)
 * Avoid bootstrap hanging when existing nodes have no data to stream (CASSANDRA-11010)
Merged from 3.0:
 * Remove double initialization of newly added tables (CASSANDRA-11027)
 * Filter keys searcher results by target range (CASSANDRA-11104)
 * Fix deserialization of legacy read commands (CASSANDRA-11087)
 * Fix incorrect computation of deletion time in sstable metadata (CASSANDRA-11102)
 * Avoid memory leak when collecting sstable metadata (CASSANDRA-11026)
 * Mutations do not block for completion under view lock contention (CASSANDRA-10779)
 * Invalidate legacy schema tables when unloading them (CASSANDRA-11071)
 * (cqlsh) handle INSERT and UPDATE statements with LWT conditions correctly
   (CASSANDRA-11003)
 * Fix DISTINCT queries in mixed version clusters (CASSANDRA-10762)
 * Migrate build status for indexes along with legacy schema (CASSANDRA-11046)
 * Ensure SSTables for legacy KEYS indexes can be read (CASSANDRA-11045)
 * Added support for IBM zSystems architecture (CASSANDRA-11054)
 * Update CQL documentation (CASSANDRA-10899)
 * Check the column name, not cell name, for dropped columns when reading
   legacy sstables (CASSANDRA-11018)
 * Don't attempt to index clustering values of static rows (CASSANDRA-11021)
 * Remove checksum files after replaying hints (CASSANDRA-10947)
 * Support passing base table metadata to custom 2i validation (CASSANDRA-10924)
 * Ensure stale index entries are purged during reads (CASSANDRA-11013)
 * (cqlsh) Also apply --connect-timeout to control connection
   timeout (CASSANDRA-10959)
 * Fix AssertionError when removing from list using UPDATE (CASSANDRA-10954)
 * Fix UnsupportedOperationException when reading old sstable with range
   tombstone (CASSANDRA-10743)
 * MV should use the maximum timestamp of the primary key (CASSANDRA-10910)
 * Fix potential assertion error during compaction (CASSANDRA-10944)
Merged from 2.2:
 * maxPurgeableTimestamp needs to check memtables too (CASSANDRA-9949)
 * Apply change to compaction throughput in real time (CASSANDRA-10025)
 * (cqlsh) encode input correctly when saving history
 * Fix potential NPE on ORDER BY queries with IN (CASSANDRA-10955)
 * Start L0 STCS-compactions even if there is a L0 -> L1 compaction
   going (CASSANDRA-10979)
 * Make UUID LSB unique per process (CASSANDRA-7925)
 * Avoid NPE when performing sstable tasks (scrub etc.) (CASSANDRA-10980)
 * Make sure client gets tombstone overwhelmed warning (CASSANDRA-9465)
 * Fix error streaming section more than 2GB (CASSANDRA-10961)
 * Histogram buckets exposed in jmx are sorted incorrectly (CASSANDRA-10975)
 * Enable GC logging by default (CASSANDRA-10140)
 * Optimize pending range computation (CASSANDRA-9258)
 * Skip commit log and saved cache directories in SSTable version startup check (CASSANDRA-10902)
 * drop/alter user should be case sensitive (CASSANDRA-10817)
Merged from 2.1:
 * test_bulk_round_trip_blogposts is failing occasionally (CASSANDRA-10938)
 * Fix isJoined return true only after becoming cluster member (CASANDRA-11007)
 * Fix bad gossip generation seen in long-running clusters (CASSANDRA-10969)
 * Avoid NPE when incremental repair fails (CASSANDRA-10909)
 * Unmark sstables compacting once they are done in cleanup/scrub/upgradesstables (CASSANDRA-10829)
 * Allow simultaneous bootstrapping with strict consistency when no vnodes are used (CASSANDRA-11005)
 * Log a message when major compaction does not result in a single file (CASSANDRA-10847)
 * (cqlsh) fix cqlsh_copy_tests when vnodes are disabled (CASSANDRA-10997)
 * (cqlsh) Add request timeout option to cqlsh (CASSANDRA-10686)
 * Avoid AssertionError while submitting hint with LWT (CASSANDRA-10477)
 * If CompactionMetadata is not in stats file, use index summary instead (CASSANDRA-10676)
 * Retry sending gossip syn multiple times during shadow round (CASSANDRA-8072)
 * Fix pending range calculation during moves (CASSANDRA-10887)
 * Sane default (200Mbps) for inter-DC streaming througput (CASSANDRA-8708)



3.2
 * Make sure tokens don't exist in several data directories (CASSANDRA-6696)
 * Add requireAuthorization method to IAuthorizer (CASSANDRA-10852)
 * Move static JVM options to conf/jvm.options file (CASSANDRA-10494)
 * Fix CassandraVersion to accept x.y version string (CASSANDRA-10931)
 * Add forceUserDefinedCleanup to allow more flexible cleanup (CASSANDRA-10708)
 * (cqlsh) allow setting TTL with COPY (CASSANDRA-9494)
 * Fix counting of received sstables in streaming (CASSANDRA-10949)
 * Implement hints compression (CASSANDRA-9428)
 * Fix potential assertion error when reading static columns (CASSANDRA-10903)
 * Fix EstimatedHistogram creation in nodetool tablehistograms (CASSANDRA-10859)
 * Establish bootstrap stream sessions sequentially (CASSANDRA-6992)
 * Sort compactionhistory output by timestamp (CASSANDRA-10464)
 * More efficient BTree removal (CASSANDRA-9991)
 * Make tablehistograms accept the same syntax as tablestats (CASSANDRA-10149)
 * Group pending compactions based on table (CASSANDRA-10718)
 * Add compressor name in sstablemetadata output (CASSANDRA-9879)
 * Fix type casting for counter columns (CASSANDRA-10824)
 * Prevent running Cassandra as root (CASSANDRA-8142)
 * bound maximum in-flight commit log replay mutation bytes to 64 megabytes (CASSANDRA-8639)
 * Normalize all scripts (CASSANDRA-10679)
 * Make compression ratio much more accurate (CASSANDRA-10225)
 * Optimize building of Clustering object when only one is created (CASSANDRA-10409)
 * Make index building pluggable (CASSANDRA-10681)
 * Add sstable flush observer (CASSANDRA-10678)
 * Improve NTS endpoints calculation (CASSANDRA-10200)
 * Improve performance of the folderSize function (CASSANDRA-10677)
 * Add support for type casting in selection clause (CASSANDRA-10310)
 * Added graphing option to cassandra-stress (CASSANDRA-7918)
 * Abort in-progress queries that time out (CASSANDRA-7392)
 * Add transparent data encryption core classes (CASSANDRA-9945)
Merged from 3.0:
 * Better handling of SSL connection errors inter-node (CASSANDRA-10816)
 * Avoid NoSuchElementException when executing empty batch (CASSANDRA-10711)
 * Avoid building PartitionUpdate in toString (CASSANDRA-10897)
 * Reduce heap spent when receiving many SSTables (CASSANDRA-10797)
 * Add back support for 3rd party auth providers to bulk loader (CASSANDRA-10873)
 * Eliminate the dependency on jgrapht for UDT resolution (CASSANDRA-10653)
 * (Hadoop) Close Clusters and Sessions in Hadoop Input/Output classes (CASSANDRA-10837)
 * Fix sstableloader not working with upper case keyspace name (CASSANDRA-10806)
Merged from 2.2:
 * jemalloc detection fails due to quoting issues in regexv (CASSANDRA-10946)
 * (cqlsh) show correct column names for empty result sets (CASSANDRA-9813)
 * Add new types to Stress (CASSANDRA-9556)
 * Add property to allow listening on broadcast interface (CASSANDRA-9748)
Merged from 2.1:
 * Match cassandra-loader options in COPY FROM (CASSANDRA-9303)
 * Fix binding to any address in CqlBulkRecordWriter (CASSANDRA-9309)
 * cqlsh fails to decode utf-8 characters for text typed columns (CASSANDRA-10875)
 * Log error when stream session fails (CASSANDRA-9294)
 * Fix bugs in commit log archiving startup behavior (CASSANDRA-10593)
 * (cqlsh) further optimise COPY FROM (CASSANDRA-9302)
 * Allow CREATE TABLE WITH ID (CASSANDRA-9179)
 * Make Stress compiles within eclipse (CASSANDRA-10807)
 * Cassandra Daemon should print JVM arguments (CASSANDRA-10764)
 * Allow cancellation of index summary redistribution (CASSANDRA-8805)


3.1.1
Merged from 3.0:
  * Fix upgrade data loss due to range tombstone deleting more data than then should
    (CASSANDRA-10822)


3.1
Merged from 3.0:
 * Avoid MV race during node decommission (CASSANDRA-10674)
 * Disable reloading of GossipingPropertyFileSnitch (CASSANDRA-9474)
 * Handle single-column deletions correction in materialized views
   when the column is part of the view primary key (CASSANDRA-10796)
 * Fix issue with datadir migration on upgrade (CASSANDRA-10788)
 * Fix bug with range tombstones on reverse queries and test coverage for
   AbstractBTreePartition (CASSANDRA-10059)
 * Remove 64k limit on collection elements (CASSANDRA-10374)
 * Remove unclear Indexer.indexes() method (CASSANDRA-10690)
 * Fix NPE on stream read error (CASSANDRA-10771)
 * Normalize cqlsh DESC output (CASSANDRA-10431)
 * Rejects partition range deletions when columns are specified (CASSANDRA-10739)
 * Fix error when saving cached key for old format sstable (CASSANDRA-10778)
 * Invalidate prepared statements on DROP INDEX (CASSANDRA-10758)
 * Fix SELECT statement with IN restrictions on partition key,
   ORDER BY and LIMIT (CASSANDRA-10729)
 * Improve stress performance over 1k threads (CASSANDRA-7217)
 * Wait for migration responses to complete before bootstrapping (CASSANDRA-10731)
 * Unable to create a function with argument of type Inet (CASSANDRA-10741)
 * Fix backward incompatibiliy in CqlInputFormat (CASSANDRA-10717)
 * Correctly preserve deletion info on updated rows when notifying indexers
   of single-row deletions (CASSANDRA-10694)
 * Notify indexers of partition delete during cleanup (CASSANDRA-10685)
 * Keep the file open in trySkipCache (CASSANDRA-10669)
 * Updated trigger example (CASSANDRA-10257)
Merged from 2.2:
 * Verify tables in pseudo-system keyspaces at startup (CASSANDRA-10761)
 * Fix IllegalArgumentException in DataOutputBuffer.reallocate for large buffers (CASSANDRA-10592)
 * Show CQL help in cqlsh in web browser (CASSANDRA-7225)
 * Serialize on disk the proper SSTable compression ratio (CASSANDRA-10775)
 * Reject index queries while the index is building (CASSANDRA-8505)
 * CQL.textile syntax incorrectly includes optional keyspace for aggregate SFUNC and FINALFUNC (CASSANDRA-10747)
 * Fix JSON update with prepared statements (CASSANDRA-10631)
 * Don't do anticompaction after subrange repair (CASSANDRA-10422)
 * Fix SimpleDateType type compatibility (CASSANDRA-10027)
 * (Hadoop) fix splits calculation (CASSANDRA-10640)
 * (Hadoop) ensure that Cluster instances are always closed (CASSANDRA-10058)
Merged from 2.1:
 * Fix Stress profile parsing on Windows (CASSANDRA-10808)
 * Fix incremental repair hang when replica is down (CASSANDRA-10288)
 * Optimize the way we check if a token is repaired in anticompaction (CASSANDRA-10768)
 * Add proper error handling to stream receiver (CASSANDRA-10774)
 * Warn or fail when changing cluster topology live (CASSANDRA-10243)
 * Status command in debian/ubuntu init script doesn't work (CASSANDRA-10213)
 * Some DROP ... IF EXISTS incorrectly result in exceptions on non-existing KS (CASSANDRA-10658)
 * DeletionTime.compareTo wrong in rare cases (CASSANDRA-10749)
 * Force encoding when computing statement ids (CASSANDRA-10755)
 * Properly reject counters as map keys (CASSANDRA-10760)
 * Fix the sstable-needs-cleanup check (CASSANDRA-10740)
 * (cqlsh) Print column names before COPY operation (CASSANDRA-8935)
 * Fix CompressedInputStream for proper cleanup (CASSANDRA-10012)
 * (cqlsh) Support counters in COPY commands (CASSANDRA-9043)
 * Try next replica if not possible to connect to primary replica on
   ColumnFamilyRecordReader (CASSANDRA-2388)
 * Limit window size in DTCS (CASSANDRA-10280)
 * sstableloader does not use MAX_HEAP_SIZE env parameter (CASSANDRA-10188)
 * (cqlsh) Improve COPY TO performance and error handling (CASSANDRA-9304)
 * Create compression chunk for sending file only (CASSANDRA-10680)
 * Forbid compact clustering column type changes in ALTER TABLE (CASSANDRA-8879)
 * Reject incremental repair with subrange repair (CASSANDRA-10422)
 * Add a nodetool command to refresh size_estimates (CASSANDRA-9579)
 * Invalidate cache after stream receive task is completed (CASSANDRA-10341)
 * Reject counter writes in CQLSSTableWriter (CASSANDRA-10258)
 * Remove superfluous COUNTER_MUTATION stage mapping (CASSANDRA-10605)


3.0
 * Fix AssertionError while flushing memtable due to materialized views
   incorrectly inserting empty rows (CASSANDRA-10614)
 * Store UDA initcond as CQL literal in the schema table, instead of a blob (CASSANDRA-10650)
 * Don't use -1 for the position of partition key in schema (CASSANDRA-10491)
 * Fix distinct queries in mixed version cluster (CASSANDRA-10573)
 * Skip sstable on clustering in names query (CASSANDRA-10571)
 * Remove value skipping as it breaks read-repair (CASSANDRA-10655)
 * Fix bootstrapping with MVs (CASSANDRA-10621)
 * Make sure EACH_QUORUM reads are using NTS (CASSANDRA-10584)
 * Fix MV replica filtering for non-NetworkTopologyStrategy (CASSANDRA-10634)
 * (Hadoop) fix CIF describeSplits() not handling 0 size estimates (CASSANDRA-10600)
 * Fix reading of legacy sstables (CASSANDRA-10590)
 * Use CQL type names in schema metadata tables (CASSANDRA-10365)
 * Guard batchlog replay against integer division by zero (CASSANDRA-9223)
 * Fix bug when adding a column to thrift with the same name than a primary key (CASSANDRA-10608)
 * Add client address argument to IAuthenticator::newSaslNegotiator (CASSANDRA-8068)
 * Fix implementation of LegacyLayout.LegacyBoundComparator (CASSANDRA-10602)
 * Don't use 'names query' read path for counters (CASSANDRA-10572)
 * Fix backward compatibility for counters (CASSANDRA-10470)
 * Remove memory_allocator paramter from cassandra.yaml (CASSANDRA-10581,10628)
 * Execute the metadata reload task of all registered indexes on CFS::reload (CASSANDRA-10604)
 * Fix thrift cas operations with defined columns (CASSANDRA-10576)
 * Fix PartitionUpdate.operationCount()for updates with static column operations (CASSANDRA-10606)
 * Fix thrift get() queries with defined columns (CASSANDRA-10586)
 * Fix marking of indexes as built and removed (CASSANDRA-10601)
 * Skip initialization of non-registered 2i instances, remove Index::getIndexName (CASSANDRA-10595)
 * Fix batches on multiple tables (CASSANDRA-10554)
 * Ensure compaction options are validated when updating KeyspaceMetadata (CASSANDRA-10569)
 * Flatten Iterator Transformation Hierarchy (CASSANDRA-9975)
 * Remove token generator (CASSANDRA-5261)
 * RolesCache should not be created for any authenticator that does not requireAuthentication (CASSANDRA-10562)
 * Fix LogTransaction checking only a single directory for files (CASSANDRA-10421)
 * Fix handling of range tombstones when reading old format sstables (CASSANDRA-10360)
 * Aggregate with Initial Condition fails with C* 3.0 (CASSANDRA-10367)
Merged from 2.2:
 * (cqlsh) show partial trace if incomplete after max_trace_wait (CASSANDRA-7645)
 * Use most up-to-date version of schema for system tables (CASSANDRA-10652)
 * Deprecate memory_allocator in cassandra.yaml (CASSANDRA-10581,10628)
 * Expose phi values from failure detector via JMX and tweak debug
   and trace logging (CASSANDRA-9526)
 * Fix IllegalArgumentException in DataOutputBuffer.reallocate for large buffers (CASSANDRA-10592)
Merged from 2.1:
 * Shutdown compaction in drain to prevent leak (CASSANDRA-10079)
 * (cqlsh) fix COPY using wrong variable name for time_format (CASSANDRA-10633)
 * Do not run SizeEstimatesRecorder if a node is not a member of the ring (CASSANDRA-9912)
 * Improve handling of dead nodes in gossip (CASSANDRA-10298)
 * Fix logback-tools.xml incorrectly configured for outputing to System.err
   (CASSANDRA-9937)
 * Fix streaming to catch exception so retry not fail (CASSANDRA-10557)
 * Add validation method to PerRowSecondaryIndex (CASSANDRA-10092)
 * Support encrypted and plain traffic on the same port (CASSANDRA-10559)
 * Do STCS in DTCS windows (CASSANDRA-10276)
 * Avoid repetition of JVM_OPTS in debian package (CASSANDRA-10251)
 * Fix potential NPE from handling result of SIM.highestSelectivityIndex (CASSANDRA-10550)
 * Fix paging issues with partitions containing only static columns data (CASSANDRA-10381)
 * Fix conditions on static columns (CASSANDRA-10264)
 * AssertionError: attempted to delete non-existing file CommitLog (CASSANDRA-10377)
 * Fix sorting for queries with an IN condition on partition key columns (CASSANDRA-10363)


3.0-rc2
 * Fix SELECT DISTINCT queries between 2.2.2 nodes and 3.0 nodes (CASSANDRA-10473)
 * Remove circular references in SegmentedFile (CASSANDRA-10543)
 * Ensure validation of indexed values only occurs once per-partition (CASSANDRA-10536)
 * Fix handling of static columns for range tombstones in thrift (CASSANDRA-10174)
 * Support empty ColumnFilter for backward compatility on empty IN (CASSANDRA-10471)
 * Remove Pig support (CASSANDRA-10542)
 * Fix LogFile throws Exception when assertion is disabled (CASSANDRA-10522)
 * Revert CASSANDRA-7486, make CMS default GC, move GC config to
   conf/jvm.options (CASSANDRA-10403)
 * Fix TeeingAppender causing some logs to be truncated/empty (CASSANDRA-10447)
 * Allow EACH_QUORUM for reads (CASSANDRA-9602)
 * Fix potential ClassCastException while upgrading (CASSANDRA-10468)
 * Fix NPE in MVs on update (CASSANDRA-10503)
 * Only include modified cell data in indexing deltas (CASSANDRA-10438)
 * Do not load keyspace when creating sstable writer (CASSANDRA-10443)
 * If node is not yet gossiping write all MV updates to batchlog only (CASSANDRA-10413)
 * Re-populate token metadata after commit log recovery (CASSANDRA-10293)
 * Provide additional metrics for materialized views (CASSANDRA-10323)
 * Flush system schema tables after local schema changes (CASSANDRA-10429)
Merged from 2.2:
 * Reduce contention getting instances of CompositeType (CASSANDRA-10433)
 * Fix the regression when using LIMIT with aggregates (CASSANDRA-10487)
 * Avoid NoClassDefFoundError during DataDescriptor initialization on windows (CASSANDRA-10412)
 * Preserve case of quoted Role & User names (CASSANDRA-10394)
 * cqlsh pg-style-strings broken (CASSANDRA-10484)
 * cqlsh prompt includes name of keyspace after failed `use` statement (CASSANDRA-10369)
Merged from 2.1:
 * (cqlsh) Distinguish negative and positive infinity in output (CASSANDRA-10523)
 * (cqlsh) allow custom time_format for COPY TO (CASSANDRA-8970)
 * Don't allow startup if the node's rack has changed (CASSANDRA-10242)
 * (cqlsh) show partial trace if incomplete after max_trace_wait (CASSANDRA-7645)
 * Allow LOCAL_JMX to be easily overridden (CASSANDRA-10275)
 * Mark nodes as dead even if they've already left (CASSANDRA-10205)


3.0.0-rc1
 * Fix mixed version read request compatibility for compact static tables
   (CASSANDRA-10373)
 * Fix paging of DISTINCT with static and IN (CASSANDRA-10354)
 * Allow MATERIALIZED VIEW's SELECT statement to restrict primary key
   columns (CASSANDRA-9664)
 * Move crc_check_chance out of compression options (CASSANDRA-9839)
 * Fix descending iteration past end of BTreeSearchIterator (CASSANDRA-10301)
 * Transfer hints to a different node on decommission (CASSANDRA-10198)
 * Check partition keys for CAS operations during stmt validation (CASSANDRA-10338)
 * Add custom query expressions to SELECT (CASSANDRA-10217)
 * Fix minor bugs in MV handling (CASSANDRA-10362)
 * Allow custom indexes with 0,1 or multiple target columns (CASSANDRA-10124)
 * Improve MV schema representation (CASSANDRA-9921)
 * Add flag to enable/disable coordinator batchlog for MV writes (CASSANDRA-10230)
 * Update cqlsh COPY for new internal driver serialization interface (CASSANDRA-10318)
 * Give index implementations more control over rebuild operations (CASSANDRA-10312)
 * Update index file format (CASSANDRA-10314)
 * Add "shadowable" row tombstones to deal with mv timestamp issues (CASSANDRA-10261)
 * CFS.loadNewSSTables() broken for pre-3.0 sstables
 * Cache selected index in read command to reduce lookups (CASSANDRA-10215)
 * Small optimizations of sstable index serialization (CASSANDRA-10232)
 * Support for both encrypted and unencrypted native transport connections (CASSANDRA-9590)
Merged from 2.2:
 * Configurable page size in cqlsh (CASSANDRA-9855)
 * Defer default role manager setup until all nodes are on 2.2+ (CASSANDRA-9761)
 * Handle missing RoleManager in config after upgrade to 2.2 (CASSANDRA-10209)
Merged from 2.1:
 * Bulk Loader API could not tolerate even node failure (CASSANDRA-10347)
 * Avoid misleading pushed notifications when multiple nodes
   share an rpc_address (CASSANDRA-10052)
 * Fix dropping undroppable when message queue is full (CASSANDRA-10113)
 * Fix potential ClassCastException during paging (CASSANDRA-10352)
 * Prevent ALTER TYPE from creating circular references (CASSANDRA-10339)
 * Fix cache handling of 2i and base tables (CASSANDRA-10155, 10359)
 * Fix NPE in nodetool compactionhistory (CASSANDRA-9758)
 * (Pig) support BulkOutputFormat as a URL parameter (CASSANDRA-7410)
 * BATCH statement is broken in cqlsh (CASSANDRA-10272)
 * (cqlsh) Make cqlsh PEP8 Compliant (CASSANDRA-10066)
 * (cqlsh) Fix error when starting cqlsh with --debug (CASSANDRA-10282)
 * Scrub, Cleanup and Upgrade do not unmark compacting until all operations
   have completed, regardless of the occurence of exceptions (CASSANDRA-10274)


3.0.0-beta2
 * Fix columns returned by AbstractBtreePartitions (CASSANDRA-10220)
 * Fix backward compatibility issue due to AbstractBounds serialization bug (CASSANDRA-9857)
 * Fix startup error when upgrading nodes (CASSANDRA-10136)
 * Base table PRIMARY KEY can be assumed to be NOT NULL in MV creation (CASSANDRA-10147)
 * Improve batchlog write patch (CASSANDRA-9673)
 * Re-apply MaterializedView updates on commitlog replay (CASSANDRA-10164)
 * Require AbstractType.isByteOrderComparable declaration in constructor (CASSANDRA-9901)
 * Avoid digest mismatch on upgrade to 3.0 (CASSANDRA-9554)
 * Fix Materialized View builder when adding multiple MVs (CASSANDRA-10156)
 * Choose better poolingOptions for protocol v4 in cassandra-stress (CASSANDRA-10182)
 * Fix LWW bug affecting Materialized Views (CASSANDRA-10197)
 * Ensures frozen sets and maps are always sorted (CASSANDRA-10162)
 * Don't deadlock when flushing CFS backed custom indexes (CASSANDRA-10181)
 * Fix double flushing of secondary index tables (CASSANDRA-10180)
 * Fix incorrect handling of range tombstones in thrift (CASSANDRA-10046)
 * Only use batchlog when paired materialized view replica is remote (CASSANDRA-10061)
 * Reuse TemporalRow when updating multiple MaterializedViews (CASSANDRA-10060)
 * Validate gc_grace_seconds for batchlog writes and MVs (CASSANDRA-9917)
 * Fix sstablerepairedset (CASSANDRA-10132)
Merged from 2.2:
 * Cancel transaction for sstables we wont redistribute index summary
   for (CASSANDRA-10270)
 * Retry snapshot deletion after compaction and gc on Windows (CASSANDRA-10222)
 * Fix failure to start with space in directory path on Windows (CASSANDRA-10239)
 * Fix repair hang when snapshot failed (CASSANDRA-10057)
 * Fall back to 1/4 commitlog volume for commitlog_total_space on small disks
   (CASSANDRA-10199)
Merged from 2.1:
 * Added configurable warning threshold for GC duration (CASSANDRA-8907)
 * Fix handling of streaming EOF (CASSANDRA-10206)
 * Only check KeyCache when it is enabled
 * Change streaming_socket_timeout_in_ms default to 1 hour (CASSANDRA-8611)
 * (cqlsh) update list of CQL keywords (CASSANDRA-9232)
 * Add nodetool gettraceprobability command (CASSANDRA-10234)
Merged from 2.0:
 * Fix rare race where older gossip states can be shadowed (CASSANDRA-10366)
 * Fix consolidating racks violating the RF contract (CASSANDRA-10238)
 * Disallow decommission when node is in drained state (CASSANDRA-8741)


2.2.1
 * Fix race during construction of commit log (CASSANDRA-10049)
 * Fix LeveledCompactionStrategyTest (CASSANDRA-9757)
 * Fix broken UnbufferedDataOutputStreamPlus.writeUTF (CASSANDRA-10203)
 * (cqlsh) default load-from-file encoding to utf-8 (CASSANDRA-9898)
 * Avoid returning Permission.NONE when failing to query users table (CASSANDRA-10168)
 * (cqlsh) add CLEAR command (CASSANDRA-10086)
 * Support string literals as Role names for compatibility (CASSANDRA-10135)
Merged from 2.1:
 * Only check KeyCache when it is enabled
 * Change streaming_socket_timeout_in_ms default to 1 hour (CASSANDRA-8611)
 * (cqlsh) update list of CQL keywords (CASSANDRA-9232)


3.0.0-beta1
 * Redesign secondary index API (CASSANDRA-9459, 7771, 9041)
 * Fix throwing ReadFailure instead of ReadTimeout on range queries (CASSANDRA-10125)
 * Rewrite hinted handoff (CASSANDRA-6230)
 * Fix query on static compact tables (CASSANDRA-10093)
 * Fix race during construction of commit log (CASSANDRA-10049)
 * Add option to only purge repaired tombstones (CASSANDRA-6434)
 * Change authorization handling for MVs (CASSANDRA-9927)
 * Add custom JMX enabled executor for UDF sandbox (CASSANDRA-10026)
 * Fix row deletion bug for Materialized Views (CASSANDRA-10014)
 * Support mixed-version clusters with Cassandra 2.1 and 2.2 (CASSANDRA-9704)
 * Fix multiple slices on RowSearchers (CASSANDRA-10002)
 * Fix bug in merging of collections (CASSANDRA-10001)
 * Optimize batchlog replay to avoid full scans (CASSANDRA-7237)
 * Repair improvements when using vnodes (CASSANDRA-5220)
 * Disable scripted UDFs by default (CASSANDRA-9889)
 * Bytecode inspection for Java-UDFs (CASSANDRA-9890)
 * Use byte to serialize MT hash length (CASSANDRA-9792)
 * Replace usage of Adler32 with CRC32 (CASSANDRA-8684)
 * Fix migration to new format from 2.1 SSTable (CASSANDRA-10006)
 * SequentialWriter should extend BufferedDataOutputStreamPlus (CASSANDRA-9500)
 * Use the same repairedAt timestamp within incremental repair session (CASSANDRA-9111)
Merged from 2.2:
 * Allow count(*) and count(1) to be use as normal aggregation (CASSANDRA-10114)
 * An NPE is thrown if the column name is unknown for an IN relation (CASSANDRA-10043)
 * Apply commit_failure_policy to more errors on startup (CASSANDRA-9749)
 * Fix histogram overflow exception (CASSANDRA-9973)
 * Route gossip messages over dedicated socket (CASSANDRA-9237)
 * Add checksum to saved cache files (CASSANDRA-9265)
 * Log warning when using an aggregate without partition key (CASSANDRA-9737)
Merged from 2.1:
 * (cqlsh) Allow encoding to be set through command line (CASSANDRA-10004)
 * Add new JMX methods to change local compaction strategy (CASSANDRA-9965)
 * Write hints for paxos commits (CASSANDRA-7342)
 * (cqlsh) Fix timestamps before 1970 on Windows, always
   use UTC for timestamp display (CASSANDRA-10000)
 * (cqlsh) Avoid overwriting new config file with old config
   when both exist (CASSANDRA-9777)
 * Release snapshot selfRef when doing snapshot repair (CASSANDRA-9998)
 * Cannot replace token does not exist - DN node removed as Fat Client (CASSANDRA-9871)
Merged from 2.0:
 * Don't cast expected bf size to an int (CASSANDRA-9959)
 * Make getFullyExpiredSSTables less expensive (CASSANDRA-9882)


3.0.0-alpha1
 * Implement proper sandboxing for UDFs (CASSANDRA-9402)
 * Simplify (and unify) cleanup of compaction leftovers (CASSANDRA-7066)
 * Allow extra schema definitions in cassandra-stress yaml (CASSANDRA-9850)
 * Metrics should use up to date nomenclature (CASSANDRA-9448)
 * Change CREATE/ALTER TABLE syntax for compression (CASSANDRA-8384)
 * Cleanup crc and adler code for java 8 (CASSANDRA-9650)
 * Storage engine refactor (CASSANDRA-8099, 9743, 9746, 9759, 9781, 9808, 9825,
   9848, 9705, 9859, 9867, 9874, 9828, 9801)
 * Update Guava to 18.0 (CASSANDRA-9653)
 * Bloom filter false positive ratio is not honoured (CASSANDRA-8413)
 * New option for cassandra-stress to leave a ratio of columns null (CASSANDRA-9522)
 * Change hinted_handoff_enabled yaml setting, JMX (CASSANDRA-9035)
 * Add algorithmic token allocation (CASSANDRA-7032)
 * Add nodetool command to replay batchlog (CASSANDRA-9547)
 * Make file buffer cache independent of paths being read (CASSANDRA-8897)
 * Remove deprecated legacy Hadoop code (CASSANDRA-9353)
 * Decommissioned nodes will not rejoin the cluster (CASSANDRA-8801)
 * Change gossip stabilization to use endpoit size (CASSANDRA-9401)
 * Change default garbage collector to G1 (CASSANDRA-7486)
 * Populate TokenMetadata early during startup (CASSANDRA-9317)
 * Undeprecate cache recentHitRate (CASSANDRA-6591)
 * Add support for selectively varint encoding fields (CASSANDRA-9499, 9865)
 * Materialized Views (CASSANDRA-6477)
Merged from 2.2:
 * Avoid grouping sstables for anticompaction with DTCS (CASSANDRA-9900)
 * UDF / UDA execution time in trace (CASSANDRA-9723)
 * Fix broken internode SSL (CASSANDRA-9884)
Merged from 2.1:
 * Add new JMX methods to change local compaction strategy (CASSANDRA-9965)
 * Fix handling of enable/disable autocompaction (CASSANDRA-9899)
 * Add consistency level to tracing ouput (CASSANDRA-9827)
 * Remove repair snapshot leftover on startup (CASSANDRA-7357)
 * Use random nodes for batch log when only 2 racks (CASSANDRA-8735)
 * Ensure atomicity inside thrift and stream session (CASSANDRA-7757)
 * Fix nodetool info error when the node is not joined (CASSANDRA-9031)
Merged from 2.0:
 * Log when messages are dropped due to cross_node_timeout (CASSANDRA-9793)
 * Don't track hotness when opening from snapshot for validation (CASSANDRA-9382)


2.2.0
 * Allow the selection of columns together with aggregates (CASSANDRA-9767)
 * Fix cqlsh copy methods and other windows specific issues (CASSANDRA-9795)
 * Don't wrap byte arrays in SequentialWriter (CASSANDRA-9797)
 * sum() and avg() functions missing for smallint and tinyint types (CASSANDRA-9671)
 * Revert CASSANDRA-9542 (allow native functions in UDA) (CASSANDRA-9771)
Merged from 2.1:
 * Fix MarshalException when upgrading superColumn family (CASSANDRA-9582)
 * Fix broken logging for "empty" flushes in Memtable (CASSANDRA-9837)
 * Handle corrupt files on startup (CASSANDRA-9686)
 * Fix clientutil jar and tests (CASSANDRA-9760)
 * (cqlsh) Allow the SSL protocol version to be specified through the
    config file or environment variables (CASSANDRA-9544)
Merged from 2.0:
 * Add tool to find why expired sstables are not getting dropped (CASSANDRA-10015)
 * Remove erroneous pending HH tasks from tpstats/jmx (CASSANDRA-9129)
 * Don't cast expected bf size to an int (CASSANDRA-9959)
 * checkForEndpointCollision fails for legitimate collisions (CASSANDRA-9765)
 * Complete CASSANDRA-8448 fix (CASSANDRA-9519)
 * Don't include auth credentials in debug log (CASSANDRA-9682)
 * Can't transition from write survey to normal mode (CASSANDRA-9740)
 * Scrub (recover) sstables even when -Index.db is missing (CASSANDRA-9591)
 * Fix growing pending background compaction (CASSANDRA-9662)


2.2.0-rc2
 * Re-enable memory-mapped I/O on Windows (CASSANDRA-9658)
 * Warn when an extra-large partition is compacted (CASSANDRA-9643)
 * (cqlsh) Allow setting the initial connection timeout (CASSANDRA-9601)
 * BulkLoader has --transport-factory option but does not use it (CASSANDRA-9675)
 * Allow JMX over SSL directly from nodetool (CASSANDRA-9090)
 * Update cqlsh for UDFs (CASSANDRA-7556)
 * Change Windows kernel default timer resolution (CASSANDRA-9634)
 * Deprected sstable2json and json2sstable (CASSANDRA-9618)
 * Allow native functions in user-defined aggregates (CASSANDRA-9542)
 * Don't repair system_distributed by default (CASSANDRA-9621)
 * Fix mixing min, max, and count aggregates for blob type (CASSANRA-9622)
 * Rename class for DATE type in Java driver (CASSANDRA-9563)
 * Duplicate compilation of UDFs on coordinator (CASSANDRA-9475)
 * Fix connection leak in CqlRecordWriter (CASSANDRA-9576)
 * Mlockall before opening system sstables & remove boot_without_jna option (CASSANDRA-9573)
 * Add functions to convert timeuuid to date or time, deprecate dateOf and unixTimestampOf (CASSANDRA-9229)
 * Make sure we cancel non-compacting sstables from LifecycleTransaction (CASSANDRA-9566)
 * Fix deprecated repair JMX API (CASSANDRA-9570)
 * Add logback metrics (CASSANDRA-9378)
 * Update and refactor ant test/test-compression to run the tests in parallel (CASSANDRA-9583)
 * Fix upgrading to new directory for secondary index (CASSANDRA-9687)
Merged from 2.1:
 * (cqlsh) Fix bad check for CQL compatibility when DESCRIBE'ing
   COMPACT STORAGE tables with no clustering columns
 * Eliminate strong self-reference chains in sstable ref tidiers (CASSANDRA-9656)
 * Ensure StreamSession uses canonical sstable reader instances (CASSANDRA-9700)
 * Ensure memtable book keeping is not corrupted in the event we shrink usage (CASSANDRA-9681)
 * Update internal python driver for cqlsh (CASSANDRA-9064)
 * Fix IndexOutOfBoundsException when inserting tuple with too many
   elements using the string literal notation (CASSANDRA-9559)
 * Enable describe on indices (CASSANDRA-7814)
 * Fix incorrect result for IN queries where column not found (CASSANDRA-9540)
 * ColumnFamilyStore.selectAndReference may block during compaction (CASSANDRA-9637)
 * Fix bug in cardinality check when compacting (CASSANDRA-9580)
 * Fix memory leak in Ref due to ConcurrentLinkedQueue.remove() behaviour (CASSANDRA-9549)
 * Make rebuild only run one at a time (CASSANDRA-9119)
Merged from 2.0:
 * Avoid NPE in AuthSuccess#decode (CASSANDRA-9727)
 * Add listen_address to system.local (CASSANDRA-9603)
 * Bug fixes to resultset metadata construction (CASSANDRA-9636)
 * Fix setting 'durable_writes' in ALTER KEYSPACE (CASSANDRA-9560)
 * Avoids ballot clash in Paxos (CASSANDRA-9649)
 * Improve trace messages for RR (CASSANDRA-9479)
 * Fix suboptimal secondary index selection when restricted
   clustering column is also indexed (CASSANDRA-9631)
 * (cqlsh) Add min_threshold to DTCS option autocomplete (CASSANDRA-9385)
 * Fix error message when attempting to create an index on a column
   in a COMPACT STORAGE table with clustering columns (CASSANDRA-9527)
 * 'WITH WITH' in alter keyspace statements causes NPE (CASSANDRA-9565)
 * Expose some internals of SelectStatement for inspection (CASSANDRA-9532)
 * ArrivalWindow should use primitives (CASSANDRA-9496)
 * Periodically submit background compaction tasks (CASSANDRA-9592)
 * Set HAS_MORE_PAGES flag to false when PagingState is null (CASSANDRA-9571)


2.2.0-rc1
 * Compressed commit log should measure compressed space used (CASSANDRA-9095)
 * Fix comparison bug in CassandraRoleManager#collectRoles (CASSANDRA-9551)
 * Add tinyint,smallint,time,date support for UDFs (CASSANDRA-9400)
 * Deprecates SSTableSimpleWriter and SSTableSimpleUnsortedWriter (CASSANDRA-9546)
 * Empty INITCOND treated as null in aggregate (CASSANDRA-9457)
 * Remove use of Cell in Thrift MapReduce classes (CASSANDRA-8609)
 * Integrate pre-release Java Driver 2.2-rc1, custom build (CASSANDRA-9493)
 * Clean up gossiper logic for old versions (CASSANDRA-9370)
 * Fix custom payload coding/decoding to match the spec (CASSANDRA-9515)
 * ant test-all results incomplete when parsed (CASSANDRA-9463)
 * Disallow frozen<> types in function arguments and return types for
   clarity (CASSANDRA-9411)
 * Static Analysis to warn on unsafe use of Autocloseable instances (CASSANDRA-9431)
 * Update commitlog archiving examples now that commitlog segments are
   not recycled (CASSANDRA-9350)
 * Extend Transactional API to sstable lifecycle management (CASSANDRA-8568)
 * (cqlsh) Add support for native protocol 4 (CASSANDRA-9399)
 * Ensure that UDF and UDAs are keyspace-isolated (CASSANDRA-9409)
 * Revert CASSANDRA-7807 (tracing completion client notifications) (CASSANDRA-9429)
 * Add ability to stop compaction by ID (CASSANDRA-7207)
 * Let CassandraVersion handle SNAPSHOT version (CASSANDRA-9438)
Merged from 2.1:
 * (cqlsh) Fix using COPY through SOURCE or -f (CASSANDRA-9083)
 * Fix occasional lack of `system` keyspace in schema tables (CASSANDRA-8487)
 * Use ProtocolError code instead of ServerError code for native protocol
   error responses to unsupported protocol versions (CASSANDRA-9451)
 * Default commitlog_sync_batch_window_in_ms changed to 2ms (CASSANDRA-9504)
 * Fix empty partition assertion in unsorted sstable writing tools (CASSANDRA-9071)
 * Ensure truncate without snapshot cannot produce corrupt responses (CASSANDRA-9388)
 * Consistent error message when a table mixes counter and non-counter
   columns (CASSANDRA-9492)
 * Avoid getting unreadable keys during anticompaction (CASSANDRA-9508)
 * (cqlsh) Better float precision by default (CASSANDRA-9224)
 * Improve estimated row count (CASSANDRA-9107)
 * Optimize range tombstone memory footprint (CASSANDRA-8603)
 * Use configured gcgs in anticompaction (CASSANDRA-9397)
Merged from 2.0:
 * Don't accumulate more range than necessary in RangeTombstone.Tracker (CASSANDRA-9486)
 * Add broadcast and rpc addresses to system.local (CASSANDRA-9436)
 * Always mark sstable suspect when corrupted (CASSANDRA-9478)
 * Add database users and permissions to CQL3 documentation (CASSANDRA-7558)
 * Allow JVM_OPTS to be passed to standalone tools (CASSANDRA-5969)
 * Fix bad condition in RangeTombstoneList (CASSANDRA-9485)
 * Fix potential StackOverflow when setting CrcCheckChance over JMX (CASSANDRA-9488)
 * Fix null static columns in pages after the first, paged reversed
   queries (CASSANDRA-8502)
 * Fix counting cache serialization in request metrics (CASSANDRA-9466)
 * Add option not to validate atoms during scrub (CASSANDRA-9406)


2.2.0-beta1
 * Introduce Transactional API for internal state changes (CASSANDRA-8984)
 * Add a flag in cassandra.yaml to enable UDFs (CASSANDRA-9404)
 * Better support of null for UDF (CASSANDRA-8374)
 * Use ecj instead of javassist for UDFs (CASSANDRA-8241)
 * faster async logback configuration for tests (CASSANDRA-9376)
 * Add `smallint` and `tinyint` data types (CASSANDRA-8951)
 * Avoid thrift schema creation when native driver is used in stress tool (CASSANDRA-9374)
 * Make Functions.declared thread-safe
 * Add client warnings to native protocol v4 (CASSANDRA-8930)
 * Allow roles cache to be invalidated (CASSANDRA-8967)
 * Upgrade Snappy (CASSANDRA-9063)
 * Don't start Thrift rpc by default (CASSANDRA-9319)
 * Only stream from unrepaired sstables with incremental repair (CASSANDRA-8267)
 * Aggregate UDFs allow SFUNC return type to differ from STYPE if FFUNC specified (CASSANDRA-9321)
 * Remove Thrift dependencies in bundled tools (CASSANDRA-8358)
 * Disable memory mapping of hsperfdata file for JVM statistics (CASSANDRA-9242)
 * Add pre-startup checks to detect potential incompatibilities (CASSANDRA-8049)
 * Distinguish between null and unset in protocol v4 (CASSANDRA-7304)
 * Add user/role permissions for user-defined functions (CASSANDRA-7557)
 * Allow cassandra config to be updated to restart daemon without unloading classes (CASSANDRA-9046)
 * Don't initialize compaction writer before checking if iter is empty (CASSANDRA-9117)
 * Don't execute any functions at prepare-time (CASSANDRA-9037)
 * Share file handles between all instances of a SegmentedFile (CASSANDRA-8893)
 * Make it possible to major compact LCS (CASSANDRA-7272)
 * Make FunctionExecutionException extend RequestExecutionException
   (CASSANDRA-9055)
 * Add support for SELECT JSON, INSERT JSON syntax and new toJson(), fromJson()
   functions (CASSANDRA-7970)
 * Optimise max purgeable timestamp calculation in compaction (CASSANDRA-8920)
 * Constrain internode message buffer sizes, and improve IO class hierarchy (CASSANDRA-8670)
 * New tool added to validate all sstables in a node (CASSANDRA-5791)
 * Push notification when tracing completes for an operation (CASSANDRA-7807)
 * Delay "node up" and "node added" notifications until native protocol server is started (CASSANDRA-8236)
 * Compressed Commit Log (CASSANDRA-6809)
 * Optimise IntervalTree (CASSANDRA-8988)
 * Add a key-value payload for third party usage (CASSANDRA-8553, 9212)
 * Bump metrics-reporter-config dependency for metrics 3.0 (CASSANDRA-8149)
 * Partition intra-cluster message streams by size, not type (CASSANDRA-8789)
 * Add WriteFailureException to native protocol, notify coordinator of
   write failures (CASSANDRA-8592)
 * Convert SequentialWriter to nio (CASSANDRA-8709)
 * Add role based access control (CASSANDRA-7653, 8650, 7216, 8760, 8849, 8761, 8850)
 * Record client ip address in tracing sessions (CASSANDRA-8162)
 * Indicate partition key columns in response metadata for prepared
   statements (CASSANDRA-7660)
 * Merge UUIDType and TimeUUIDType parse logic (CASSANDRA-8759)
 * Avoid memory allocation when searching index summary (CASSANDRA-8793)
 * Optimise (Time)?UUIDType Comparisons (CASSANDRA-8730)
 * Make CRC32Ex into a separate maven dependency (CASSANDRA-8836)
 * Use preloaded jemalloc w/ Unsafe (CASSANDRA-8714, 9197)
 * Avoid accessing partitioner through StorageProxy (CASSANDRA-8244, 8268)
 * Upgrade Metrics library and remove depricated metrics (CASSANDRA-5657)
 * Serializing Row cache alternative, fully off heap (CASSANDRA-7438)
 * Duplicate rows returned when in clause has repeated values (CASSANDRA-6706)
 * Make CassandraException unchecked, extend RuntimeException (CASSANDRA-8560)
 * Support direct buffer decompression for reads (CASSANDRA-8464)
 * DirectByteBuffer compatible LZ4 methods (CASSANDRA-7039)
 * Group sstables for anticompaction correctly (CASSANDRA-8578)
 * Add ReadFailureException to native protocol, respond
   immediately when replicas encounter errors while handling
   a read request (CASSANDRA-7886)
 * Switch CommitLogSegment from RandomAccessFile to nio (CASSANDRA-8308)
 * Allow mixing token and partition key restrictions (CASSANDRA-7016)
 * Support index key/value entries on map collections (CASSANDRA-8473)
 * Modernize schema tables (CASSANDRA-8261)
 * Support for user-defined aggregation functions (CASSANDRA-8053)
 * Fix NPE in SelectStatement with empty IN values (CASSANDRA-8419)
 * Refactor SelectStatement, return IN results in natural order instead
   of IN value list order and ignore duplicate values in partition key IN restrictions (CASSANDRA-7981)
 * Support UDTs, tuples, and collections in user-defined
   functions (CASSANDRA-7563)
 * Fix aggregate fn results on empty selection, result column name,
   and cqlsh parsing (CASSANDRA-8229)
 * Mark sstables as repaired after full repair (CASSANDRA-7586)
 * Extend Descriptor to include a format value and refactor reader/writer
   APIs (CASSANDRA-7443)
 * Integrate JMH for microbenchmarks (CASSANDRA-8151)
 * Keep sstable levels when bootstrapping (CASSANDRA-7460)
 * Add Sigar library and perform basic OS settings check on startup (CASSANDRA-7838)
 * Support for aggregation functions (CASSANDRA-4914)
 * Remove cassandra-cli (CASSANDRA-7920)
 * Accept dollar quoted strings in CQL (CASSANDRA-7769)
 * Make assassinate a first class command (CASSANDRA-7935)
 * Support IN clause on any partition key column (CASSANDRA-7855)
 * Support IN clause on any clustering column (CASSANDRA-4762)
 * Improve compaction logging (CASSANDRA-7818)
 * Remove YamlFileNetworkTopologySnitch (CASSANDRA-7917)
 * Do anticompaction in groups (CASSANDRA-6851)
 * Support user-defined functions (CASSANDRA-7395, 7526, 7562, 7740, 7781, 7929,
   7924, 7812, 8063, 7813, 7708)
 * Permit configurable timestamps with cassandra-stress (CASSANDRA-7416)
 * Move sstable RandomAccessReader to nio2, which allows using the
   FILE_SHARE_DELETE flag on Windows (CASSANDRA-4050)
 * Remove CQL2 (CASSANDRA-5918)
 * Optimize fetching multiple cells by name (CASSANDRA-6933)
 * Allow compilation in java 8 (CASSANDRA-7028)
 * Make incremental repair default (CASSANDRA-7250)
 * Enable code coverage thru JaCoCo (CASSANDRA-7226)
 * Switch external naming of 'column families' to 'tables' (CASSANDRA-4369)
 * Shorten SSTable path (CASSANDRA-6962)
 * Use unsafe mutations for most unit tests (CASSANDRA-6969)
 * Fix race condition during calculation of pending ranges (CASSANDRA-7390)
 * Fail on very large batch sizes (CASSANDRA-8011)
 * Improve concurrency of repair (CASSANDRA-6455, 8208, 9145)
 * Select optimal CRC32 implementation at runtime (CASSANDRA-8614)
 * Evaluate MurmurHash of Token once per query (CASSANDRA-7096)
 * Generalize progress reporting (CASSANDRA-8901)
 * Resumable bootstrap streaming (CASSANDRA-8838, CASSANDRA-8942)
 * Allow scrub for secondary index (CASSANDRA-5174)
 * Save repair data to system table (CASSANDRA-5839)
 * fix nodetool names that reference column families (CASSANDRA-8872)
 Merged from 2.1:
 * Warn on misuse of unlogged batches (CASSANDRA-9282)
 * Failure detector detects and ignores local pauses (CASSANDRA-9183)
 * Add utility class to support for rate limiting a given log statement (CASSANDRA-9029)
 * Add missing consistency levels to cassandra-stess (CASSANDRA-9361)
 * Fix commitlog getCompletedTasks to not increment (CASSANDRA-9339)
 * Fix for harmless exceptions logged as ERROR (CASSANDRA-8564)
 * Delete processed sstables in sstablesplit/sstableupgrade (CASSANDRA-8606)
 * Improve sstable exclusion from partition tombstones (CASSANDRA-9298)
 * Validate the indexed column rather than the cell's contents for 2i (CASSANDRA-9057)
 * Add support for top-k custom 2i queries (CASSANDRA-8717)
 * Fix error when dropping table during compaction (CASSANDRA-9251)
 * cassandra-stress supports validation operations over user profiles (CASSANDRA-8773)
 * Add support for rate limiting log messages (CASSANDRA-9029)
 * Log the partition key with tombstone warnings (CASSANDRA-8561)
 * Reduce runWithCompactionsDisabled poll interval to 1ms (CASSANDRA-9271)
 * Fix PITR commitlog replay (CASSANDRA-9195)
 * GCInspector logs very different times (CASSANDRA-9124)
 * Fix deleting from an empty list (CASSANDRA-9198)
 * Update tuple and collection types that use a user-defined type when that UDT
   is modified (CASSANDRA-9148, CASSANDRA-9192)
 * Use higher timeout for prepair and snapshot in repair (CASSANDRA-9261)
 * Fix anticompaction blocking ANTI_ENTROPY stage (CASSANDRA-9151)
 * Repair waits for anticompaction to finish (CASSANDRA-9097)
 * Fix streaming not holding ref when stream error (CASSANDRA-9295)
 * Fix canonical view returning early opened SSTables (CASSANDRA-9396)
Merged from 2.0:
 * (cqlsh) Add LOGIN command to switch users (CASSANDRA-7212)
 * Clone SliceQueryFilter in AbstractReadCommand implementations (CASSANDRA-8940)
 * Push correct protocol notification for DROP INDEX (CASSANDRA-9310)
 * token-generator - generated tokens too long (CASSANDRA-9300)
 * Fix counting of tombstones for TombstoneOverwhelmingException (CASSANDRA-9299)
 * Fix ReconnectableSnitch reconnecting to peers during upgrade (CASSANDRA-6702)
 * Include keyspace and table name in error log for collections over the size
   limit (CASSANDRA-9286)
 * Avoid potential overlap in LCS with single-partition sstables (CASSANDRA-9322)
 * Log warning message when a table is queried before the schema has fully
   propagated (CASSANDRA-9136)
 * Overload SecondaryIndex#indexes to accept the column definition (CASSANDRA-9314)
 * (cqlsh) Add SERIAL and LOCAL_SERIAL consistency levels (CASSANDRA-8051)
 * Fix index selection during rebuild with certain table layouts (CASSANDRA-9281)
 * Fix partition-level-delete-only workload accounting (CASSANDRA-9194)
 * Allow scrub to handle corrupted compressed chunks (CASSANDRA-9140)
 * Fix assertion error when resetlocalschema is run during repair (CASSANDRA-9249)
 * Disable single sstable tombstone compactions for DTCS by default (CASSANDRA-9234)
 * IncomingTcpConnection thread is not named (CASSANDRA-9262)
 * Close incoming connections when MessagingService is stopped (CASSANDRA-9238)
 * Fix streaming hang when retrying (CASSANDRA-9132)


2.1.5
 * Re-add deprecated cold_reads_to_omit param for backwards compat (CASSANDRA-9203)
 * Make anticompaction visible in compactionstats (CASSANDRA-9098)
 * Improve nodetool getendpoints documentation about the partition
   key parameter (CASSANDRA-6458)
 * Don't check other keyspaces for schema changes when an user-defined
   type is altered (CASSANDRA-9187)
 * Add generate-idea-files target to build.xml (CASSANDRA-9123)
 * Allow takeColumnFamilySnapshot to take a list of tables (CASSANDRA-8348)
 * Limit major sstable operations to their canonical representation (CASSANDRA-8669)
 * cqlsh: Add tests for INSERT and UPDATE tab completion (CASSANDRA-9125)
 * cqlsh: quote column names when needed in COPY FROM inserts (CASSANDRA-9080)
 * Do not load read meter for offline operations (CASSANDRA-9082)
 * cqlsh: Make CompositeType data readable (CASSANDRA-8919)
 * cqlsh: Fix display of triggers (CASSANDRA-9081)
 * Fix NullPointerException when deleting or setting an element by index on
   a null list collection (CASSANDRA-9077)
 * Buffer bloom filter serialization (CASSANDRA-9066)
 * Fix anti-compaction target bloom filter size (CASSANDRA-9060)
 * Make FROZEN and TUPLE unreserved keywords in CQL (CASSANDRA-9047)
 * Prevent AssertionError from SizeEstimatesRecorder (CASSANDRA-9034)
 * Avoid overwriting index summaries for sstables with an older format that
   does not support downsampling; rebuild summaries on startup when this
   is detected (CASSANDRA-8993)
 * Fix potential data loss in CompressedSequentialWriter (CASSANDRA-8949)
 * Make PasswordAuthenticator number of hashing rounds configurable (CASSANDRA-8085)
 * Fix AssertionError when binding nested collections in DELETE (CASSANDRA-8900)
 * Check for overlap with non-early sstables in LCS (CASSANDRA-8739)
 * Only calculate max purgable timestamp if we have to (CASSANDRA-8914)
 * (cqlsh) Greatly improve performance of COPY FROM (CASSANDRA-8225)
 * IndexSummary effectiveIndexInterval is now a guideline, not a rule (CASSANDRA-8993)
 * Use correct bounds for page cache eviction of compressed files (CASSANDRA-8746)
 * SSTableScanner enforces its bounds (CASSANDRA-8946)
 * Cleanup cell equality (CASSANDRA-8947)
 * Introduce intra-cluster message coalescing (CASSANDRA-8692)
 * DatabaseDescriptor throws NPE when rpc_interface is used (CASSANDRA-8839)
 * Don't check if an sstable is live for offline compactions (CASSANDRA-8841)
 * Don't set clientMode in SSTableLoader (CASSANDRA-8238)
 * Fix SSTableRewriter with disabled early open (CASSANDRA-8535)
 * Fix cassandra-stress so it respects the CL passed in user mode (CASSANDRA-8948)
 * Fix rare NPE in ColumnDefinition#hasIndexOption() (CASSANDRA-8786)
 * cassandra-stress reports per-operation statistics, plus misc (CASSANDRA-8769)
 * Add SimpleDate (cql date) and Time (cql time) types (CASSANDRA-7523)
 * Use long for key count in cfstats (CASSANDRA-8913)
 * Make SSTableRewriter.abort() more robust to failure (CASSANDRA-8832)
 * Remove cold_reads_to_omit from STCS (CASSANDRA-8860)
 * Make EstimatedHistogram#percentile() use ceil instead of floor (CASSANDRA-8883)
 * Fix top partitions reporting wrong cardinality (CASSANDRA-8834)
 * Fix rare NPE in KeyCacheSerializer (CASSANDRA-8067)
 * Pick sstables for validation as late as possible inc repairs (CASSANDRA-8366)
 * Fix commitlog getPendingTasks to not increment (CASSANDRA-8862)
 * Fix parallelism adjustment in range and secondary index queries
   when the first fetch does not satisfy the limit (CASSANDRA-8856)
 * Check if the filtered sstables is non-empty in STCS (CASSANDRA-8843)
 * Upgrade java-driver used for cassandra-stress (CASSANDRA-8842)
 * Fix CommitLog.forceRecycleAllSegments() memory access error (CASSANDRA-8812)
 * Improve assertions in Memory (CASSANDRA-8792)
 * Fix SSTableRewriter cleanup (CASSANDRA-8802)
 * Introduce SafeMemory for CompressionMetadata.Writer (CASSANDRA-8758)
 * 'nodetool info' prints exception against older node (CASSANDRA-8796)
 * Ensure SSTableReader.last corresponds exactly with the file end (CASSANDRA-8750)
 * Make SSTableWriter.openEarly more robust and obvious (CASSANDRA-8747)
 * Enforce SSTableReader.first/last (CASSANDRA-8744)
 * Cleanup SegmentedFile API (CASSANDRA-8749)
 * Avoid overlap with early compaction replacement (CASSANDRA-8683)
 * Safer Resource Management++ (CASSANDRA-8707)
 * Write partition size estimates into a system table (CASSANDRA-7688)
 * cqlsh: Fix keys() and full() collection indexes in DESCRIBE output
   (CASSANDRA-8154)
 * Show progress of streaming in nodetool netstats (CASSANDRA-8886)
 * IndexSummaryBuilder utilises offheap memory, and shares data between
   each IndexSummary opened from it (CASSANDRA-8757)
 * markCompacting only succeeds if the exact SSTableReader instances being
   marked are in the live set (CASSANDRA-8689)
 * cassandra-stress support for varint (CASSANDRA-8882)
 * Fix Adler32 digest for compressed sstables (CASSANDRA-8778)
 * Add nodetool statushandoff/statusbackup (CASSANDRA-8912)
 * Use stdout for progress and stats in sstableloader (CASSANDRA-8982)
 * Correctly identify 2i datadir from older versions (CASSANDRA-9116)
Merged from 2.0:
 * Ignore gossip SYNs after shutdown (CASSANDRA-9238)
 * Avoid overflow when calculating max sstable size in LCS (CASSANDRA-9235)
 * Make sstable blacklisting work with compression (CASSANDRA-9138)
 * Do not attempt to rebuild indexes if no index accepts any column (CASSANDRA-9196)
 * Don't initiate snitch reconnection for dead states (CASSANDRA-7292)
 * Fix ArrayIndexOutOfBoundsException in CQLSSTableWriter (CASSANDRA-8978)
 * Add shutdown gossip state to prevent timeouts during rolling restarts (CASSANDRA-8336)
 * Fix running with java.net.preferIPv6Addresses=true (CASSANDRA-9137)
 * Fix failed bootstrap/replace attempts being persisted in system.peers (CASSANDRA-9180)
 * Flush system.IndexInfo after marking index built (CASSANDRA-9128)
 * Fix updates to min/max_compaction_threshold through cassandra-cli
   (CASSANDRA-8102)
 * Don't include tmp files when doing offline relevel (CASSANDRA-9088)
 * Use the proper CAS WriteType when finishing a previous round during Paxos
   preparation (CASSANDRA-8672)
 * Avoid race in cancelling compactions (CASSANDRA-9070)
 * More aggressive check for expired sstables in DTCS (CASSANDRA-8359)
 * Fix ignored index_interval change in ALTER TABLE statements (CASSANDRA-7976)
 * Do more aggressive compaction in old time windows in DTCS (CASSANDRA-8360)
 * java.lang.AssertionError when reading saved cache (CASSANDRA-8740)
 * "disk full" when running cleanup (CASSANDRA-9036)
 * Lower logging level from ERROR to DEBUG when a scheduled schema pull
   cannot be completed due to a node being down (CASSANDRA-9032)
 * Fix MOVED_NODE client event (CASSANDRA-8516)
 * Allow overriding MAX_OUTSTANDING_REPLAY_COUNT (CASSANDRA-7533)
 * Fix malformed JMX ObjectName containing IPv6 addresses (CASSANDRA-9027)
 * (cqlsh) Allow increasing CSV field size limit through
   cqlshrc config option (CASSANDRA-8934)
 * Stop logging range tombstones when exceeding the threshold
   (CASSANDRA-8559)
 * Fix NullPointerException when nodetool getendpoints is run
   against invalid keyspaces or tables (CASSANDRA-8950)
 * Allow specifying the tmp dir (CASSANDRA-7712)
 * Improve compaction estimated tasks estimation (CASSANDRA-8904)
 * Fix duplicate up/down messages sent to native clients (CASSANDRA-7816)
 * Expose commit log archive status via JMX (CASSANDRA-8734)
 * Provide better exceptions for invalid replication strategy parameters
   (CASSANDRA-8909)
 * Fix regression in mixed single and multi-column relation support for
   SELECT statements (CASSANDRA-8613)
 * Add ability to limit number of native connections (CASSANDRA-8086)
 * Fix CQLSSTableWriter throwing exception and spawning threads
   (CASSANDRA-8808)
 * Fix MT mismatch between empty and GC-able data (CASSANDRA-8979)
 * Fix incorrect validation when snapshotting single table (CASSANDRA-8056)
 * Add offline tool to relevel sstables (CASSANDRA-8301)
 * Preserve stream ID for more protocol errors (CASSANDRA-8848)
 * Fix combining token() function with multi-column relations on
   clustering columns (CASSANDRA-8797)
 * Make CFS.markReferenced() resistant to bad refcounting (CASSANDRA-8829)
 * Fix StreamTransferTask abort/complete bad refcounting (CASSANDRA-8815)
 * Fix AssertionError when querying a DESC clustering ordered
   table with ASC ordering and paging (CASSANDRA-8767)
 * AssertionError: "Memory was freed" when running cleanup (CASSANDRA-8716)
 * Make it possible to set max_sstable_age to fractional days (CASSANDRA-8406)
 * Fix some multi-column relations with indexes on some clustering
   columns (CASSANDRA-8275)
 * Fix memory leak in SSTableSimple*Writer and SSTableReader.validate()
   (CASSANDRA-8748)
 * Throw OOM if allocating memory fails to return a valid pointer (CASSANDRA-8726)
 * Fix SSTableSimpleUnsortedWriter ConcurrentModificationException (CASSANDRA-8619)
 * 'nodetool info' prints exception against older node (CASSANDRA-8796)
 * Ensure SSTableSimpleUnsortedWriter.close() terminates if
   disk writer has crashed (CASSANDRA-8807)


2.1.4
 * Bind JMX to localhost unless explicitly configured otherwise (CASSANDRA-9085)


2.1.3
 * Fix HSHA/offheap_objects corruption (CASSANDRA-8719)
 * Upgrade libthrift to 0.9.2 (CASSANDRA-8685)
 * Don't use the shared ref in sstableloader (CASSANDRA-8704)
 * Purge internal prepared statements if related tables or
   keyspaces are dropped (CASSANDRA-8693)
 * (cqlsh) Handle unicode BOM at start of files (CASSANDRA-8638)
 * Stop compactions before exiting offline tools (CASSANDRA-8623)
 * Update tools/stress/README.txt to match current behaviour (CASSANDRA-7933)
 * Fix schema from Thrift conversion with empty metadata (CASSANDRA-8695)
 * Safer Resource Management (CASSANDRA-7705)
 * Make sure we compact highly overlapping cold sstables with
   STCS (CASSANDRA-8635)
 * rpc_interface and listen_interface generate NPE on startup when specified
   interface doesn't exist (CASSANDRA-8677)
 * Fix ArrayIndexOutOfBoundsException in nodetool cfhistograms (CASSANDRA-8514)
 * Switch from yammer metrics for nodetool cf/proxy histograms (CASSANDRA-8662)
 * Make sure we don't add tmplink files to the compaction
   strategy (CASSANDRA-8580)
 * (cqlsh) Handle maps with blob keys (CASSANDRA-8372)
 * (cqlsh) Handle DynamicCompositeType schemas correctly (CASSANDRA-8563)
 * Duplicate rows returned when in clause has repeated values (CASSANDRA-6706)
 * Add tooling to detect hot partitions (CASSANDRA-7974)
 * Fix cassandra-stress user-mode truncation of partition generation (CASSANDRA-8608)
 * Only stream from unrepaired sstables during inc repair (CASSANDRA-8267)
 * Don't allow starting multiple inc repairs on the same sstables (CASSANDRA-8316)
 * Invalidate prepared BATCH statements when related tables
   or keyspaces are dropped (CASSANDRA-8652)
 * Fix missing results in secondary index queries on collections
   with ALLOW FILTERING (CASSANDRA-8421)
 * Expose EstimatedHistogram metrics for range slices (CASSANDRA-8627)
 * (cqlsh) Escape clqshrc passwords properly (CASSANDRA-8618)
 * Fix NPE when passing wrong argument in ALTER TABLE statement (CASSANDRA-8355)
 * Pig: Refactor and deprecate CqlStorage (CASSANDRA-8599)
 * Don't reuse the same cleanup strategy for all sstables (CASSANDRA-8537)
 * Fix case-sensitivity of index name on CREATE and DROP INDEX
   statements (CASSANDRA-8365)
 * Better detection/logging for corruption in compressed sstables (CASSANDRA-8192)
 * Use the correct repairedAt value when closing writer (CASSANDRA-8570)
 * (cqlsh) Handle a schema mismatch being detected on startup (CASSANDRA-8512)
 * Properly calculate expected write size during compaction (CASSANDRA-8532)
 * Invalidate affected prepared statements when a table's columns
   are altered (CASSANDRA-7910)
 * Stress - user defined writes should populate sequentally (CASSANDRA-8524)
 * Fix regression in SSTableRewriter causing some rows to become unreadable
   during compaction (CASSANDRA-8429)
 * Run major compactions for repaired/unrepaired in parallel (CASSANDRA-8510)
 * (cqlsh) Fix compression options in DESCRIBE TABLE output when compression
   is disabled (CASSANDRA-8288)
 * (cqlsh) Fix DESCRIBE output after keyspaces are altered (CASSANDRA-7623)
 * Make sure we set lastCompactedKey correctly (CASSANDRA-8463)
 * (cqlsh) Fix output of CONSISTENCY command (CASSANDRA-8507)
 * (cqlsh) Fixed the handling of LIST statements (CASSANDRA-8370)
 * Make sstablescrub check leveled manifest again (CASSANDRA-8432)
 * Check first/last keys in sstable when giving out positions (CASSANDRA-8458)
 * Disable mmap on Windows (CASSANDRA-6993)
 * Add missing ConsistencyLevels to cassandra-stress (CASSANDRA-8253)
 * Add auth support to cassandra-stress (CASSANDRA-7985)
 * Fix ArrayIndexOutOfBoundsException when generating error message
   for some CQL syntax errors (CASSANDRA-8455)
 * Scale memtable slab allocation logarithmically (CASSANDRA-7882)
 * cassandra-stress simultaneous inserts over same seed (CASSANDRA-7964)
 * Reduce cassandra-stress sampling memory requirements (CASSANDRA-7926)
 * Ensure memtable flush cannot expire commit log entries from its future (CASSANDRA-8383)
 * Make read "defrag" async to reclaim memtables (CASSANDRA-8459)
 * Remove tmplink files for offline compactions (CASSANDRA-8321)
 * Reduce maxHintsInProgress (CASSANDRA-8415)
 * BTree updates may call provided update function twice (CASSANDRA-8018)
 * Release sstable references after anticompaction (CASSANDRA-8386)
 * Handle abort() in SSTableRewriter properly (CASSANDRA-8320)
 * Centralize shared executors (CASSANDRA-8055)
 * Fix filtering for CONTAINS (KEY) relations on frozen collection
   clustering columns when the query is restricted to a single
   partition (CASSANDRA-8203)
 * Do more aggressive entire-sstable TTL expiry checks (CASSANDRA-8243)
 * Add more log info if readMeter is null (CASSANDRA-8238)
 * add check of the system wall clock time at startup (CASSANDRA-8305)
 * Support for frozen collections (CASSANDRA-7859)
 * Fix overflow on histogram computation (CASSANDRA-8028)
 * Have paxos reuse the timestamp generation of normal queries (CASSANDRA-7801)
 * Fix incremental repair not remove parent session on remote (CASSANDRA-8291)
 * Improve JBOD disk utilization (CASSANDRA-7386)
 * Log failed host when preparing incremental repair (CASSANDRA-8228)
 * Force config client mode in CQLSSTableWriter (CASSANDRA-8281)
 * Fix sstableupgrade throws exception (CASSANDRA-8688)
 * Fix hang when repairing empty keyspace (CASSANDRA-8694)
Merged from 2.0:
 * Fix IllegalArgumentException in dynamic snitch (CASSANDRA-8448)
 * Add support for UPDATE ... IF EXISTS (CASSANDRA-8610)
 * Fix reversal of list prepends (CASSANDRA-8733)
 * Prevent non-zero default_time_to_live on tables with counters
   (CASSANDRA-8678)
 * Fix SSTableSimpleUnsortedWriter ConcurrentModificationException
   (CASSANDRA-8619)
 * Round up time deltas lower than 1ms in BulkLoader (CASSANDRA-8645)
 * Add batch remove iterator to ABSC (CASSANDRA-8414, 8666)
 * Round up time deltas lower than 1ms in BulkLoader (CASSANDRA-8645)
 * Fix isClientMode check in Keyspace (CASSANDRA-8687)
 * Use more efficient slice size for querying internal secondary
   index tables (CASSANDRA-8550)
 * Fix potentially returning deleted rows with range tombstone (CASSANDRA-8558)
 * Check for available disk space before starting a compaction (CASSANDRA-8562)
 * Fix DISTINCT queries with LIMITs or paging when some partitions
   contain only tombstones (CASSANDRA-8490)
 * Introduce background cache refreshing to permissions cache
   (CASSANDRA-8194)
 * Fix race condition in StreamTransferTask that could lead to
   infinite loops and premature sstable deletion (CASSANDRA-7704)
 * Add an extra version check to MigrationTask (CASSANDRA-8462)
 * Ensure SSTableWriter cleans up properly after failure (CASSANDRA-8499)
 * Increase bf true positive count on key cache hit (CASSANDRA-8525)
 * Move MeteredFlusher to its own thread (CASSANDRA-8485)
 * Fix non-distinct results in DISTNCT queries on static columns when
   paging is enabled (CASSANDRA-8087)
 * Move all hints related tasks to hints internal executor (CASSANDRA-8285)
 * Fix paging for multi-partition IN queries (CASSANDRA-8408)
 * Fix MOVED_NODE topology event never being emitted when a node
   moves its token (CASSANDRA-8373)
 * Fix validation of indexes in COMPACT tables (CASSANDRA-8156)
 * Avoid StackOverflowError when a large list of IN values
   is used for a clustering column (CASSANDRA-8410)
 * Fix NPE when writetime() or ttl() calls are wrapped by
   another function call (CASSANDRA-8451)
 * Fix NPE after dropping a keyspace (CASSANDRA-8332)
 * Fix error message on read repair timeouts (CASSANDRA-7947)
 * Default DTCS base_time_seconds changed to 60 (CASSANDRA-8417)
 * Refuse Paxos operation with more than one pending endpoint (CASSANDRA-8346, 8640)
 * Throw correct exception when trying to bind a keyspace or table
   name (CASSANDRA-6952)
 * Make HHOM.compact synchronized (CASSANDRA-8416)
 * cancel latency-sampling task when CF is dropped (CASSANDRA-8401)
 * don't block SocketThread for MessagingService (CASSANDRA-8188)
 * Increase quarantine delay on replacement (CASSANDRA-8260)
 * Expose off-heap memory usage stats (CASSANDRA-7897)
 * Ignore Paxos commits for truncated tables (CASSANDRA-7538)
 * Validate size of indexed column values (CASSANDRA-8280)
 * Make LCS split compaction results over all data directories (CASSANDRA-8329)
 * Fix some failing queries that use multi-column relations
   on COMPACT STORAGE tables (CASSANDRA-8264)
 * Fix InvalidRequestException with ORDER BY (CASSANDRA-8286)
 * Disable SSLv3 for POODLE (CASSANDRA-8265)
 * Fix millisecond timestamps in Tracing (CASSANDRA-8297)
 * Include keyspace name in error message when there are insufficient
   live nodes to stream from (CASSANDRA-8221)
 * Avoid overlap in L1 when L0 contains many nonoverlapping
   sstables (CASSANDRA-8211)
 * Improve PropertyFileSnitch logging (CASSANDRA-8183)
 * Add DC-aware sequential repair (CASSANDRA-8193)
 * Use live sstables in snapshot repair if possible (CASSANDRA-8312)
 * Fix hints serialized size calculation (CASSANDRA-8587)


2.1.2
 * (cqlsh) parse_for_table_meta errors out on queries with undefined
   grammars (CASSANDRA-8262)
 * (cqlsh) Fix SELECT ... TOKEN() function broken in C* 2.1.1 (CASSANDRA-8258)
 * Fix Cassandra crash when running on JDK8 update 40 (CASSANDRA-8209)
 * Optimize partitioner tokens (CASSANDRA-8230)
 * Improve compaction of repaired/unrepaired sstables (CASSANDRA-8004)
 * Make cache serializers pluggable (CASSANDRA-8096)
 * Fix issues with CONTAINS (KEY) queries on secondary indexes
   (CASSANDRA-8147)
 * Fix read-rate tracking of sstables for some queries (CASSANDRA-8239)
 * Fix default timestamp in QueryOptions (CASSANDRA-8246)
 * Set socket timeout when reading remote version (CASSANDRA-8188)
 * Refactor how we track live size (CASSANDRA-7852)
 * Make sure unfinished compaction files are removed (CASSANDRA-8124)
 * Fix shutdown when run as Windows service (CASSANDRA-8136)
 * Fix DESCRIBE TABLE with custom indexes (CASSANDRA-8031)
 * Fix race in RecoveryManagerTest (CASSANDRA-8176)
 * Avoid IllegalArgumentException while sorting sstables in
   IndexSummaryManager (CASSANDRA-8182)
 * Shutdown JVM on file descriptor exhaustion (CASSANDRA-7579)
 * Add 'die' policy for commit log and disk failure (CASSANDRA-7927)
 * Fix installing as service on Windows (CASSANDRA-8115)
 * Fix CREATE TABLE for CQL2 (CASSANDRA-8144)
 * Avoid boxing in ColumnStats min/max trackers (CASSANDRA-8109)
Merged from 2.0:
 * Correctly handle non-text column names in cql3 (CASSANDRA-8178)
 * Fix deletion for indexes on primary key columns (CASSANDRA-8206)
 * Add 'nodetool statusgossip' (CASSANDRA-8125)
 * Improve client notification that nodes are ready for requests (CASSANDRA-7510)
 * Handle negative timestamp in writetime method (CASSANDRA-8139)
 * Pig: Remove errant LIMIT clause in CqlNativeStorage (CASSANDRA-8166)
 * Throw ConfigurationException when hsha is used with the default
   rpc_max_threads setting of 'unlimited' (CASSANDRA-8116)
 * Allow concurrent writing of the same table in the same JVM using
   CQLSSTableWriter (CASSANDRA-7463)
 * Fix totalDiskSpaceUsed calculation (CASSANDRA-8205)


2.1.1
 * Fix spin loop in AtomicSortedColumns (CASSANDRA-7546)
 * Dont notify when replacing tmplink files (CASSANDRA-8157)
 * Fix validation with multiple CONTAINS clause (CASSANDRA-8131)
 * Fix validation of collections in TriggerExecutor (CASSANDRA-8146)
 * Fix IllegalArgumentException when a list of IN values containing tuples
   is passed as a single arg to a prepared statement with the v1 or v2
   protocol (CASSANDRA-8062)
 * Fix ClassCastException in DISTINCT query on static columns with
   query paging (CASSANDRA-8108)
 * Fix NPE on null nested UDT inside a set (CASSANDRA-8105)
 * Fix exception when querying secondary index on set items or map keys
   when some clustering columns are specified (CASSANDRA-8073)
 * Send proper error response when there is an error during native
   protocol message decode (CASSANDRA-8118)
 * Gossip should ignore generation numbers too far in the future (CASSANDRA-8113)
 * Fix NPE when creating a table with frozen sets, lists (CASSANDRA-8104)
 * Fix high memory use due to tracking reads on incrementally opened sstable
   readers (CASSANDRA-8066)
 * Fix EXECUTE request with skipMetadata=false returning no metadata
   (CASSANDRA-8054)
 * Allow concurrent use of CQLBulkOutputFormat (CASSANDRA-7776)
 * Shutdown JVM on OOM (CASSANDRA-7507)
 * Upgrade netty version and enable epoll event loop (CASSANDRA-7761)
 * Don't duplicate sstables smaller than split size when using
   the sstablesplitter tool (CASSANDRA-7616)
 * Avoid re-parsing already prepared statements (CASSANDRA-7923)
 * Fix some Thrift slice deletions and updates of COMPACT STORAGE
   tables with some clustering columns omitted (CASSANDRA-7990)
 * Fix filtering for CONTAINS on sets (CASSANDRA-8033)
 * Properly track added size (CASSANDRA-7239)
 * Allow compilation in java 8 (CASSANDRA-7208)
 * Fix Assertion error on RangeTombstoneList diff (CASSANDRA-8013)
 * Release references to overlapping sstables during compaction (CASSANDRA-7819)
 * Send notification when opening compaction results early (CASSANDRA-8034)
 * Make native server start block until properly bound (CASSANDRA-7885)
 * (cqlsh) Fix IPv6 support (CASSANDRA-7988)
 * Ignore fat clients when checking for endpoint collision (CASSANDRA-7939)
 * Make sstablerepairedset take a list of files (CASSANDRA-7995)
 * (cqlsh) Tab completeion for indexes on map keys (CASSANDRA-7972)
 * (cqlsh) Fix UDT field selection in select clause (CASSANDRA-7891)
 * Fix resource leak in event of corrupt sstable
 * (cqlsh) Add command line option for cqlshrc file path (CASSANDRA-7131)
 * Provide visibility into prepared statements churn (CASSANDRA-7921, CASSANDRA-7930)
 * Invalidate prepared statements when their keyspace or table is
   dropped (CASSANDRA-7566)
 * cassandra-stress: fix support for NetworkTopologyStrategy (CASSANDRA-7945)
 * Fix saving caches when a table is dropped (CASSANDRA-7784)
 * Add better error checking of new stress profile (CASSANDRA-7716)
 * Use ThreadLocalRandom and remove FBUtilities.threadLocalRandom (CASSANDRA-7934)
 * Prevent operator mistakes due to simultaneous bootstrap (CASSANDRA-7069)
 * cassandra-stress supports whitelist mode for node config (CASSANDRA-7658)
 * GCInspector more closely tracks GC; cassandra-stress and nodetool report it (CASSANDRA-7916)
 * nodetool won't output bogus ownership info without a keyspace (CASSANDRA-7173)
 * Add human readable option to nodetool commands (CASSANDRA-5433)
 * Don't try to set repairedAt on old sstables (CASSANDRA-7913)
 * Add metrics for tracking PreparedStatement use (CASSANDRA-7719)
 * (cqlsh) tab-completion for triggers (CASSANDRA-7824)
 * (cqlsh) Support for query paging (CASSANDRA-7514)
 * (cqlsh) Show progress of COPY operations (CASSANDRA-7789)
 * Add syntax to remove multiple elements from a map (CASSANDRA-6599)
 * Support non-equals conditions in lightweight transactions (CASSANDRA-6839)
 * Add IF [NOT] EXISTS to create/drop triggers (CASSANDRA-7606)
 * (cqlsh) Display the current logged-in user (CASSANDRA-7785)
 * (cqlsh) Don't ignore CTRL-C during COPY FROM execution (CASSANDRA-7815)
 * (cqlsh) Order UDTs according to cross-type dependencies in DESCRIBE
   output (CASSANDRA-7659)
 * (cqlsh) Fix handling of CAS statement results (CASSANDRA-7671)
 * (cqlsh) COPY TO/FROM improvements (CASSANDRA-7405)
 * Support list index operations with conditions (CASSANDRA-7499)
 * Add max live/tombstoned cells to nodetool cfstats output (CASSANDRA-7731)
 * Validate IPv6 wildcard addresses properly (CASSANDRA-7680)
 * (cqlsh) Error when tracing query (CASSANDRA-7613)
 * Avoid IOOBE when building SyntaxError message snippet (CASSANDRA-7569)
 * SSTableExport uses correct validator to create string representation of partition
   keys (CASSANDRA-7498)
 * Avoid NPEs when receiving type changes for an unknown keyspace (CASSANDRA-7689)
 * Add support for custom 2i validation (CASSANDRA-7575)
 * Pig support for hadoop CqlInputFormat (CASSANDRA-6454)
 * Add duration mode to cassandra-stress (CASSANDRA-7468)
 * Add listen_interface and rpc_interface options (CASSANDRA-7417)
 * Improve schema merge performance (CASSANDRA-7444)
 * Adjust MT depth based on # of partition validating (CASSANDRA-5263)
 * Optimise NativeCell comparisons (CASSANDRA-6755)
 * Configurable client timeout for cqlsh (CASSANDRA-7516)
 * Include snippet of CQL query near syntax error in messages (CASSANDRA-7111)
 * Make repair -pr work with -local (CASSANDRA-7450)
 * Fix error in sstableloader with -cph > 1 (CASSANDRA-8007)
 * Fix snapshot repair error on indexed tables (CASSANDRA-8020)
 * Do not exit nodetool repair when receiving JMX NOTIF_LOST (CASSANDRA-7909)
 * Stream to private IP when available (CASSANDRA-8084)
Merged from 2.0:
 * Reject conditions on DELETE unless full PK is given (CASSANDRA-6430)
 * Properly reject the token function DELETE (CASSANDRA-7747)
 * Force batchlog replay before decommissioning a node (CASSANDRA-7446)
 * Fix hint replay with many accumulated expired hints (CASSANDRA-6998)
 * Fix duplicate results in DISTINCT queries on static columns with query
   paging (CASSANDRA-8108)
 * Add DateTieredCompactionStrategy (CASSANDRA-6602)
 * Properly validate ascii and utf8 string literals in CQL queries (CASSANDRA-8101)
 * (cqlsh) Fix autocompletion for alter keyspace (CASSANDRA-8021)
 * Create backup directories for commitlog archiving during startup (CASSANDRA-8111)
 * Reduce totalBlockFor() for LOCAL_* consistency levels (CASSANDRA-8058)
 * Fix merging schemas with re-dropped keyspaces (CASSANDRA-7256)
 * Fix counters in supercolumns during live upgrades from 1.2 (CASSANDRA-7188)
 * Notify DT subscribers when a column family is truncated (CASSANDRA-8088)
 * Add sanity check of $JAVA on startup (CASSANDRA-7676)
 * Schedule fat client schema pull on join (CASSANDRA-7993)
 * Don't reset nodes' versions when closing IncomingTcpConnections
   (CASSANDRA-7734)
 * Record the real messaging version in all cases in OutboundTcpConnection
   (CASSANDRA-8057)
 * SSL does not work in cassandra-cli (CASSANDRA-7899)
 * Fix potential exception when using ReversedType in DynamicCompositeType
   (CASSANDRA-7898)
 * Better validation of collection values (CASSANDRA-7833)
 * Track min/max timestamps correctly (CASSANDRA-7969)
 * Fix possible overflow while sorting CL segments for replay (CASSANDRA-7992)
 * Increase nodetool Xmx (CASSANDRA-7956)
 * Archive any commitlog segments present at startup (CASSANDRA-6904)
 * CrcCheckChance should adjust based on live CFMetadata not
   sstable metadata (CASSANDRA-7978)
 * token() should only accept columns in the partitioning
   key order (CASSANDRA-6075)
 * Add method to invalidate permission cache via JMX (CASSANDRA-7977)
 * Allow propagating multiple gossip states atomically (CASSANDRA-6125)
 * Log exceptions related to unclean native protocol client disconnects
   at DEBUG or INFO (CASSANDRA-7849)
 * Allow permissions cache to be set via JMX (CASSANDRA-7698)
 * Include schema_triggers CF in readable system resources (CASSANDRA-7967)
 * Fix RowIndexEntry to report correct serializedSize (CASSANDRA-7948)
 * Make CQLSSTableWriter sync within partitions (CASSANDRA-7360)
 * Potentially use non-local replicas in CqlConfigHelper (CASSANDRA-7906)
 * Explicitly disallow mixing multi-column and single-column
   relations on clustering columns (CASSANDRA-7711)
 * Better error message when condition is set on PK column (CASSANDRA-7804)
 * Don't send schema change responses and events for no-op DDL
   statements (CASSANDRA-7600)
 * (Hadoop) fix cluster initialisation for a split fetching (CASSANDRA-7774)
 * Throw InvalidRequestException when queries contain relations on entire
   collection columns (CASSANDRA-7506)
 * (cqlsh) enable CTRL-R history search with libedit (CASSANDRA-7577)
 * (Hadoop) allow ACFRW to limit nodes to local DC (CASSANDRA-7252)
 * (cqlsh) cqlsh should automatically disable tracing when selecting
   from system_traces (CASSANDRA-7641)
 * (Hadoop) Add CqlOutputFormat (CASSANDRA-6927)
 * Don't depend on cassandra config for nodetool ring (CASSANDRA-7508)
 * (cqlsh) Fix failing cqlsh formatting tests (CASSANDRA-7703)
 * Fix IncompatibleClassChangeError from hadoop2 (CASSANDRA-7229)
 * Add 'nodetool sethintedhandoffthrottlekb' (CASSANDRA-7635)
 * (cqlsh) Add tab-completion for CREATE/DROP USER IF [NOT] EXISTS (CASSANDRA-7611)
 * Catch errors when the JVM pulls the rug out from GCInspector (CASSANDRA-5345)
 * cqlsh fails when version number parts are not int (CASSANDRA-7524)
 * Fix NPE when table dropped during streaming (CASSANDRA-7946)
 * Fix wrong progress when streaming uncompressed (CASSANDRA-7878)
 * Fix possible infinite loop in creating repair range (CASSANDRA-7983)
 * Fix unit in nodetool for streaming throughput (CASSANDRA-7375)
Merged from 1.2:
 * Don't index tombstones (CASSANDRA-7828)
 * Improve PasswordAuthenticator default super user setup (CASSANDRA-7788)


2.1.0
 * (cqlsh) Removed "ALTER TYPE <name> RENAME TO <name>" from tab-completion
   (CASSANDRA-7895)
 * Fixed IllegalStateException in anticompaction (CASSANDRA-7892)
 * cqlsh: DESCRIBE support for frozen UDTs, tuples (CASSANDRA-7863)
 * Avoid exposing internal classes over JMX (CASSANDRA-7879)
 * Add null check for keys when freezing collection (CASSANDRA-7869)
 * Improve stress workload realism (CASSANDRA-7519)
Merged from 2.0:
 * Configure system.paxos with LeveledCompactionStrategy (CASSANDRA-7753)
 * Fix ALTER clustering column type from DateType to TimestampType when
   using DESC clustering order (CASSANRDA-7797)
 * Throw EOFException if we run out of chunks in compressed datafile
   (CASSANDRA-7664)
 * Fix PRSI handling of CQL3 row markers for row cleanup (CASSANDRA-7787)
 * Fix dropping collection when it's the last regular column (CASSANDRA-7744)
 * Make StreamReceiveTask thread safe and gc friendly (CASSANDRA-7795)
 * Validate empty cell names from counter updates (CASSANDRA-7798)
Merged from 1.2:
 * Don't allow compacted sstables to be marked as compacting (CASSANDRA-7145)
 * Track expired tombstones (CASSANDRA-7810)


2.1.0-rc7
 * Add frozen keyword and require UDT to be frozen (CASSANDRA-7857)
 * Track added sstable size correctly (CASSANDRA-7239)
 * (cqlsh) Fix case insensitivity (CASSANDRA-7834)
 * Fix failure to stream ranges when moving (CASSANDRA-7836)
 * Correctly remove tmplink files (CASSANDRA-7803)
 * (cqlsh) Fix column name formatting for functions, CAS operations,
   and UDT field selections (CASSANDRA-7806)
 * (cqlsh) Fix COPY FROM handling of null/empty primary key
   values (CASSANDRA-7792)
 * Fix ordering of static cells (CASSANDRA-7763)
Merged from 2.0:
 * Forbid re-adding dropped counter columns (CASSANDRA-7831)
 * Fix CFMetaData#isThriftCompatible() for PK-only tables (CASSANDRA-7832)
 * Always reject inequality on the partition key without token()
   (CASSANDRA-7722)
 * Always send Paxos commit to all replicas (CASSANDRA-7479)
 * Make disruptor_thrift_server invocation pool configurable (CASSANDRA-7594)
 * Make repair no-op when RF=1 (CASSANDRA-7864)


2.1.0-rc6
 * Fix OOM issue from netty caching over time (CASSANDRA-7743)
 * json2sstable couldn't import JSON for CQL table (CASSANDRA-7477)
 * Invalidate all caches on table drop (CASSANDRA-7561)
 * Skip strict endpoint selection for ranges if RF == nodes (CASSANRA-7765)
 * Fix Thrift range filtering without 2ary index lookups (CASSANDRA-7741)
 * Add tracing entries about concurrent range requests (CASSANDRA-7599)
 * (cqlsh) Fix DESCRIBE for NTS keyspaces (CASSANDRA-7729)
 * Remove netty buffer ref-counting (CASSANDRA-7735)
 * Pass mutated cf to index updater for use by PRSI (CASSANDRA-7742)
 * Include stress yaml example in release and deb (CASSANDRA-7717)
 * workaround for netty issue causing corrupted data off the wire (CASSANDRA-7695)
 * cqlsh DESC CLUSTER fails retrieving ring information (CASSANDRA-7687)
 * Fix binding null values inside UDT (CASSANDRA-7685)
 * Fix UDT field selection with empty fields (CASSANDRA-7670)
 * Bogus deserialization of static cells from sstable (CASSANDRA-7684)
 * Fix NPE on compaction leftover cleanup for dropped table (CASSANDRA-7770)
Merged from 2.0:
 * Fix race condition in StreamTransferTask that could lead to
   infinite loops and premature sstable deletion (CASSANDRA-7704)
 * (cqlsh) Wait up to 10 sec for a tracing session (CASSANDRA-7222)
 * Fix NPE in FileCacheService.sizeInBytes (CASSANDRA-7756)
 * Remove duplicates from StorageService.getJoiningNodes (CASSANDRA-7478)
 * Clone token map outside of hot gossip loops (CASSANDRA-7758)
 * Fix MS expiring map timeout for Paxos messages (CASSANDRA-7752)
 * Do not flush on truncate if durable_writes is false (CASSANDRA-7750)
 * Give CRR a default input_cql Statement (CASSANDRA-7226)
 * Better error message when adding a collection with the same name
   than a previously dropped one (CASSANDRA-6276)
 * Fix validation when adding static columns (CASSANDRA-7730)
 * (Thrift) fix range deletion of supercolumns (CASSANDRA-7733)
 * Fix potential AssertionError in RangeTombstoneList (CASSANDRA-7700)
 * Validate arguments of blobAs* functions (CASSANDRA-7707)
 * Fix potential AssertionError with 2ndary indexes (CASSANDRA-6612)
 * Avoid logging CompactionInterrupted at ERROR (CASSANDRA-7694)
 * Minor leak in sstable2jon (CASSANDRA-7709)
 * Add cassandra.auto_bootstrap system property (CASSANDRA-7650)
 * Update java driver (for hadoop) (CASSANDRA-7618)
 * Remove CqlPagingRecordReader/CqlPagingInputFormat (CASSANDRA-7570)
 * Support connecting to ipv6 jmx with nodetool (CASSANDRA-7669)


2.1.0-rc5
 * Reject counters inside user types (CASSANDRA-7672)
 * Switch to notification-based GCInspector (CASSANDRA-7638)
 * (cqlsh) Handle nulls in UDTs and tuples correctly (CASSANDRA-7656)
 * Don't use strict consistency when replacing (CASSANDRA-7568)
 * Fix min/max cell name collection on 2.0 SSTables with range
   tombstones (CASSANDRA-7593)
 * Tolerate min/max cell names of different lengths (CASSANDRA-7651)
 * Filter cached results correctly (CASSANDRA-7636)
 * Fix tracing on the new SEPExecutor (CASSANDRA-7644)
 * Remove shuffle and taketoken (CASSANDRA-7601)
 * Clean up Windows batch scripts (CASSANDRA-7619)
 * Fix native protocol drop user type notification (CASSANDRA-7571)
 * Give read access to system.schema_usertypes to all authenticated users
   (CASSANDRA-7578)
 * (cqlsh) Fix cqlsh display when zero rows are returned (CASSANDRA-7580)
 * Get java version correctly when JAVA_TOOL_OPTIONS is set (CASSANDRA-7572)
 * Fix NPE when dropping index from non-existent keyspace, AssertionError when
   dropping non-existent index with IF EXISTS (CASSANDRA-7590)
 * Fix sstablelevelresetter hang (CASSANDRA-7614)
 * (cqlsh) Fix deserialization of blobs (CASSANDRA-7603)
 * Use "keyspace updated" schema change message for UDT changes in v1 and
   v2 protocols (CASSANDRA-7617)
 * Fix tracing of range slices and secondary index lookups that are local
   to the coordinator (CASSANDRA-7599)
 * Set -Dcassandra.storagedir for all tool shell scripts (CASSANDRA-7587)
 * Don't swap max/min col names when mutating sstable metadata (CASSANDRA-7596)
 * (cqlsh) Correctly handle paged result sets (CASSANDRA-7625)
 * (cqlsh) Improve waiting for a trace to complete (CASSANDRA-7626)
 * Fix tracing of concurrent range slices and 2ary index queries (CASSANDRA-7626)
 * Fix scrub against collection type (CASSANDRA-7665)
Merged from 2.0:
 * Set gc_grace_seconds to seven days for system schema tables (CASSANDRA-7668)
 * SimpleSeedProvider no longer caches seeds forever (CASSANDRA-7663)
 * Always flush on truncate (CASSANDRA-7511)
 * Fix ReversedType(DateType) mapping to native protocol (CASSANDRA-7576)
 * Always merge ranges owned by a single node (CASSANDRA-6930)
 * Track max/min timestamps for range tombstones (CASSANDRA-7647)
 * Fix NPE when listing saved caches dir (CASSANDRA-7632)


2.1.0-rc4
 * Fix word count hadoop example (CASSANDRA-7200)
 * Updated memtable_cleanup_threshold and memtable_flush_writers defaults
   (CASSANDRA-7551)
 * (Windows) fix startup when WMI memory query fails (CASSANDRA-7505)
 * Anti-compaction proceeds if any part of the repair failed (CASSANDRA-7521)
 * Add missing table name to DROP INDEX responses and notifications (CASSANDRA-7539)
 * Bump CQL version to 3.2.0 and update CQL documentation (CASSANDRA-7527)
 * Fix configuration error message when running nodetool ring (CASSANDRA-7508)
 * Support conditional updates, tuple type, and the v3 protocol in cqlsh (CASSANDRA-7509)
 * Handle queries on multiple secondary index types (CASSANDRA-7525)
 * Fix cqlsh authentication with v3 native protocol (CASSANDRA-7564)
 * Fix NPE when unknown prepared statement ID is used (CASSANDRA-7454)
Merged from 2.0:
 * (Windows) force range-based repair to non-sequential mode (CASSANDRA-7541)
 * Fix range merging when DES scores are zero (CASSANDRA-7535)
 * Warn when SSL certificates have expired (CASSANDRA-7528)
 * Fix error when doing reversed queries with static columns (CASSANDRA-7490)
Merged from 1.2:
 * Set correct stream ID on responses when non-Exception Throwables
   are thrown while handling native protocol messages (CASSANDRA-7470)


2.1.0-rc3
 * Consider expiry when reconciling otherwise equal cells (CASSANDRA-7403)
 * Introduce CQL support for stress tool (CASSANDRA-6146)
 * Fix ClassCastException processing expired messages (CASSANDRA-7496)
 * Fix prepared marker for collections inside UDT (CASSANDRA-7472)
 * Remove left-over populate_io_cache_on_flush and replicate_on_write
   uses (CASSANDRA-7493)
 * (Windows) handle spaces in path names (CASSANDRA-7451)
 * Ensure writes have completed after dropping a table, before recycling
   commit log segments (CASSANDRA-7437)
 * Remove left-over rows_per_partition_to_cache (CASSANDRA-7493)
 * Fix error when CONTAINS is used with a bind marker (CASSANDRA-7502)
 * Properly reject unknown UDT field (CASSANDRA-7484)
Merged from 2.0:
 * Fix CC#collectTimeOrderedData() tombstone optimisations (CASSANDRA-7394)
 * Support DISTINCT for static columns and fix behaviour when DISTINC is
   not use (CASSANDRA-7305).
 * Workaround JVM NPE on JMX bind failure (CASSANDRA-7254)
 * Fix race in FileCacheService RemovalListener (CASSANDRA-7278)
 * Fix inconsistent use of consistencyForCommit that allowed LOCAL_QUORUM
   operations to incorrect become full QUORUM (CASSANDRA-7345)
 * Properly handle unrecognized opcodes and flags (CASSANDRA-7440)
 * (Hadoop) close CqlRecordWriter clients when finished (CASSANDRA-7459)
 * Commit disk failure policy (CASSANDRA-7429)
 * Make sure high level sstables get compacted (CASSANDRA-7414)
 * Fix AssertionError when using empty clustering columns and static columns
   (CASSANDRA-7455)
 * Add option to disable STCS in L0 (CASSANDRA-6621)
 * Upgrade to snappy-java 1.0.5.2 (CASSANDRA-7476)


2.1.0-rc2
 * Fix heap size calculation for CompoundSparseCellName and
   CompoundSparseCellName.WithCollection (CASSANDRA-7421)
 * Allow counter mutations in UNLOGGED batches (CASSANDRA-7351)
 * Modify reconcile logic to always pick a tombstone over a counter cell
   (CASSANDRA-7346)
 * Avoid incremental compaction on Windows (CASSANDRA-7365)
 * Fix exception when querying a composite-keyed table with a collection index
   (CASSANDRA-7372)
 * Use node's host id in place of counter ids (CASSANDRA-7366)
 * Fix error when doing reversed queries with static columns (CASSANDRA-7490)
 * Backport CASSANDRA-6747 (CASSANDRA-7560)
 * Track max/min timestamps for range tombstones (CASSANDRA-7647)
 * Fix NPE when listing saved caches dir (CASSANDRA-7632)
 * Fix sstableloader unable to connect encrypted node (CASSANDRA-7585)
Merged from 1.2:
 * Clone token map outside of hot gossip loops (CASSANDRA-7758)
 * Add stop method to EmbeddedCassandraService (CASSANDRA-7595)
 * Support connecting to ipv6 jmx with nodetool (CASSANDRA-7669)
 * Set gc_grace_seconds to seven days for system schema tables (CASSANDRA-7668)
 * SimpleSeedProvider no longer caches seeds forever (CASSANDRA-7663)
 * Set correct stream ID on responses when non-Exception Throwables
   are thrown while handling native protocol messages (CASSANDRA-7470)
 * Fix row size miscalculation in LazilyCompactedRow (CASSANDRA-7543)
 * Fix race in background compaction check (CASSANDRA-7745)
 * Don't clear out range tombstones during compaction (CASSANDRA-7808)


2.1.0-rc1
 * Revert flush directory (CASSANDRA-6357)
 * More efficient executor service for fast operations (CASSANDRA-4718)
 * Move less common tools into a new cassandra-tools package (CASSANDRA-7160)
 * Support more concurrent requests in native protocol (CASSANDRA-7231)
 * Add tab-completion to debian nodetool packaging (CASSANDRA-6421)
 * Change concurrent_compactors defaults (CASSANDRA-7139)
 * Add PowerShell Windows launch scripts (CASSANDRA-7001)
 * Make commitlog archive+restore more robust (CASSANDRA-6974)
 * Fix marking commitlogsegments clean (CASSANDRA-6959)
 * Add snapshot "manifest" describing files included (CASSANDRA-6326)
 * Parallel streaming for sstableloader (CASSANDRA-3668)
 * Fix bugs in supercolumns handling (CASSANDRA-7138)
 * Fix ClassClassException on composite dense tables (CASSANDRA-7112)
 * Cleanup and optimize collation and slice iterators (CASSANDRA-7107)
 * Upgrade NBHM lib (CASSANDRA-7128)
 * Optimize netty server (CASSANDRA-6861)
 * Fix repair hang when given CF does not exist (CASSANDRA-7189)
 * Allow c* to be shutdown in an embedded mode (CASSANDRA-5635)
 * Add server side batching to native transport (CASSANDRA-5663)
 * Make batchlog replay asynchronous (CASSANDRA-6134)
 * remove unused classes (CASSANDRA-7197)
 * Limit user types to the keyspace they are defined in (CASSANDRA-6643)
 * Add validate method to CollectionType (CASSANDRA-7208)
 * New serialization format for UDT values (CASSANDRA-7209, CASSANDRA-7261)
 * Fix nodetool netstats (CASSANDRA-7270)
 * Fix potential ClassCastException in HintedHandoffManager (CASSANDRA-7284)
 * Use prepared statements internally (CASSANDRA-6975)
 * Fix broken paging state with prepared statement (CASSANDRA-7120)
 * Fix IllegalArgumentException in CqlStorage (CASSANDRA-7287)
 * Allow nulls/non-existant fields in UDT (CASSANDRA-7206)
 * Add Thrift MultiSliceRequest (CASSANDRA-6757, CASSANDRA-7027)
 * Handle overlapping MultiSlices (CASSANDRA-7279)
 * Fix DataOutputTest on Windows (CASSANDRA-7265)
 * Embedded sets in user defined data-types are not updating (CASSANDRA-7267)
 * Add tuple type to CQL/native protocol (CASSANDRA-7248)
 * Fix CqlPagingRecordReader on tables with few rows (CASSANDRA-7322)
Merged from 2.0:
 * Copy compaction options to make sure they are reloaded (CASSANDRA-7290)
 * Add option to do more aggressive tombstone compactions (CASSANDRA-6563)
 * Don't try to compact already-compacting files in HHOM (CASSANDRA-7288)
 * Always reallocate buffers in HSHA (CASSANDRA-6285)
 * (Hadoop) support authentication in CqlRecordReader (CASSANDRA-7221)
 * (Hadoop) Close java driver Cluster in CQLRR.close (CASSANDRA-7228)
 * Warn when 'USING TIMESTAMP' is used on a CAS BATCH (CASSANDRA-7067)
 * return all cpu values from BackgroundActivityMonitor.readAndCompute (CASSANDRA-7183)
 * Correctly delete scheduled range xfers (CASSANDRA-7143)
 * return all cpu values from BackgroundActivityMonitor.readAndCompute (CASSANDRA-7183)
 * reduce garbage creation in calculatePendingRanges (CASSANDRA-7191)
 * fix c* launch issues on Russian os's due to output of linux 'free' cmd (CASSANDRA-6162)
 * Fix disabling autocompaction (CASSANDRA-7187)
 * Fix potential NumberFormatException when deserializing IntegerType (CASSANDRA-7088)
 * cqlsh can't tab-complete disabling compaction (CASSANDRA-7185)
 * cqlsh: Accept and execute CQL statement(s) from command-line parameter (CASSANDRA-7172)
 * Fix IllegalStateException in CqlPagingRecordReader (CASSANDRA-7198)
 * Fix the InvertedIndex trigger example (CASSANDRA-7211)
 * Add --resolve-ip option to 'nodetool ring' (CASSANDRA-7210)
 * reduce garbage on codec flag deserialization (CASSANDRA-7244)
 * Fix duplicated error messages on directory creation error at startup (CASSANDRA-5818)
 * Proper null handle for IF with map element access (CASSANDRA-7155)
 * Improve compaction visibility (CASSANDRA-7242)
 * Correctly delete scheduled range xfers (CASSANDRA-7143)
 * Make batchlog replica selection rack-aware (CASSANDRA-6551)
 * Fix CFMetaData#getColumnDefinitionFromColumnName() (CASSANDRA-7074)
 * Fix writetime/ttl functions for static columns (CASSANDRA-7081)
 * Suggest CTRL-C or semicolon after three blank lines in cqlsh (CASSANDRA-7142)
 * Fix 2ndary index queries with DESC clustering order (CASSANDRA-6950)
 * Invalid key cache entries on DROP (CASSANDRA-6525)
 * Fix flapping RecoveryManagerTest (CASSANDRA-7084)
 * Add missing iso8601 patterns for date strings (CASSANDRA-6973)
 * Support selecting multiple rows in a partition using IN (CASSANDRA-6875)
 * Add authentication support to shuffle (CASSANDRA-6484)
 * Swap local and global default read repair chances (CASSANDRA-7320)
 * Add conditional CREATE/DROP USER support (CASSANDRA-7264)
 * Cqlsh counts non-empty lines for "Blank lines" warning (CASSANDRA-7325)
Merged from 1.2:
 * Add Cloudstack snitch (CASSANDRA-7147)
 * Update system.peers correctly when relocating tokens (CASSANDRA-7126)
 * Add Google Compute Engine snitch (CASSANDRA-7132)
 * remove duplicate query for local tokens (CASSANDRA-7182)
 * exit CQLSH with error status code if script fails (CASSANDRA-6344)
 * Fix bug with some IN queries missig results (CASSANDRA-7105)
 * Fix availability validation for LOCAL_ONE CL (CASSANDRA-7319)
 * Hint streaming can cause decommission to fail (CASSANDRA-7219)


2.1.0-beta2
 * Increase default CL space to 8GB (CASSANDRA-7031)
 * Add range tombstones to read repair digests (CASSANDRA-6863)
 * Fix BTree.clear for large updates (CASSANDRA-6943)
 * Fail write instead of logging a warning when unable to append to CL
   (CASSANDRA-6764)
 * Eliminate possibility of CL segment appearing twice in active list
   (CASSANDRA-6557)
 * Apply DONTNEED fadvise to commitlog segments (CASSANDRA-6759)
 * Switch CRC component to Adler and include it for compressed sstables
   (CASSANDRA-4165)
 * Allow cassandra-stress to set compaction strategy options (CASSANDRA-6451)
 * Add broadcast_rpc_address option to cassandra.yaml (CASSANDRA-5899)
 * Auto reload GossipingPropertyFileSnitch config (CASSANDRA-5897)
 * Fix overflow of memtable_total_space_in_mb (CASSANDRA-6573)
 * Fix ABTC NPE and apply update function correctly (CASSANDRA-6692)
 * Allow nodetool to use a file or prompt for password (CASSANDRA-6660)
 * Fix AIOOBE when concurrently accessing ABSC (CASSANDRA-6742)
 * Fix assertion error in ALTER TYPE RENAME (CASSANDRA-6705)
 * Scrub should not always clear out repaired status (CASSANDRA-5351)
 * Improve handling of range tombstone for wide partitions (CASSANDRA-6446)
 * Fix ClassCastException for compact table with composites (CASSANDRA-6738)
 * Fix potentially repairing with wrong nodes (CASSANDRA-6808)
 * Change caching option syntax (CASSANDRA-6745)
 * Fix stress to do proper counter reads (CASSANDRA-6835)
 * Fix help message for stress counter_write (CASSANDRA-6824)
 * Fix stress smart Thrift client to pick servers correctly (CASSANDRA-6848)
 * Add logging levels (minimal, normal or verbose) to stress tool (CASSANDRA-6849)
 * Fix race condition in Batch CLE (CASSANDRA-6860)
 * Improve cleanup/scrub/upgradesstables failure handling (CASSANDRA-6774)
 * ByteBuffer write() methods for serializing sstables (CASSANDRA-6781)
 * Proper compare function for CollectionType (CASSANDRA-6783)
 * Update native server to Netty 4 (CASSANDRA-6236)
 * Fix off-by-one error in stress (CASSANDRA-6883)
 * Make OpOrder AutoCloseable (CASSANDRA-6901)
 * Remove sync repair JMX interface (CASSANDRA-6900)
 * Add multiple memory allocation options for memtables (CASSANDRA-6689, 6694)
 * Remove adjusted op rate from stress output (CASSANDRA-6921)
 * Add optimized CF.hasColumns() implementations (CASSANDRA-6941)
 * Serialize batchlog mutations with the version of the target node
   (CASSANDRA-6931)
 * Optimize CounterColumn#reconcile() (CASSANDRA-6953)
 * Properly remove 1.2 sstable support in 2.1 (CASSANDRA-6869)
 * Lock counter cells, not partitions (CASSANDRA-6880)
 * Track presence of legacy counter shards in sstables (CASSANDRA-6888)
 * Ensure safe resource cleanup when replacing sstables (CASSANDRA-6912)
 * Add failure handler to async callback (CASSANDRA-6747)
 * Fix AE when closing SSTable without releasing reference (CASSANDRA-7000)
 * Clean up IndexInfo on keyspace/table drops (CASSANDRA-6924)
 * Only snapshot relative SSTables when sequential repair (CASSANDRA-7024)
 * Require nodetool rebuild_index to specify index names (CASSANDRA-7038)
 * fix cassandra stress errors on reads with native protocol (CASSANDRA-7033)
 * Use OpOrder to guard sstable references for reads (CASSANDRA-6919)
 * Preemptive opening of compaction result (CASSANDRA-6916)
 * Multi-threaded scrub/cleanup/upgradesstables (CASSANDRA-5547)
 * Optimize cellname comparison (CASSANDRA-6934)
 * Native protocol v3 (CASSANDRA-6855)
 * Optimize Cell liveness checks and clean up Cell (CASSANDRA-7119)
 * Support consistent range movements (CASSANDRA-2434)
 * Display min timestamp in sstablemetadata viewer (CASSANDRA-6767)
Merged from 2.0:
 * Avoid race-prone second "scrub" of system keyspace (CASSANDRA-6797)
 * Pool CqlRecordWriter clients by inetaddress rather than Range
   (CASSANDRA-6665)
 * Fix compaction_history timestamps (CASSANDRA-6784)
 * Compare scores of full replica ordering in DES (CASSANDRA-6683)
 * fix CME in SessionInfo updateProgress affecting netstats (CASSANDRA-6577)
 * Allow repairing between specific replicas (CASSANDRA-6440)
 * Allow per-dc enabling of hints (CASSANDRA-6157)
 * Add compatibility for Hadoop 0.2.x (CASSANDRA-5201)
 * Fix EstimatedHistogram races (CASSANDRA-6682)
 * Failure detector correctly converts initial value to nanos (CASSANDRA-6658)
 * Add nodetool taketoken to relocate vnodes (CASSANDRA-4445)
 * Expose bulk loading progress over JMX (CASSANDRA-4757)
 * Correctly handle null with IF conditions and TTL (CASSANDRA-6623)
 * Account for range/row tombstones in tombstone drop
   time histogram (CASSANDRA-6522)
 * Stop CommitLogSegment.close() from calling sync() (CASSANDRA-6652)
 * Make commitlog failure handling configurable (CASSANDRA-6364)
 * Avoid overlaps in LCS (CASSANDRA-6688)
 * Improve support for paginating over composites (CASSANDRA-4851)
 * Fix count(*) queries in a mixed cluster (CASSANDRA-6707)
 * Improve repair tasks(snapshot, differencing) concurrency (CASSANDRA-6566)
 * Fix replaying pre-2.0 commit logs (CASSANDRA-6714)
 * Add static columns to CQL3 (CASSANDRA-6561)
 * Optimize single partition batch statements (CASSANDRA-6737)
 * Disallow post-query re-ordering when paging (CASSANDRA-6722)
 * Fix potential paging bug with deleted columns (CASSANDRA-6748)
 * Fix NPE on BulkLoader caused by losing StreamEvent (CASSANDRA-6636)
 * Fix truncating compression metadata (CASSANDRA-6791)
 * Add CMSClassUnloadingEnabled JVM option (CASSANDRA-6541)
 * Catch memtable flush exceptions during shutdown (CASSANDRA-6735)
 * Fix upgradesstables NPE for non-CF-based indexes (CASSANDRA-6645)
 * Fix UPDATE updating PRIMARY KEY columns implicitly (CASSANDRA-6782)
 * Fix IllegalArgumentException when updating from 1.2 with SuperColumns
   (CASSANDRA-6733)
 * FBUtilities.singleton() should use the CF comparator (CASSANDRA-6778)
 * Fix CQLSStableWriter.addRow(Map<String, Object>) (CASSANDRA-6526)
 * Fix HSHA server introducing corrupt data (CASSANDRA-6285)
 * Fix CAS conditions for COMPACT STORAGE tables (CASSANDRA-6813)
 * Starting threads in OutboundTcpConnectionPool constructor causes race conditions (CASSANDRA-7177)
 * Allow overriding cassandra-rackdc.properties file (CASSANDRA-7072)
 * Set JMX RMI port to 7199 (CASSANDRA-7087)
 * Use LOCAL_QUORUM for data reads at LOCAL_SERIAL (CASSANDRA-6939)
 * Log a warning for large batches (CASSANDRA-6487)
 * Put nodes in hibernate when join_ring is false (CASSANDRA-6961)
 * Avoid early loading of non-system keyspaces before compaction-leftovers
   cleanup at startup (CASSANDRA-6913)
 * Restrict Windows to parallel repairs (CASSANDRA-6907)
 * (Hadoop) Allow manually specifying start/end tokens in CFIF (CASSANDRA-6436)
 * Fix NPE in MeteredFlusher (CASSANDRA-6820)
 * Fix race processing range scan responses (CASSANDRA-6820)
 * Allow deleting snapshots from dropped keyspaces (CASSANDRA-6821)
 * Add uuid() function (CASSANDRA-6473)
 * Omit tombstones from schema digests (CASSANDRA-6862)
 * Include correct consistencyLevel in LWT timeout (CASSANDRA-6884)
 * Lower chances for losing new SSTables during nodetool refresh and
   ColumnFamilyStore.loadNewSSTables (CASSANDRA-6514)
 * Add support for DELETE ... IF EXISTS to CQL3 (CASSANDRA-5708)
 * Update hadoop_cql3_word_count example (CASSANDRA-6793)
 * Fix handling of RejectedExecution in sync Thrift server (CASSANDRA-6788)
 * Log more information when exceeding tombstone_warn_threshold (CASSANDRA-6865)
 * Fix truncate to not abort due to unreachable fat clients (CASSANDRA-6864)
 * Fix schema concurrency exceptions (CASSANDRA-6841)
 * Fix leaking validator FH in StreamWriter (CASSANDRA-6832)
 * Fix saving triggers to schema (CASSANDRA-6789)
 * Fix trigger mutations when base mutation list is immutable (CASSANDRA-6790)
 * Fix accounting in FileCacheService to allow re-using RAR (CASSANDRA-6838)
 * Fix static counter columns (CASSANDRA-6827)
 * Restore expiring->deleted (cell) compaction optimization (CASSANDRA-6844)
 * Fix CompactionManager.needsCleanup (CASSANDRA-6845)
 * Correctly compare BooleanType values other than 0 and 1 (CASSANDRA-6779)
 * Read message id as string from earlier versions (CASSANDRA-6840)
 * Properly use the Paxos consistency for (non-protocol) batch (CASSANDRA-6837)
 * Add paranoid disk failure option (CASSANDRA-6646)
 * Improve PerRowSecondaryIndex performance (CASSANDRA-6876)
 * Extend triggers to support CAS updates (CASSANDRA-6882)
 * Static columns with IF NOT EXISTS don't always work as expected (CASSANDRA-6873)
 * Fix paging with SELECT DISTINCT (CASSANDRA-6857)
 * Fix UnsupportedOperationException on CAS timeout (CASSANDRA-6923)
 * Improve MeteredFlusher handling of MF-unaffected column families
   (CASSANDRA-6867)
 * Add CqlRecordReader using native pagination (CASSANDRA-6311)
 * Add QueryHandler interface (CASSANDRA-6659)
 * Track liveRatio per-memtable, not per-CF (CASSANDRA-6945)
 * Make sure upgradesstables keeps sstable level (CASSANDRA-6958)
 * Fix LIMIT with static columns (CASSANDRA-6956)
 * Fix clash with CQL column name in thrift validation (CASSANDRA-6892)
 * Fix error with super columns in mixed 1.2-2.0 clusters (CASSANDRA-6966)
 * Fix bad skip of sstables on slice query with composite start/finish (CASSANDRA-6825)
 * Fix unintended update with conditional statement (CASSANDRA-6893)
 * Fix map element access in IF (CASSANDRA-6914)
 * Avoid costly range calculations for range queries on system keyspaces
   (CASSANDRA-6906)
 * Fix SSTable not released if stream session fails (CASSANDRA-6818)
 * Avoid build failure due to ANTLR timeout (CASSANDRA-6991)
 * Queries on compact tables can return more rows that requested (CASSANDRA-7052)
 * USING TIMESTAMP for batches does not work (CASSANDRA-7053)
 * Fix performance regression from CASSANDRA-5614 (CASSANDRA-6949)
 * Ensure that batchlog and hint timeouts do not produce hints (CASSANDRA-7058)
 * Merge groupable mutations in TriggerExecutor#execute() (CASSANDRA-7047)
 * Plug holes in resource release when wiring up StreamSession (CASSANDRA-7073)
 * Re-add parameter columns to tracing session (CASSANDRA-6942)
 * Preserves CQL metadata when updating table from thrift (CASSANDRA-6831)
Merged from 1.2:
 * Fix nodetool display with vnodes (CASSANDRA-7082)
 * Add UNLOGGED, COUNTER options to BATCH documentation (CASSANDRA-6816)
 * add extra SSL cipher suites (CASSANDRA-6613)
 * fix nodetool getsstables for blob PK (CASSANDRA-6803)
 * Fix BatchlogManager#deleteBatch() use of millisecond timestamps
   (CASSANDRA-6822)
 * Continue assassinating even if the endpoint vanishes (CASSANDRA-6787)
 * Schedule schema pulls on change (CASSANDRA-6971)
 * Non-droppable verbs shouldn't be dropped from OTC (CASSANDRA-6980)
 * Shutdown batchlog executor in SS#drain() (CASSANDRA-7025)
 * Fix batchlog to account for CF truncation records (CASSANDRA-6999)
 * Fix CQLSH parsing of functions and BLOB literals (CASSANDRA-7018)
 * Properly load trustore in the native protocol (CASSANDRA-6847)
 * Always clean up references in SerializingCache (CASSANDRA-6994)
 * Don't shut MessagingService down when replacing a node (CASSANDRA-6476)
 * fix npe when doing -Dcassandra.fd_initial_value_ms (CASSANDRA-6751)


2.1.0-beta1
 * Add flush directory distinct from compaction directories (CASSANDRA-6357)
 * Require JNA by default (CASSANDRA-6575)
 * add listsnapshots command to nodetool (CASSANDRA-5742)
 * Introduce AtomicBTreeColumns (CASSANDRA-6271, 6692)
 * Multithreaded commitlog (CASSANDRA-3578)
 * allocate fixed index summary memory pool and resample cold index summaries
   to use less memory (CASSANDRA-5519)
 * Removed multithreaded compaction (CASSANDRA-6142)
 * Parallelize fetching rows for low-cardinality indexes (CASSANDRA-1337)
 * change logging from log4j to logback (CASSANDRA-5883)
 * switch to LZ4 compression for internode communication (CASSANDRA-5887)
 * Stop using Thrift-generated Index* classes internally (CASSANDRA-5971)
 * Remove 1.2 network compatibility code (CASSANDRA-5960)
 * Remove leveled json manifest migration code (CASSANDRA-5996)
 * Remove CFDefinition (CASSANDRA-6253)
 * Use AtomicIntegerFieldUpdater in RefCountedMemory (CASSANDRA-6278)
 * User-defined types for CQL3 (CASSANDRA-5590)
 * Use of o.a.c.metrics in nodetool (CASSANDRA-5871, 6406)
 * Batch read from OTC's queue and cleanup (CASSANDRA-1632)
 * Secondary index support for collections (CASSANDRA-4511, 6383)
 * SSTable metadata(Stats.db) format change (CASSANDRA-6356)
 * Push composites support in the storage engine
   (CASSANDRA-5417, CASSANDRA-6520)
 * Add snapshot space used to cfstats (CASSANDRA-6231)
 * Add cardinality estimator for key count estimation (CASSANDRA-5906)
 * CF id is changed to be non-deterministic. Data dir/key cache are created
   uniquely for CF id (CASSANDRA-5202)
 * New counters implementation (CASSANDRA-6504)
 * Replace UnsortedColumns, EmptyColumns, TreeMapBackedSortedColumns with new
   ArrayBackedSortedColumns (CASSANDRA-6630, CASSANDRA-6662, CASSANDRA-6690)
 * Add option to use row cache with a given amount of rows (CASSANDRA-5357)
 * Avoid repairing already repaired data (CASSANDRA-5351)
 * Reject counter updates with USING TTL/TIMESTAMP (CASSANDRA-6649)
 * Replace index_interval with min/max_index_interval (CASSANDRA-6379)
 * Lift limitation that order by columns must be selected for IN queries (CASSANDRA-4911)


2.0.5
 * Reduce garbage generated by bloom filter lookups (CASSANDRA-6609)
 * Add ks.cf names to tombstone logging (CASSANDRA-6597)
 * Use LOCAL_QUORUM for LWT operations at LOCAL_SERIAL (CASSANDRA-6495)
 * Wait for gossip to settle before accepting client connections (CASSANDRA-4288)
 * Delete unfinished compaction incrementally (CASSANDRA-6086)
 * Allow specifying custom secondary index options in CQL3 (CASSANDRA-6480)
 * Improve replica pinning for cache efficiency in DES (CASSANDRA-6485)
 * Fix LOCAL_SERIAL from thrift (CASSANDRA-6584)
 * Don't special case received counts in CAS timeout exceptions (CASSANDRA-6595)
 * Add support for 2.1 global counter shards (CASSANDRA-6505)
 * Fix NPE when streaming connection is not yet established (CASSANDRA-6210)
 * Avoid rare duplicate read repair triggering (CASSANDRA-6606)
 * Fix paging discardFirst (CASSANDRA-6555)
 * Fix ArrayIndexOutOfBoundsException in 2ndary index query (CASSANDRA-6470)
 * Release sstables upon rebuilding 2i (CASSANDRA-6635)
 * Add AbstractCompactionStrategy.startup() method (CASSANDRA-6637)
 * SSTableScanner may skip rows during cleanup (CASSANDRA-6638)
 * sstables from stalled repair sessions can resurrect deleted data (CASSANDRA-6503)
 * Switch stress to use ITransportFactory (CASSANDRA-6641)
 * Fix IllegalArgumentException during prepare (CASSANDRA-6592)
 * Fix possible loss of 2ndary index entries during compaction (CASSANDRA-6517)
 * Fix direct Memory on architectures that do not support unaligned long access
   (CASSANDRA-6628)
 * Let scrub optionally skip broken counter partitions (CASSANDRA-5930)
Merged from 1.2:
 * fsync compression metadata (CASSANDRA-6531)
 * Validate CF existence on execution for prepared statement (CASSANDRA-6535)
 * Add ability to throttle batchlog replay (CASSANDRA-6550)
 * Fix executing LOCAL_QUORUM with SimpleStrategy (CASSANDRA-6545)
 * Avoid StackOverflow when using large IN queries (CASSANDRA-6567)
 * Nodetool upgradesstables includes secondary indexes (CASSANDRA-6598)
 * Paginate batchlog replay (CASSANDRA-6569)
 * skip blocking on streaming during drain (CASSANDRA-6603)
 * Improve error message when schema doesn't match loaded sstable (CASSANDRA-6262)
 * Add properties to adjust FD initial value and max interval (CASSANDRA-4375)
 * Fix preparing with batch and delete from collection (CASSANDRA-6607)
 * Fix ABSC reverse iterator's remove() method (CASSANDRA-6629)
 * Handle host ID conflicts properly (CASSANDRA-6615)
 * Move handling of migration event source to solve bootstrap race. (CASSANDRA-6648)
 * Make sure compaction throughput value doesn't overflow with int math (CASSANDRA-6647)


2.0.4
 * Allow removing snapshots of no-longer-existing CFs (CASSANDRA-6418)
 * add StorageService.stopDaemon() (CASSANDRA-4268)
 * add IRE for invalid CF supplied to get_count (CASSANDRA-5701)
 * add client encryption support to sstableloader (CASSANDRA-6378)
 * Fix accept() loop for SSL sockets post-shutdown (CASSANDRA-6468)
 * Fix size-tiered compaction in LCS L0 (CASSANDRA-6496)
 * Fix assertion failure in filterColdSSTables (CASSANDRA-6483)
 * Fix row tombstones in larger-than-memory compactions (CASSANDRA-6008)
 * Fix cleanup ClassCastException (CASSANDRA-6462)
 * Reduce gossip memory use by interning VersionedValue strings (CASSANDRA-6410)
 * Allow specifying datacenters to participate in a repair (CASSANDRA-6218)
 * Fix divide-by-zero in PCI (CASSANDRA-6403)
 * Fix setting last compacted key in the wrong level for LCS (CASSANDRA-6284)
 * Add millisecond precision formats to the timestamp parser (CASSANDRA-6395)
 * Expose a total memtable size metric for a CF (CASSANDRA-6391)
 * cqlsh: handle symlinks properly (CASSANDRA-6425)
 * Fix potential infinite loop when paging query with IN (CASSANDRA-6464)
 * Fix assertion error in AbstractQueryPager.discardFirst (CASSANDRA-6447)
 * Fix streaming older SSTable yields unnecessary tombstones (CASSANDRA-6527)
Merged from 1.2:
 * Improved error message on bad properties in DDL queries (CASSANDRA-6453)
 * Randomize batchlog candidates selection (CASSANDRA-6481)
 * Fix thundering herd on endpoint cache invalidation (CASSANDRA-6345, 6485)
 * Improve batchlog write performance with vnodes (CASSANDRA-6488)
 * cqlsh: quote single quotes in strings inside collections (CASSANDRA-6172)
 * Improve gossip performance for typical messages (CASSANDRA-6409)
 * Throw IRE if a prepared statement has more markers than supported
   (CASSANDRA-5598)
 * Expose Thread metrics for the native protocol server (CASSANDRA-6234)
 * Change snapshot response message verb to INTERNAL to avoid dropping it
   (CASSANDRA-6415)
 * Warn when collection read has > 65K elements (CASSANDRA-5428)
 * Fix cache persistence when both row and key cache are enabled
   (CASSANDRA-6413)
 * (Hadoop) add describe_local_ring (CASSANDRA-6268)
 * Fix handling of concurrent directory creation failure (CASSANDRA-6459)
 * Allow executing CREATE statements multiple times (CASSANDRA-6471)
 * Don't send confusing info with timeouts (CASSANDRA-6491)
 * Don't resubmit counter mutation runnables internally (CASSANDRA-6427)
 * Don't drop local mutations without a hint (CASSANDRA-6510)
 * Don't allow null max_hint_window_in_ms (CASSANDRA-6419)
 * Validate SliceRange start and finish lengths (CASSANDRA-6521)


2.0.3
 * Fix FD leak on slice read path (CASSANDRA-6275)
 * Cancel read meter task when closing SSTR (CASSANDRA-6358)
 * free off-heap IndexSummary during bulk (CASSANDRA-6359)
 * Recover from IOException in accept() thread (CASSANDRA-6349)
 * Improve Gossip tolerance of abnormally slow tasks (CASSANDRA-6338)
 * Fix trying to hint timed out counter writes (CASSANDRA-6322)
 * Allow restoring specific columnfamilies from archived CL (CASSANDRA-4809)
 * Avoid flushing compaction_history after each operation (CASSANDRA-6287)
 * Fix repair assertion error when tombstones expire (CASSANDRA-6277)
 * Skip loading corrupt key cache (CASSANDRA-6260)
 * Fixes for compacting larger-than-memory rows (CASSANDRA-6274)
 * Compact hottest sstables first and optionally omit coldest from
   compaction entirely (CASSANDRA-6109)
 * Fix modifying column_metadata from thrift (CASSANDRA-6182)
 * cqlsh: fix LIST USERS output (CASSANDRA-6242)
 * Add IRequestSink interface (CASSANDRA-6248)
 * Update memtable size while flushing (CASSANDRA-6249)
 * Provide hooks around CQL2/CQL3 statement execution (CASSANDRA-6252)
 * Require Permission.SELECT for CAS updates (CASSANDRA-6247)
 * New CQL-aware SSTableWriter (CASSANDRA-5894)
 * Reject CAS operation when the protocol v1 is used (CASSANDRA-6270)
 * Correctly throw error when frame too large (CASSANDRA-5981)
 * Fix serialization bug in PagedRange with 2ndary indexes (CASSANDRA-6299)
 * Fix CQL3 table validation in Thrift (CASSANDRA-6140)
 * Fix bug missing results with IN clauses (CASSANDRA-6327)
 * Fix paging with reversed slices (CASSANDRA-6343)
 * Set minTimestamp correctly to be able to drop expired sstables (CASSANDRA-6337)
 * Support NaN and Infinity as float literals (CASSANDRA-6003)
 * Remove RF from nodetool ring output (CASSANDRA-6289)
 * Fix attempting to flush empty rows (CASSANDRA-6374)
 * Fix potential out of bounds exception when paging (CASSANDRA-6333)
Merged from 1.2:
 * Optimize FD phi calculation (CASSANDRA-6386)
 * Improve initial FD phi estimate when starting up (CASSANDRA-6385)
 * Don't list CQL3 table in CLI describe even if named explicitely
   (CASSANDRA-5750)
 * Invalidate row cache when dropping CF (CASSANDRA-6351)
 * add non-jamm path for cached statements (CASSANDRA-6293)
 * add windows bat files for shell commands (CASSANDRA-6145)
 * Require logging in for Thrift CQL2/3 statement preparation (CASSANDRA-6254)
 * restrict max_num_tokens to 1536 (CASSANDRA-6267)
 * Nodetool gets default JMX port from cassandra-env.sh (CASSANDRA-6273)
 * make calculatePendingRanges asynchronous (CASSANDRA-6244)
 * Remove blocking flushes in gossip thread (CASSANDRA-6297)
 * Fix potential socket leak in connectionpool creation (CASSANDRA-6308)
 * Allow LOCAL_ONE/LOCAL_QUORUM to work with SimpleStrategy (CASSANDRA-6238)
 * cqlsh: handle 'null' as session duration (CASSANDRA-6317)
 * Fix json2sstable handling of range tombstones (CASSANDRA-6316)
 * Fix missing one row in reverse query (CASSANDRA-6330)
 * Fix reading expired row value from row cache (CASSANDRA-6325)
 * Fix AssertionError when doing set element deletion (CASSANDRA-6341)
 * Make CL code for the native protocol match the one in C* 2.0
   (CASSANDRA-6347)
 * Disallow altering CQL3 table from thrift (CASSANDRA-6370)
 * Fix size computation of prepared statement (CASSANDRA-6369)


2.0.2
 * Update FailureDetector to use nanontime (CASSANDRA-4925)
 * Fix FileCacheService regressions (CASSANDRA-6149)
 * Never return WriteTimeout for CL.ANY (CASSANDRA-6132)
 * Fix race conditions in bulk loader (CASSANDRA-6129)
 * Add configurable metrics reporting (CASSANDRA-4430)
 * drop queries exceeding a configurable number of tombstones (CASSANDRA-6117)
 * Track and persist sstable read activity (CASSANDRA-5515)
 * Fixes for speculative retry (CASSANDRA-5932, CASSANDRA-6194)
 * Improve memory usage of metadata min/max column names (CASSANDRA-6077)
 * Fix thrift validation refusing row markers on CQL3 tables (CASSANDRA-6081)
 * Fix insertion of collections with CAS (CASSANDRA-6069)
 * Correctly send metadata on SELECT COUNT (CASSANDRA-6080)
 * Track clients' remote addresses in ClientState (CASSANDRA-6070)
 * Create snapshot dir if it does not exist when migrating
   leveled manifest (CASSANDRA-6093)
 * make sequential nodetool repair the default (CASSANDRA-5950)
 * Add more hooks for compaction strategy implementations (CASSANDRA-6111)
 * Fix potential NPE on composite 2ndary indexes (CASSANDRA-6098)
 * Delete can potentially be skipped in batch (CASSANDRA-6115)
 * Allow alter keyspace on system_traces (CASSANDRA-6016)
 * Disallow empty column names in cql (CASSANDRA-6136)
 * Use Java7 file-handling APIs and fix file moving on Windows (CASSANDRA-5383)
 * Save compaction history to system keyspace (CASSANDRA-5078)
 * Fix NPE if StorageService.getOperationMode() is executed before full startup (CASSANDRA-6166)
 * CQL3: support pre-epoch longs for TimestampType (CASSANDRA-6212)
 * Add reloadtriggers command to nodetool (CASSANDRA-4949)
 * cqlsh: ignore empty 'value alias' in DESCRIBE (CASSANDRA-6139)
 * Fix sstable loader (CASSANDRA-6205)
 * Reject bootstrapping if the node already exists in gossip (CASSANDRA-5571)
 * Fix NPE while loading paxos state (CASSANDRA-6211)
 * cqlsh: add SHOW SESSION <tracing-session> command (CASSANDRA-6228)
Merged from 1.2:
 * (Hadoop) Require CFRR batchSize to be at least 2 (CASSANDRA-6114)
 * Add a warning for small LCS sstable size (CASSANDRA-6191)
 * Add ability to list specific KS/CF combinations in nodetool cfstats (CASSANDRA-4191)
 * Mark CF clean if a mutation raced the drop and got it marked dirty (CASSANDRA-5946)
 * Add a LOCAL_ONE consistency level (CASSANDRA-6202)
 * Limit CQL prepared statement cache by size instead of count (CASSANDRA-6107)
 * Tracing should log write failure rather than raw exceptions (CASSANDRA-6133)
 * lock access to TM.endpointToHostIdMap (CASSANDRA-6103)
 * Allow estimated memtable size to exceed slab allocator size (CASSANDRA-6078)
 * Start MeteredFlusher earlier to prevent OOM during CL replay (CASSANDRA-6087)
 * Avoid sending Truncate command to fat clients (CASSANDRA-6088)
 * Allow where clause conditions to be in parenthesis (CASSANDRA-6037)
 * Do not open non-ssl storage port if encryption option is all (CASSANDRA-3916)
 * Move batchlog replay to its own executor (CASSANDRA-6079)
 * Add tombstone debug threshold and histogram (CASSANDRA-6042, 6057)
 * Enable tcp keepalive on incoming connections (CASSANDRA-4053)
 * Fix fat client schema pull NPE (CASSANDRA-6089)
 * Fix memtable flushing for indexed tables (CASSANDRA-6112)
 * Fix skipping columns with multiple slices (CASSANDRA-6119)
 * Expose connected thrift + native client counts (CASSANDRA-5084)
 * Optimize auth setup (CASSANDRA-6122)
 * Trace index selection (CASSANDRA-6001)
 * Update sstablesPerReadHistogram to use biased sampling (CASSANDRA-6164)
 * Log UnknownColumnfamilyException when closing socket (CASSANDRA-5725)
 * Properly error out on CREATE INDEX for counters table (CASSANDRA-6160)
 * Handle JMX notification failure for repair (CASSANDRA-6097)
 * (Hadoop) Fetch no more than 128 splits in parallel (CASSANDRA-6169)
 * stress: add username/password authentication support (CASSANDRA-6068)
 * Fix indexed queries with row cache enabled on parent table (CASSANDRA-5732)
 * Fix compaction race during columnfamily drop (CASSANDRA-5957)
 * Fix validation of empty column names for compact tables (CASSANDRA-6152)
 * Skip replaying mutations that pass CRC but fail to deserialize (CASSANDRA-6183)
 * Rework token replacement to use replace_address (CASSANDRA-5916)
 * Fix altering column types (CASSANDRA-6185)
 * cqlsh: fix CREATE/ALTER WITH completion (CASSANDRA-6196)
 * add windows bat files for shell commands (CASSANDRA-6145)
 * Fix potential stack overflow during range tombstones insertion (CASSANDRA-6181)
 * (Hadoop) Make LOCAL_ONE the default consistency level (CASSANDRA-6214)


2.0.1
 * Fix bug that could allow reading deleted data temporarily (CASSANDRA-6025)
 * Improve memory use defaults (CASSANDRA-6059)
 * Make ThriftServer more easlly extensible (CASSANDRA-6058)
 * Remove Hadoop dependency from ITransportFactory (CASSANDRA-6062)
 * add file_cache_size_in_mb setting (CASSANDRA-5661)
 * Improve error message when yaml contains invalid properties (CASSANDRA-5958)
 * Improve leveled compaction's ability to find non-overlapping L0 compactions
   to work on concurrently (CASSANDRA-5921)
 * Notify indexer of columns shadowed by range tombstones (CASSANDRA-5614)
 * Log Merkle tree stats (CASSANDRA-2698)
 * Switch from crc32 to adler32 for compressed sstable checksums (CASSANDRA-5862)
 * Improve offheap memcpy performance (CASSANDRA-5884)
 * Use a range aware scanner for cleanup (CASSANDRA-2524)
 * Cleanup doesn't need to inspect sstables that contain only local data
   (CASSANDRA-5722)
 * Add ability for CQL3 to list partition keys (CASSANDRA-4536)
 * Improve native protocol serialization (CASSANDRA-5664)
 * Upgrade Thrift to 0.9.1 (CASSANDRA-5923)
 * Require superuser status for adding triggers (CASSANDRA-5963)
 * Make standalone scrubber handle old and new style leveled manifest
   (CASSANDRA-6005)
 * Fix paxos bugs (CASSANDRA-6012, 6013, 6023)
 * Fix paged ranges with multiple replicas (CASSANDRA-6004)
 * Fix potential AssertionError during tracing (CASSANDRA-6041)
 * Fix NPE in sstablesplit (CASSANDRA-6027)
 * Migrate pre-2.0 key/value/column aliases to system.schema_columns
   (CASSANDRA-6009)
 * Paging filter empty rows too agressively (CASSANDRA-6040)
 * Support variadic parameters for IN clauses (CASSANDRA-4210)
 * cqlsh: return the result of CAS writes (CASSANDRA-5796)
 * Fix validation of IN clauses with 2ndary indexes (CASSANDRA-6050)
 * Support named bind variables in CQL (CASSANDRA-6033)
Merged from 1.2:
 * Allow cache-keys-to-save to be set at runtime (CASSANDRA-5980)
 * Avoid second-guessing out-of-space state (CASSANDRA-5605)
 * Tuning knobs for dealing with large blobs and many CFs (CASSANDRA-5982)
 * (Hadoop) Fix CQLRW for thrift tables (CASSANDRA-6002)
 * Fix possible divide-by-zero in HHOM (CASSANDRA-5990)
 * Allow local batchlog writes for CL.ANY (CASSANDRA-5967)
 * Upgrade metrics-core to version 2.2.0 (CASSANDRA-5947)
 * Fix CqlRecordWriter with composite keys (CASSANDRA-5949)
 * Add snitch, schema version, cluster, partitioner to JMX (CASSANDRA-5881)
 * Allow disabling SlabAllocator (CASSANDRA-5935)
 * Make user-defined compaction JMX blocking (CASSANDRA-4952)
 * Fix streaming does not transfer wrapped range (CASSANDRA-5948)
 * Fix loading index summary containing empty key (CASSANDRA-5965)
 * Correctly handle limits in CompositesSearcher (CASSANDRA-5975)
 * Pig: handle CQL collections (CASSANDRA-5867)
 * Pass the updated cf to the PRSI index() method (CASSANDRA-5999)
 * Allow empty CQL3 batches (as no-op) (CASSANDRA-5994)
 * Support null in CQL3 functions (CASSANDRA-5910)
 * Replace the deprecated MapMaker with CacheLoader (CASSANDRA-6007)
 * Add SSTableDeletingNotification to DataTracker (CASSANDRA-6010)
 * Fix snapshots in use get deleted during snapshot repair (CASSANDRA-6011)
 * Move hints and exception count to o.a.c.metrics (CASSANDRA-6017)
 * Fix memory leak in snapshot repair (CASSANDRA-6047)
 * Fix sstable2sjon for CQL3 tables (CASSANDRA-5852)


2.0.0
 * Fix thrift validation when inserting into CQL3 tables (CASSANDRA-5138)
 * Fix periodic memtable flushing behavior with clean memtables (CASSANDRA-5931)
 * Fix dateOf() function for pre-2.0 timestamp columns (CASSANDRA-5928)
 * Fix SSTable unintentionally loads BF when opened for batch (CASSANDRA-5938)
 * Add stream session progress to JMX (CASSANDRA-4757)
 * Fix NPE during CAS operation (CASSANDRA-5925)
Merged from 1.2:
 * Fix getBloomFilterDiskSpaceUsed for AlwaysPresentFilter (CASSANDRA-5900)
 * Don't announce schema version until we've loaded the changes locally
   (CASSANDRA-5904)
 * Fix to support off heap bloom filters size greater than 2 GB (CASSANDRA-5903)
 * Properly handle parsing huge map and set literals (CASSANDRA-5893)


2.0.0-rc2
 * enable vnodes by default (CASSANDRA-5869)
 * fix CAS contention timeout (CASSANDRA-5830)
 * fix HsHa to respect max frame size (CASSANDRA-4573)
 * Fix (some) 2i on composite components omissions (CASSANDRA-5851)
 * cqlsh: add DESCRIBE FULL SCHEMA variant (CASSANDRA-5880)
Merged from 1.2:
 * Correctly validate sparse composite cells in scrub (CASSANDRA-5855)
 * Add KeyCacheHitRate metric to CF metrics (CASSANDRA-5868)
 * cqlsh: add support for multiline comments (CASSANDRA-5798)
 * Handle CQL3 SELECT duplicate IN restrictions on clustering columns
   (CASSANDRA-5856)


2.0.0-rc1
 * improve DecimalSerializer performance (CASSANDRA-5837)
 * fix potential spurious wakeup in AsyncOneResponse (CASSANDRA-5690)
 * fix schema-related trigger issues (CASSANDRA-5774)
 * Better validation when accessing CQL3 table from thrift (CASSANDRA-5138)
 * Fix assertion error during repair (CASSANDRA-5801)
 * Fix range tombstone bug (CASSANDRA-5805)
 * DC-local CAS (CASSANDRA-5797)
 * Add a native_protocol_version column to the system.local table (CASSANRDA-5819)
 * Use index_interval from cassandra.yaml when upgraded (CASSANDRA-5822)
 * Fix buffer underflow on socket close (CASSANDRA-5792)
Merged from 1.2:
 * Fix reading DeletionTime from 1.1-format sstables (CASSANDRA-5814)
 * cqlsh: add collections support to COPY (CASSANDRA-5698)
 * retry important messages for any IOException (CASSANDRA-5804)
 * Allow empty IN relations in SELECT/UPDATE/DELETE statements (CASSANDRA-5626)
 * cqlsh: fix crashing on Windows due to libedit detection (CASSANDRA-5812)
 * fix bulk-loading compressed sstables (CASSANDRA-5820)
 * (Hadoop) fix quoting in CqlPagingRecordReader and CqlRecordWriter
   (CASSANDRA-5824)
 * update default LCS sstable size to 160MB (CASSANDRA-5727)
 * Allow compacting 2Is via nodetool (CASSANDRA-5670)
 * Hex-encode non-String keys in OPP (CASSANDRA-5793)
 * nodetool history logging (CASSANDRA-5823)
 * (Hadoop) fix support for Thrift tables in CqlPagingRecordReader
   (CASSANDRA-5752)
 * add "all time blocked" to StatusLogger output (CASSANDRA-5825)
 * Future-proof inter-major-version schema migrations (CASSANDRA-5845)
 * (Hadoop) add CqlPagingRecordReader support for ReversedType in Thrift table
   (CASSANDRA-5718)
 * Add -no-snapshot option to scrub (CASSANDRA-5891)
 * Fix to support off heap bloom filters size greater than 2 GB (CASSANDRA-5903)
 * Properly handle parsing huge map and set literals (CASSANDRA-5893)
 * Fix LCS L0 compaction may overlap in L1 (CASSANDRA-5907)
 * New sstablesplit tool to split large sstables offline (CASSANDRA-4766)
 * Fix potential deadlock in native protocol server (CASSANDRA-5926)
 * Disallow incompatible type change in CQL3 (CASSANDRA-5882)
Merged from 1.1:
 * Correctly validate sparse composite cells in scrub (CASSANDRA-5855)


2.0.0-beta2
 * Replace countPendingHints with Hints Created metric (CASSANDRA-5746)
 * Allow nodetool with no args, and with help to run without a server (CASSANDRA-5734)
 * Cleanup AbstractType/TypeSerializer classes (CASSANDRA-5744)
 * Remove unimplemented cli option schema-mwt (CASSANDRA-5754)
 * Support range tombstones in thrift (CASSANDRA-5435)
 * Normalize table-manipulating CQL3 statements' class names (CASSANDRA-5759)
 * cqlsh: add missing table options to DESCRIBE output (CASSANDRA-5749)
 * Fix assertion error during repair (CASSANDRA-5757)
 * Fix bulkloader (CASSANDRA-5542)
 * Add LZ4 compression to the native protocol (CASSANDRA-5765)
 * Fix bugs in the native protocol v2 (CASSANDRA-5770)
 * CAS on 'primary key only' table (CASSANDRA-5715)
 * Support streaming SSTables of old versions (CASSANDRA-5772)
 * Always respect protocol version in native protocol (CASSANDRA-5778)
 * Fix ConcurrentModificationException during streaming (CASSANDRA-5782)
 * Update deletion timestamp in Commit#updatesWithPaxosTime (CASSANDRA-5787)
 * Thrift cas() method crashes if input columns are not sorted (CASSANDRA-5786)
 * Order columns names correctly when querying for CAS (CASSANDRA-5788)
 * Fix streaming retry (CASSANDRA-5775)
Merged from 1.2:
 * if no seeds can be a reached a node won't start in a ring by itself (CASSANDRA-5768)
 * add cassandra.unsafesystem property (CASSANDRA-5704)
 * (Hadoop) quote identifiers in CqlPagingRecordReader (CASSANDRA-5763)
 * Add replace_node functionality for vnodes (CASSANDRA-5337)
 * Add timeout events to query traces (CASSANDRA-5520)
 * Fix serialization of the LEFT gossip value (CASSANDRA-5696)
 * Pig: support for cql3 tables (CASSANDRA-5234)
 * Fix skipping range tombstones with reverse queries (CASSANDRA-5712)
 * Expire entries out of ThriftSessionManager (CASSANDRA-5719)
 * Don't keep ancestor information in memory (CASSANDRA-5342)
 * Expose native protocol server status in nodetool info (CASSANDRA-5735)
 * Fix pathetic performance of range tombstones (CASSANDRA-5677)
 * Fix querying with an empty (impossible) range (CASSANDRA-5573)
 * cqlsh: handle CUSTOM 2i in DESCRIBE output (CASSANDRA-5760)
 * Fix minor bug in Range.intersects(Bound) (CASSANDRA-5771)
 * cqlsh: handle disabled compression in DESCRIBE output (CASSANDRA-5766)
 * Ensure all UP events are notified on the native protocol (CASSANDRA-5769)
 * Fix formatting of sstable2json with multiple -k arguments (CASSANDRA-5781)
 * Don't rely on row marker for queries in general to hide lost markers
   after TTL expires (CASSANDRA-5762)
 * Sort nodetool help output (CASSANDRA-5776)
 * Fix column expiring during 2 phases compaction (CASSANDRA-5799)
 * now() is being rejected in INSERTs when inside collections (CASSANDRA-5795)


2.0.0-beta1
 * Add support for indexing clustered columns (CASSANDRA-5125)
 * Removed on-heap row cache (CASSANDRA-5348)
 * use nanotime consistently for node-local timeouts (CASSANDRA-5581)
 * Avoid unnecessary second pass on name-based queries (CASSANDRA-5577)
 * Experimental triggers (CASSANDRA-1311)
 * JEMalloc support for off-heap allocation (CASSANDRA-3997)
 * Single-pass compaction (CASSANDRA-4180)
 * Removed token range bisection (CASSANDRA-5518)
 * Removed compatibility with pre-1.2.5 sstables and network messages
   (CASSANDRA-5511)
 * removed PBSPredictor (CASSANDRA-5455)
 * CAS support (CASSANDRA-5062, 5441, 5442, 5443, 5619, 5667)
 * Leveled compaction performs size-tiered compactions in L0
   (CASSANDRA-5371, 5439)
 * Add yaml network topology snitch for mixed ec2/other envs (CASSANDRA-5339)
 * Log when a node is down longer than the hint window (CASSANDRA-4554)
 * Optimize tombstone creation for ExpiringColumns (CASSANDRA-4917)
 * Improve LeveledScanner work estimation (CASSANDRA-5250, 5407)
 * Replace compaction lock with runWithCompactionsDisabled (CASSANDRA-3430)
 * Change Message IDs to ints (CASSANDRA-5307)
 * Move sstable level information into the Stats component, removing the
   need for a separate Manifest file (CASSANDRA-4872)
 * avoid serializing to byte[] on commitlog append (CASSANDRA-5199)
 * make index_interval configurable per columnfamily (CASSANDRA-3961, CASSANDRA-5650)
 * add default_time_to_live (CASSANDRA-3974)
 * add memtable_flush_period_in_ms (CASSANDRA-4237)
 * replace supercolumns internally by composites (CASSANDRA-3237, 5123)
 * upgrade thrift to 0.9.0 (CASSANDRA-3719)
 * drop unnecessary keyspace parameter from user-defined compaction API
   (CASSANDRA-5139)
 * more robust solution to incomplete compactions + counters (CASSANDRA-5151)
 * Change order of directory searching for c*.in.sh (CASSANDRA-3983)
 * Add tool to reset SSTable compaction level for LCS (CASSANDRA-5271)
 * Allow custom configuration loader (CASSANDRA-5045)
 * Remove memory emergency pressure valve logic (CASSANDRA-3534)
 * Reduce request latency with eager retry (CASSANDRA-4705)
 * cqlsh: Remove ASSUME command (CASSANDRA-5331)
 * Rebuild BF when loading sstables if bloom_filter_fp_chance
   has changed since compaction (CASSANDRA-5015)
 * remove row-level bloom filters (CASSANDRA-4885)
 * Change Kernel Page Cache skipping into row preheating (disabled by default)
   (CASSANDRA-4937)
 * Improve repair by deciding on a gcBefore before sending
   out TreeRequests (CASSANDRA-4932)
 * Add an official way to disable compactions (CASSANDRA-5074)
 * Reenable ALTER TABLE DROP with new semantics (CASSANDRA-3919)
 * Add binary protocol versioning (CASSANDRA-5436)
 * Swap THshaServer for TThreadedSelectorServer (CASSANDRA-5530)
 * Add alias support to SELECT statement (CASSANDRA-5075)
 * Don't create empty RowMutations in CommitLogReplayer (CASSANDRA-5541)
 * Use range tombstones when dropping cfs/columns from schema (CASSANDRA-5579)
 * cqlsh: drop CQL2/CQL3-beta support (CASSANDRA-5585)
 * Track max/min column names in sstables to be able to optimize slice
   queries (CASSANDRA-5514, CASSANDRA-5595, CASSANDRA-5600)
 * Binary protocol: allow batching already prepared statements (CASSANDRA-4693)
 * Allow preparing timestamp, ttl and limit in CQL3 queries (CASSANDRA-4450)
 * Support native link w/o JNA in Java7 (CASSANDRA-3734)
 * Use SASL authentication in binary protocol v2 (CASSANDRA-5545)
 * Replace Thrift HsHa with LMAX Disruptor based implementation (CASSANDRA-5582)
 * cqlsh: Add row count to SELECT output (CASSANDRA-5636)
 * Include a timestamp with all read commands to determine column expiration
   (CASSANDRA-5149)
 * Streaming 2.0 (CASSANDRA-5286, 5699)
 * Conditional create/drop ks/table/index statements in CQL3 (CASSANDRA-2737)
 * more pre-table creation property validation (CASSANDRA-5693)
 * Redesign repair messages (CASSANDRA-5426)
 * Fix ALTER RENAME post-5125 (CASSANDRA-5702)
 * Disallow renaming a 2ndary indexed column (CASSANDRA-5705)
 * Rename Table to Keyspace (CASSANDRA-5613)
 * Ensure changing column_index_size_in_kb on different nodes don't corrupt the
   sstable (CASSANDRA-5454)
 * Move resultset type information into prepare, not execute (CASSANDRA-5649)
 * Auto paging in binary protocol (CASSANDRA-4415, 5714)
 * Don't tie client side use of AbstractType to JDBC (CASSANDRA-4495)
 * Adds new TimestampType to replace DateType (CASSANDRA-5723, CASSANDRA-5729)
Merged from 1.2:
 * make starting native protocol server idempotent (CASSANDRA-5728)
 * Fix loading key cache when a saved entry is no longer valid (CASSANDRA-5706)
 * Fix serialization of the LEFT gossip value (CASSANDRA-5696)
 * cqlsh: Don't show 'null' in place of empty values (CASSANDRA-5675)
 * Race condition in detecting version on a mixed 1.1/1.2 cluster
   (CASSANDRA-5692)
 * Fix skipping range tombstones with reverse queries (CASSANDRA-5712)
 * Expire entries out of ThriftSessionManager (CASSANRDA-5719)
 * Don't keep ancestor information in memory (CASSANDRA-5342)
 * cqlsh: fix handling of semicolons inside BATCH queries (CASSANDRA-5697)


1.2.6
 * Fix tracing when operation completes before all responses arrive
   (CASSANDRA-5668)
 * Fix cross-DC mutation forwarding (CASSANDRA-5632)
 * Reduce SSTableLoader memory usage (CASSANDRA-5555)
 * Scale hinted_handoff_throttle_in_kb to cluster size (CASSANDRA-5272)
 * (Hadoop) Add CQL3 input/output formats (CASSANDRA-4421, 5622)
 * (Hadoop) Fix InputKeyRange in CFIF (CASSANDRA-5536)
 * Fix dealing with ridiculously large max sstable sizes in LCS (CASSANDRA-5589)
 * Ignore pre-truncate hints (CASSANDRA-4655)
 * Move System.exit on OOM into a separate thread (CASSANDRA-5273)
 * Write row markers when serializing schema (CASSANDRA-5572)
 * Check only SSTables for the requested range when streaming (CASSANDRA-5569)
 * Improve batchlog replay behavior and hint ttl handling (CASSANDRA-5314)
 * Exclude localTimestamp from validation for tombstones (CASSANDRA-5398)
 * cqlsh: add custom prompt support (CASSANDRA-5539)
 * Reuse prepared statements in hot auth queries (CASSANDRA-5594)
 * cqlsh: add vertical output option (see EXPAND) (CASSANDRA-5597)
 * Add a rate limit option to stress (CASSANDRA-5004)
 * have BulkLoader ignore snapshots directories (CASSANDRA-5587)
 * fix SnitchProperties logging context (CASSANDRA-5602)
 * Expose whether jna is enabled and memory is locked via JMX (CASSANDRA-5508)
 * cqlsh: fix COPY FROM with ReversedType (CASSANDRA-5610)
 * Allow creating CUSTOM indexes on collections (CASSANDRA-5615)
 * Evaluate now() function at execution time (CASSANDRA-5616)
 * Expose detailed read repair metrics (CASSANDRA-5618)
 * Correct blob literal + ReversedType parsing (CASSANDRA-5629)
 * Allow GPFS to prefer the internal IP like EC2MRS (CASSANDRA-5630)
 * fix help text for -tspw cassandra-cli (CASSANDRA-5643)
 * don't throw away initial causes exceptions for internode encryption issues
   (CASSANDRA-5644)
 * Fix message spelling errors for cql select statements (CASSANDRA-5647)
 * Suppress custom exceptions thru jmx (CASSANDRA-5652)
 * Update CREATE CUSTOM INDEX syntax (CASSANDRA-5639)
 * Fix PermissionDetails.equals() method (CASSANDRA-5655)
 * Never allow partition key ranges in CQL3 without token() (CASSANDRA-5666)
 * Gossiper incorrectly drops AppState for an upgrading node (CASSANDRA-5660)
 * Connection thrashing during multi-region ec2 during upgrade, due to
   messaging version (CASSANDRA-5669)
 * Avoid over reconnecting in EC2MRS (CASSANDRA-5678)
 * Fix ReadResponseSerializer.serializedSize() for digest reads (CASSANDRA-5476)
 * allow sstable2json on 2i CFs (CASSANDRA-5694)
Merged from 1.1:
 * Remove buggy thrift max message length option (CASSANDRA-5529)
 * Fix NPE in Pig's widerow mode (CASSANDRA-5488)
 * Add split size parameter to Pig and disable split combination (CASSANDRA-5544)


1.2.5
 * make BytesToken.toString only return hex bytes (CASSANDRA-5566)
 * Ensure that submitBackground enqueues at least one task (CASSANDRA-5554)
 * fix 2i updates with identical values and timestamps (CASSANDRA-5540)
 * fix compaction throttling bursty-ness (CASSANDRA-4316)
 * reduce memory consumption of IndexSummary (CASSANDRA-5506)
 * remove per-row column name bloom filters (CASSANDRA-5492)
 * Include fatal errors in trace events (CASSANDRA-5447)
 * Ensure that PerRowSecondaryIndex is notified of row-level deletes
   (CASSANDRA-5445)
 * Allow empty blob literals in CQL3 (CASSANDRA-5452)
 * Fix streaming RangeTombstones at column index boundary (CASSANDRA-5418)
 * Fix preparing statements when current keyspace is not set (CASSANDRA-5468)
 * Fix SemanticVersion.isSupportedBy minor/patch handling (CASSANDRA-5496)
 * Don't provide oldCfId for post-1.1 system cfs (CASSANDRA-5490)
 * Fix primary range ignores replication strategy (CASSANDRA-5424)
 * Fix shutdown of binary protocol server (CASSANDRA-5507)
 * Fix repair -snapshot not working (CASSANDRA-5512)
 * Set isRunning flag later in binary protocol server (CASSANDRA-5467)
 * Fix use of CQL3 functions with descending clustering order (CASSANDRA-5472)
 * Disallow renaming columns one at a time for thrift table in CQL3
   (CASSANDRA-5531)
 * cqlsh: add CLUSTERING ORDER BY support to DESCRIBE (CASSANDRA-5528)
 * Add custom secondary index support to CQL3 (CASSANDRA-5484)
 * Fix repair hanging silently on unexpected error (CASSANDRA-5229)
 * Fix Ec2Snitch regression introduced by CASSANDRA-5171 (CASSANDRA-5432)
 * Add nodetool enablebackup/disablebackup (CASSANDRA-5556)
 * cqlsh: fix DESCRIBE after case insensitive USE (CASSANDRA-5567)
Merged from 1.1
 * Add retry mechanism to OTC for non-droppable_verbs (CASSANDRA-5393)
 * Use allocator information to improve memtable memory usage estimate
   (CASSANDRA-5497)
 * Fix trying to load deleted row into row cache on startup (CASSANDRA-4463)
 * fsync leveled manifest to avoid corruption (CASSANDRA-5535)
 * Fix Bound intersection computation (CASSANDRA-5551)
 * sstablescrub now respects max memory size in cassandra.in.sh (CASSANDRA-5562)


1.2.4
 * Ensure that PerRowSecondaryIndex updates see the most recent values
   (CASSANDRA-5397)
 * avoid duplicate index entries ind PrecompactedRow and
   ParallelCompactionIterable (CASSANDRA-5395)
 * remove the index entry on oldColumn when new column is a tombstone
   (CASSANDRA-5395)
 * Change default stream throughput from 400 to 200 mbps (CASSANDRA-5036)
 * Gossiper logs DOWN for symmetry with UP (CASSANDRA-5187)
 * Fix mixing prepared statements between keyspaces (CASSANDRA-5352)
 * Fix consistency level during bootstrap - strike 3 (CASSANDRA-5354)
 * Fix transposed arguments in AlreadyExistsException (CASSANDRA-5362)
 * Improve asynchronous hint delivery (CASSANDRA-5179)
 * Fix Guava dependency version (12.0 -> 13.0.1) for Maven (CASSANDRA-5364)
 * Validate that provided CQL3 collection value are < 64K (CASSANDRA-5355)
 * Make upgradeSSTable skip current version sstables by default (CASSANDRA-5366)
 * Optimize min/max timestamp collection (CASSANDRA-5373)
 * Invalid streamId in cql binary protocol when using invalid CL
   (CASSANDRA-5164)
 * Fix validation for IN where clauses with collections (CASSANDRA-5376)
 * Copy resultSet on count query to avoid ConcurrentModificationException
   (CASSANDRA-5382)
 * Correctly typecheck in CQL3 even with ReversedType (CASSANDRA-5386)
 * Fix streaming compressed files when using encryption (CASSANDRA-5391)
 * cassandra-all 1.2.0 pom missing netty dependency (CASSANDRA-5392)
 * Fix writetime/ttl functions on null values (CASSANDRA-5341)
 * Fix NPE during cql3 select with token() (CASSANDRA-5404)
 * IndexHelper.skipBloomFilters won't skip non-SHA filters (CASSANDRA-5385)
 * cqlsh: Print maps ordered by key, sort sets (CASSANDRA-5413)
 * Add null syntax support in CQL3 for inserts (CASSANDRA-3783)
 * Allow unauthenticated set_keyspace() calls (CASSANDRA-5423)
 * Fix potential incremental backups race (CASSANDRA-5410)
 * Fix prepared BATCH statements with batch-level timestamps (CASSANDRA-5415)
 * Allow overriding superuser setup delay (CASSANDRA-5430)
 * cassandra-shuffle with JMX usernames and passwords (CASSANDRA-5431)
Merged from 1.1:
 * cli: Quote ks and cf names in schema output when needed (CASSANDRA-5052)
 * Fix bad default for min/max timestamp in SSTableMetadata (CASSANDRA-5372)
 * Fix cf name extraction from manifest in Directories.migrateFile()
   (CASSANDRA-5242)
 * Support pluggable internode authentication (CASSANDRA-5401)


1.2.3
 * add check for sstable overlap within a level on startup (CASSANDRA-5327)
 * replace ipv6 colons in jmx object names (CASSANDRA-5298, 5328)
 * Avoid allocating SSTableBoundedScanner during repair when the range does
   not intersect the sstable (CASSANDRA-5249)
 * Don't lowercase property map keys (this breaks NTS) (CASSANDRA-5292)
 * Fix composite comparator with super columns (CASSANDRA-5287)
 * Fix insufficient validation of UPDATE queries against counter cfs
   (CASSANDRA-5300)
 * Fix PropertyFileSnitch default DC/Rack behavior (CASSANDRA-5285)
 * Handle null values when executing prepared statement (CASSANDRA-5081)
 * Add netty to pom dependencies (CASSANDRA-5181)
 * Include type arguments in Thrift CQLPreparedResult (CASSANDRA-5311)
 * Fix compaction not removing columns when bf_fp_ratio is 1 (CASSANDRA-5182)
 * cli: Warn about missing CQL3 tables in schema descriptions (CASSANDRA-5309)
 * Re-enable unknown option in replication/compaction strategies option for
   backward compatibility (CASSANDRA-4795)
 * Add binary protocol support to stress (CASSANDRA-4993)
 * cqlsh: Fix COPY FROM value quoting and null handling (CASSANDRA-5305)
 * Fix repair -pr for vnodes (CASSANDRA-5329)
 * Relax CL for auth queries for non-default users (CASSANDRA-5310)
 * Fix AssertionError during repair (CASSANDRA-5245)
 * Don't announce migrations to pre-1.2 nodes (CASSANDRA-5334)
Merged from 1.1:
 * Update offline scrub for 1.0 -> 1.1 directory structure (CASSANDRA-5195)
 * add tmp flag to Descriptor hashcode (CASSANDRA-4021)
 * fix logging of "Found table data in data directories" when only system tables
   are present (CASSANDRA-5289)
 * cli: Add JMX authentication support (CASSANDRA-5080)
 * nodetool: ability to repair specific range (CASSANDRA-5280)
 * Fix possible assertion triggered in SliceFromReadCommand (CASSANDRA-5284)
 * cqlsh: Add inet type support on Windows (ipv4-only) (CASSANDRA-4801)
 * Fix race when initializing ColumnFamilyStore (CASSANDRA-5350)
 * Add UseTLAB JVM flag (CASSANDRA-5361)


1.2.2
 * fix potential for multiple concurrent compactions of the same sstables
   (CASSANDRA-5256)
 * avoid no-op caching of byte[] on commitlog append (CASSANDRA-5199)
 * fix symlinks under data dir not working (CASSANDRA-5185)
 * fix bug in compact storage metadata handling (CASSANDRA-5189)
 * Validate login for USE queries (CASSANDRA-5207)
 * cli: remove default username and password (CASSANDRA-5208)
 * configure populate_io_cache_on_flush per-CF (CASSANDRA-4694)
 * allow configuration of internode socket buffer (CASSANDRA-3378)
 * Make sstable directory picking blacklist-aware again (CASSANDRA-5193)
 * Correctly expire gossip states for edge cases (CASSANDRA-5216)
 * Improve handling of directory creation failures (CASSANDRA-5196)
 * Expose secondary indicies to the rest of nodetool (CASSANDRA-4464)
 * Binary protocol: avoid sending notification for 0.0.0.0 (CASSANDRA-5227)
 * add UseCondCardMark XX jvm settings on jdk 1.7 (CASSANDRA-4366)
 * CQL3 refactor to allow conversion function (CASSANDRA-5226)
 * Fix drop of sstables in some circumstance (CASSANDRA-5232)
 * Implement caching of authorization results (CASSANDRA-4295)
 * Add support for LZ4 compression (CASSANDRA-5038)
 * Fix missing columns in wide rows queries (CASSANDRA-5225)
 * Simplify auth setup and make system_auth ks alterable (CASSANDRA-5112)
 * Stop compactions from hanging during bootstrap (CASSANDRA-5244)
 * fix compressed streaming sending extra chunk (CASSANDRA-5105)
 * Add CQL3-based implementations of IAuthenticator and IAuthorizer
   (CASSANDRA-4898)
 * Fix timestamp-based tomstone removal logic (CASSANDRA-5248)
 * cli: Add JMX authentication support (CASSANDRA-5080)
 * Fix forceFlush behavior (CASSANDRA-5241)
 * cqlsh: Add username autocompletion (CASSANDRA-5231)
 * Fix CQL3 composite partition key error (CASSANDRA-5240)
 * Allow IN clause on last clustering key (CASSANDRA-5230)
Merged from 1.1:
 * fix start key/end token validation for wide row iteration (CASSANDRA-5168)
 * add ConfigHelper support for Thrift frame and max message sizes (CASSANDRA-5188)
 * fix nodetool repair not fail on node down (CASSANDRA-5203)
 * always collect tombstone hints (CASSANDRA-5068)
 * Fix error when sourcing file in cqlsh (CASSANDRA-5235)


1.2.1
 * stream undelivered hints on decommission (CASSANDRA-5128)
 * GossipingPropertyFileSnitch loads saved dc/rack info if needed (CASSANDRA-5133)
 * drain should flush system CFs too (CASSANDRA-4446)
 * add inter_dc_tcp_nodelay setting (CASSANDRA-5148)
 * re-allow wrapping ranges for start_token/end_token range pairitspwng (CASSANDRA-5106)
 * fix validation compaction of empty rows (CASSANDRA-5136)
 * nodetool methods to enable/disable hint storage/delivery (CASSANDRA-4750)
 * disallow bloom filter false positive chance of 0 (CASSANDRA-5013)
 * add threadpool size adjustment methods to JMXEnabledThreadPoolExecutor and
   CompactionManagerMBean (CASSANDRA-5044)
 * fix hinting for dropped local writes (CASSANDRA-4753)
 * off-heap cache doesn't need mutable column container (CASSANDRA-5057)
 * apply disk_failure_policy to bad disks on initial directory creation
   (CASSANDRA-4847)
 * Optimize name-based queries to use ArrayBackedSortedColumns (CASSANDRA-5043)
 * Fall back to old manifest if most recent is unparseable (CASSANDRA-5041)
 * pool [Compressed]RandomAccessReader objects on the partitioned read path
   (CASSANDRA-4942)
 * Add debug logging to list filenames processed by Directories.migrateFile
   method (CASSANDRA-4939)
 * Expose black-listed directories via JMX (CASSANDRA-4848)
 * Log compaction merge counts (CASSANDRA-4894)
 * Minimize byte array allocation by AbstractData{Input,Output} (CASSANDRA-5090)
 * Add SSL support for the binary protocol (CASSANDRA-5031)
 * Allow non-schema system ks modification for shuffle to work (CASSANDRA-5097)
 * cqlsh: Add default limit to SELECT statements (CASSANDRA-4972)
 * cqlsh: fix DESCRIBE for 1.1 cfs in CQL3 (CASSANDRA-5101)
 * Correctly gossip with nodes >= 1.1.7 (CASSANDRA-5102)
 * Ensure CL guarantees on digest mismatch (CASSANDRA-5113)
 * Validate correctly selects on composite partition key (CASSANDRA-5122)
 * Fix exception when adding collection (CASSANDRA-5117)
 * Handle states for non-vnode clusters correctly (CASSANDRA-5127)
 * Refuse unrecognized replication and compaction strategy options (CASSANDRA-4795)
 * Pick the correct value validator in sstable2json for cql3 tables (CASSANDRA-5134)
 * Validate login for describe_keyspace, describe_keyspaces and set_keyspace
   (CASSANDRA-5144)
 * Fix inserting empty maps (CASSANDRA-5141)
 * Don't remove tokens from System table for node we know (CASSANDRA-5121)
 * fix streaming progress report for compresed files (CASSANDRA-5130)
 * Coverage analysis for low-CL queries (CASSANDRA-4858)
 * Stop interpreting dates as valid timeUUID value (CASSANDRA-4936)
 * Adds E notation for floating point numbers (CASSANDRA-4927)
 * Detect (and warn) unintentional use of the cql2 thrift methods when cql3 was
   intended (CASSANDRA-5172)
 * cli: Quote ks and cf names in schema output when needed (CASSANDRA-5052)
 * Fix cf name extraction from manifest in Directories.migrateFile() (CASSANDRA-5242)
 * Replace mistaken usage of commons-logging with slf4j (CASSANDRA-5464)
 * Ensure Jackson dependency matches lib (CASSANDRA-5126)
 * Expose droppable tombstone ratio stats over JMX (CASSANDRA-5159)
Merged from 1.1:
 * Simplify CompressedRandomAccessReader to work around JDK FD bug (CASSANDRA-5088)
 * Improve handling a changing target throttle rate mid-compaction (CASSANDRA-5087)
 * Pig: correctly decode row keys in widerow mode (CASSANDRA-5098)
 * nodetool repair command now prints progress (CASSANDRA-4767)
 * fix user defined compaction to run against 1.1 data directory (CASSANDRA-5118)
 * Fix CQL3 BATCH authorization caching (CASSANDRA-5145)
 * fix get_count returns incorrect value with TTL (CASSANDRA-5099)
 * better handling for mid-compaction failure (CASSANDRA-5137)
 * convert default marshallers list to map for better readability (CASSANDRA-5109)
 * fix ConcurrentModificationException in getBootstrapSource (CASSANDRA-5170)
 * fix sstable maxtimestamp for row deletes and pre-1.1.1 sstables (CASSANDRA-5153)
 * Fix thread growth on node removal (CASSANDRA-5175)
 * Make Ec2Region's datacenter name configurable (CASSANDRA-5155)


1.2.0
 * Disallow counters in collections (CASSANDRA-5082)
 * cqlsh: add unit tests (CASSANDRA-3920)
 * fix default bloom_filter_fp_chance for LeveledCompactionStrategy (CASSANDRA-5093)
Merged from 1.1:
 * add validation for get_range_slices with start_key and end_token (CASSANDRA-5089)


1.2.0-rc2
 * fix nodetool ownership display with vnodes (CASSANDRA-5065)
 * cqlsh: add DESCRIBE KEYSPACES command (CASSANDRA-5060)
 * Fix potential infinite loop when reloading CFS (CASSANDRA-5064)
 * Fix SimpleAuthorizer example (CASSANDRA-5072)
 * cqlsh: force CL.ONE for tracing and system.schema* queries (CASSANDRA-5070)
 * Includes cassandra-shuffle in the debian package (CASSANDRA-5058)
Merged from 1.1:
 * fix multithreaded compaction deadlock (CASSANDRA-4492)
 * fix temporarily missing schema after upgrade from pre-1.1.5 (CASSANDRA-5061)
 * Fix ALTER TABLE overriding compression options with defaults
   (CASSANDRA-4996, 5066)
 * fix specifying and altering crc_check_chance (CASSANDRA-5053)
 * fix Murmur3Partitioner ownership% calculation (CASSANDRA-5076)
 * Don't expire columns sooner than they should in 2ndary indexes (CASSANDRA-5079)


1.2-rc1
 * rename rpc_timeout settings to request_timeout (CASSANDRA-5027)
 * add BF with 0.1 FP to LCS by default (CASSANDRA-5029)
 * Fix preparing insert queries (CASSANDRA-5016)
 * Fix preparing queries with counter increment (CASSANDRA-5022)
 * Fix preparing updates with collections (CASSANDRA-5017)
 * Don't generate UUID based on other node address (CASSANDRA-5002)
 * Fix message when trying to alter a clustering key type (CASSANDRA-5012)
 * Update IAuthenticator to match the new IAuthorizer (CASSANDRA-5003)
 * Fix inserting only a key in CQL3 (CASSANDRA-5040)
 * Fix CQL3 token() function when used with strings (CASSANDRA-5050)
Merged from 1.1:
 * reduce log spam from invalid counter shards (CASSANDRA-5026)
 * Improve schema propagation performance (CASSANDRA-5025)
 * Fix for IndexHelper.IndexFor throws OOB Exception (CASSANDRA-5030)
 * cqlsh: make it possible to describe thrift CFs (CASSANDRA-4827)
 * cqlsh: fix timestamp formatting on some platforms (CASSANDRA-5046)


1.2-beta3
 * make consistency level configurable in cqlsh (CASSANDRA-4829)
 * fix cqlsh rendering of blob fields (CASSANDRA-4970)
 * fix cqlsh DESCRIBE command (CASSANDRA-4913)
 * save truncation position in system table (CASSANDRA-4906)
 * Move CompressionMetadata off-heap (CASSANDRA-4937)
 * allow CLI to GET cql3 columnfamily data (CASSANDRA-4924)
 * Fix rare race condition in getExpireTimeForEndpoint (CASSANDRA-4402)
 * acquire references to overlapping sstables during compaction so bloom filter
   doesn't get free'd prematurely (CASSANDRA-4934)
 * Don't share slice query filter in CQL3 SelectStatement (CASSANDRA-4928)
 * Separate tracing from Log4J (CASSANDRA-4861)
 * Exclude gcable tombstones from merkle-tree computation (CASSANDRA-4905)
 * Better printing of AbstractBounds for tracing (CASSANDRA-4931)
 * Optimize mostRecentTombstone check in CC.collectAllData (CASSANDRA-4883)
 * Change stream session ID to UUID to avoid collision from same node (CASSANDRA-4813)
 * Use Stats.db when bulk loading if present (CASSANDRA-4957)
 * Skip repair on system_trace and keyspaces with RF=1 (CASSANDRA-4956)
 * (cql3) Remove arbitrary SELECT limit (CASSANDRA-4918)
 * Correctly handle prepared operation on collections (CASSANDRA-4945)
 * Fix CQL3 LIMIT (CASSANDRA-4877)
 * Fix Stress for CQL3 (CASSANDRA-4979)
 * Remove cassandra specific exceptions from JMX interface (CASSANDRA-4893)
 * (CQL3) Force using ALLOW FILTERING on potentially inefficient queries (CASSANDRA-4915)
 * (cql3) Fix adding column when the table has collections (CASSANDRA-4982)
 * (cql3) Fix allowing collections with compact storage (CASSANDRA-4990)
 * (cql3) Refuse ttl/writetime function on collections (CASSANDRA-4992)
 * Replace IAuthority with new IAuthorizer (CASSANDRA-4874)
 * clqsh: fix KEY pseudocolumn escaping when describing Thrift tables
   in CQL3 mode (CASSANDRA-4955)
 * add basic authentication support for Pig CassandraStorage (CASSANDRA-3042)
 * fix CQL2 ALTER TABLE compaction_strategy_class altering (CASSANDRA-4965)
Merged from 1.1:
 * Fall back to old describe_splits if d_s_ex is not available (CASSANDRA-4803)
 * Improve error reporting when streaming ranges fail (CASSANDRA-5009)
 * Fix cqlsh timestamp formatting of timezone info (CASSANDRA-4746)
 * Fix assertion failure with leveled compaction (CASSANDRA-4799)
 * Check for null end_token in get_range_slice (CASSANDRA-4804)
 * Remove all remnants of removed nodes (CASSANDRA-4840)
 * Add aut-reloading of the log4j file in debian package (CASSANDRA-4855)
 * Fix estimated row cache entry size (CASSANDRA-4860)
 * reset getRangeSlice filter after finishing a row for get_paged_slice
   (CASSANDRA-4919)
 * expunge row cache post-truncate (CASSANDRA-4940)
 * Allow static CF definition with compact storage (CASSANDRA-4910)
 * Fix endless loop/compaction of schema_* CFs due to broken timestamps (CASSANDRA-4880)
 * Fix 'wrong class type' assertion in CounterColumn (CASSANDRA-4976)


1.2-beta2
 * fp rate of 1.0 disables BF entirely; LCS defaults to 1.0 (CASSANDRA-4876)
 * off-heap bloom filters for row keys (CASSANDRA_4865)
 * add extension point for sstable components (CASSANDRA-4049)
 * improve tracing output (CASSANDRA-4852, 4862)
 * make TRACE verb droppable (CASSANDRA-4672)
 * fix BulkLoader recognition of CQL3 columnfamilies (CASSANDRA-4755)
 * Sort commitlog segments for replay by id instead of mtime (CASSANDRA-4793)
 * Make hint delivery asynchronous (CASSANDRA-4761)
 * Pluggable Thrift transport factories for CLI and cqlsh (CASSANDRA-4609, 4610)
 * cassandra-cli: allow Double value type to be inserted to a column (CASSANDRA-4661)
 * Add ability to use custom TServerFactory implementations (CASSANDRA-4608)
 * optimize batchlog flushing to skip successful batches (CASSANDRA-4667)
 * include metadata for system keyspace itself in schema tables (CASSANDRA-4416)
 * add check to PropertyFileSnitch to verify presence of location for
   local node (CASSANDRA-4728)
 * add PBSPredictor consistency modeler (CASSANDRA-4261)
 * remove vestiges of Thrift unframed mode (CASSANDRA-4729)
 * optimize single-row PK lookups (CASSANDRA-4710)
 * adjust blockFor calculation to account for pending ranges due to node
   movement (CASSANDRA-833)
 * Change CQL version to 3.0.0 and stop accepting 3.0.0-beta1 (CASSANDRA-4649)
 * (CQL3) Make prepared statement global instead of per connection
   (CASSANDRA-4449)
 * Fix scrubbing of CQL3 created tables (CASSANDRA-4685)
 * (CQL3) Fix validation when using counter and regular columns in the same
   table (CASSANDRA-4706)
 * Fix bug starting Cassandra with simple authentication (CASSANDRA-4648)
 * Add support for batchlog in CQL3 (CASSANDRA-4545, 4738)
 * Add support for multiple column family outputs in CFOF (CASSANDRA-4208)
 * Support repairing only the local DC nodes (CASSANDRA-4747)
 * Use rpc_address for binary protocol and change default port (CASSANDRA-4751)
 * Fix use of collections in prepared statements (CASSANDRA-4739)
 * Store more information into peers table (CASSANDRA-4351, 4814)
 * Configurable bucket size for size tiered compaction (CASSANDRA-4704)
 * Run leveled compaction in parallel (CASSANDRA-4310)
 * Fix potential NPE during CFS reload (CASSANDRA-4786)
 * Composite indexes may miss results (CASSANDRA-4796)
 * Move consistency level to the protocol level (CASSANDRA-4734, 4824)
 * Fix Subcolumn slice ends not respected (CASSANDRA-4826)
 * Fix Assertion error in cql3 select (CASSANDRA-4783)
 * Fix list prepend logic (CQL3) (CASSANDRA-4835)
 * Add booleans as literals in CQL3 (CASSANDRA-4776)
 * Allow renaming PK columns in CQL3 (CASSANDRA-4822)
 * Fix binary protocol NEW_NODE event (CASSANDRA-4679)
 * Fix potential infinite loop in tombstone compaction (CASSANDRA-4781)
 * Remove system tables accounting from schema (CASSANDRA-4850)
 * (cql3) Force provided columns in clustering key order in
   'CLUSTERING ORDER BY' (CASSANDRA-4881)
 * Fix composite index bug (CASSANDRA-4884)
 * Fix short read protection for CQL3 (CASSANDRA-4882)
 * Add tracing support to the binary protocol (CASSANDRA-4699)
 * (cql3) Don't allow prepared marker inside collections (CASSANDRA-4890)
 * Re-allow order by on non-selected columns (CASSANDRA-4645)
 * Bug when composite index is created in a table having collections (CASSANDRA-4909)
 * log index scan subject in CompositesSearcher (CASSANDRA-4904)
Merged from 1.1:
 * add get[Row|Key]CacheEntries to CacheServiceMBean (CASSANDRA-4859)
 * fix get_paged_slice to wrap to next row correctly (CASSANDRA-4816)
 * fix indexing empty column values (CASSANDRA-4832)
 * allow JdbcDate to compose null Date objects (CASSANDRA-4830)
 * fix possible stackoverflow when compacting 1000s of sstables
   (CASSANDRA-4765)
 * fix wrong leveled compaction progress calculation (CASSANDRA-4807)
 * add a close() method to CRAR to prevent leaking file descriptors (CASSANDRA-4820)
 * fix potential infinite loop in get_count (CASSANDRA-4833)
 * fix compositeType.{get/from}String methods (CASSANDRA-4842)
 * (CQL) fix CREATE COLUMNFAMILY permissions check (CASSANDRA-4864)
 * Fix DynamicCompositeType same type comparison (CASSANDRA-4711)
 * Fix duplicate SSTable reference when stream session failed (CASSANDRA-3306)
 * Allow static CF definition with compact storage (CASSANDRA-4910)
 * Fix endless loop/compaction of schema_* CFs due to broken timestamps (CASSANDRA-4880)
 * Fix 'wrong class type' assertion in CounterColumn (CASSANDRA-4976)


1.2-beta1
 * add atomic_batch_mutate (CASSANDRA-4542, -4635)
 * increase default max_hint_window_in_ms to 3h (CASSANDRA-4632)
 * include message initiation time to replicas so they can more
   accurately drop timed-out requests (CASSANDRA-2858)
 * fix clientutil.jar dependencies (CASSANDRA-4566)
 * optimize WriteResponse (CASSANDRA-4548)
 * new metrics (CASSANDRA-4009)
 * redesign KEYS indexes to avoid read-before-write (CASSANDRA-2897)
 * debug tracing (CASSANDRA-1123)
 * parallelize row cache loading (CASSANDRA-4282)
 * Make compaction, flush JBOD-aware (CASSANDRA-4292)
 * run local range scans on the read stage (CASSANDRA-3687)
 * clean up ioexceptions (CASSANDRA-2116)
 * add disk_failure_policy (CASSANDRA-2118)
 * Introduce new json format with row level deletion (CASSANDRA-4054)
 * remove redundant "name" column from schema_keyspaces (CASSANDRA-4433)
 * improve "nodetool ring" handling of multi-dc clusters (CASSANDRA-3047)
 * update NTS calculateNaturalEndpoints to be O(N log N) (CASSANDRA-3881)
 * split up rpc timeout by operation type (CASSANDRA-2819)
 * rewrite key cache save/load to use only sequential i/o (CASSANDRA-3762)
 * update MS protocol with a version handshake + broadcast address id
   (CASSANDRA-4311)
 * multithreaded hint replay (CASSANDRA-4189)
 * add inter-node message compression (CASSANDRA-3127)
 * remove COPP (CASSANDRA-2479)
 * Track tombstone expiration and compact when tombstone content is
   higher than a configurable threshold, default 20% (CASSANDRA-3442, 4234)
 * update MurmurHash to version 3 (CASSANDRA-2975)
 * (CLI) track elapsed time for `delete' operation (CASSANDRA-4060)
 * (CLI) jline version is bumped to 1.0 to properly  support
   'delete' key function (CASSANDRA-4132)
 * Save IndexSummary into new SSTable 'Summary' component (CASSANDRA-2392, 4289)
 * Add support for range tombstones (CASSANDRA-3708)
 * Improve MessagingService efficiency (CASSANDRA-3617)
 * Avoid ID conflicts from concurrent schema changes (CASSANDRA-3794)
 * Set thrift HSHA server thread limit to unlimited by default (CASSANDRA-4277)
 * Avoids double serialization of CF id in RowMutation messages
   (CASSANDRA-4293)
 * stream compressed sstables directly with java nio (CASSANDRA-4297)
 * Support multiple ranges in SliceQueryFilter (CASSANDRA-3885)
 * Add column metadata to system column families (CASSANDRA-4018)
 * (cql3) Always use composite types by default (CASSANDRA-4329)
 * (cql3) Add support for set, map and list (CASSANDRA-3647)
 * Validate date type correctly (CASSANDRA-4441)
 * (cql3) Allow definitions with only a PK (CASSANDRA-4361)
 * (cql3) Add support for row key composites (CASSANDRA-4179)
 * improve DynamicEndpointSnitch by using reservoir sampling (CASSANDRA-4038)
 * (cql3) Add support for 2ndary indexes (CASSANDRA-3680)
 * (cql3) fix defining more than one PK to be invalid (CASSANDRA-4477)
 * remove schema agreement checking from all external APIs (Thrift, CQL and CQL3) (CASSANDRA-4487)
 * add Murmur3Partitioner and make it default for new installations (CASSANDRA-3772, 4621)
 * (cql3) update pseudo-map syntax to use map syntax (CASSANDRA-4497)
 * Finer grained exceptions hierarchy and provides error code with exceptions (CASSANDRA-3979)
 * Adds events push to binary protocol (CASSANDRA-4480)
 * Rewrite nodetool help (CASSANDRA-2293)
 * Make CQL3 the default for CQL (CASSANDRA-4640)
 * update stress tool to be able to use CQL3 (CASSANDRA-4406)
 * Accept all thrift update on CQL3 cf but don't expose their metadata (CASSANDRA-4377)
 * Replace Throttle with Guava's RateLimiter for HintedHandOff (CASSANDRA-4541)
 * fix counter add/get using CQL2 and CQL3 in stress tool (CASSANDRA-4633)
 * Add sstable count per level to cfstats (CASSANDRA-4537)
 * (cql3) Add ALTER KEYSPACE statement (CASSANDRA-4611)
 * (cql3) Allow defining default consistency levels (CASSANDRA-4448)
 * (cql3) Fix queries using LIMIT missing results (CASSANDRA-4579)
 * fix cross-version gossip messaging (CASSANDRA-4576)
 * added inet data type (CASSANDRA-4627)


1.1.6
 * Wait for writes on synchronous read digest mismatch (CASSANDRA-4792)
 * fix commitlog replay for nanotime-infected sstables (CASSANDRA-4782)
 * preflight check ttl for maximum of 20 years (CASSANDRA-4771)
 * (Pig) fix widerow input with single column rows (CASSANDRA-4789)
 * Fix HH to compact with correct gcBefore, which avoids wiping out
   undelivered hints (CASSANDRA-4772)
 * LCS will merge up to 32 L0 sstables as intended (CASSANDRA-4778)
 * NTS will default unconfigured DC replicas to zero (CASSANDRA-4675)
 * use default consistency level in counter validation if none is
   explicitly provide (CASSANDRA-4700)
 * Improve IAuthority interface by introducing fine-grained
   access permissions and grant/revoke commands (CASSANDRA-4490, 4644)
 * fix assumption error in CLI when updating/describing keyspace
   (CASSANDRA-4322)
 * Adds offline sstablescrub to debian packaging (CASSANDRA-4642)
 * Automatic fixing of overlapping leveled sstables (CASSANDRA-4644)
 * fix error when using ORDER BY with extended selections (CASSANDRA-4689)
 * (CQL3) Fix validation for IN queries for non-PK cols (CASSANDRA-4709)
 * fix re-created keyspace disappering after 1.1.5 upgrade
   (CASSANDRA-4698, 4752)
 * (CLI) display elapsed time in 2 fraction digits (CASSANDRA-3460)
 * add authentication support to sstableloader (CASSANDRA-4712)
 * Fix CQL3 'is reversed' logic (CASSANDRA-4716, 4759)
 * (CQL3) Don't return ReversedType in result set metadata (CASSANDRA-4717)
 * Backport adding AlterKeyspace statement (CASSANDRA-4611)
 * (CQL3) Correcty accept upper-case data types (CASSANDRA-4770)
 * Add binary protocol events for schema changes (CASSANDRA-4684)
Merged from 1.0:
 * Switch from NBHM to CHM in MessagingService's callback map, which
   prevents OOM in long-running instances (CASSANDRA-4708)


1.1.5
 * add SecondaryIndex.reload API (CASSANDRA-4581)
 * use millis + atomicint for commitlog segment creation instead of
   nanotime, which has issues under some hypervisors (CASSANDRA-4601)
 * fix FD leak in slice queries (CASSANDRA-4571)
 * avoid recursion in leveled compaction (CASSANDRA-4587)
 * increase stack size under Java7 to 180K
 * Log(info) schema changes (CASSANDRA-4547)
 * Change nodetool setcachecapcity to manipulate global caches (CASSANDRA-4563)
 * (cql3) fix setting compaction strategy (CASSANDRA-4597)
 * fix broken system.schema_* timestamps on system startup (CASSANDRA-4561)
 * fix wrong skip of cache saving (CASSANDRA-4533)
 * Avoid NPE when lost+found is in data dir (CASSANDRA-4572)
 * Respect five-minute flush moratorium after initial CL replay (CASSANDRA-4474)
 * Adds ntp as recommended in debian packaging (CASSANDRA-4606)
 * Configurable transport in CF Record{Reader|Writer} (CASSANDRA-4558)
 * (cql3) fix potential NPE with both equal and unequal restriction (CASSANDRA-4532)
 * (cql3) improves ORDER BY validation (CASSANDRA-4624)
 * Fix potential deadlock during counter writes (CASSANDRA-4578)
 * Fix cql error with ORDER BY when using IN (CASSANDRA-4612)
Merged from 1.0:
 * increase Xss to 160k to accomodate latest 1.6 JVMs (CASSANDRA-4602)
 * fix toString of hint destination tokens (CASSANDRA-4568)
 * Fix multiple values for CurrentLocal NodeID (CASSANDRA-4626)


1.1.4
 * fix offline scrub to catch >= out of order rows (CASSANDRA-4411)
 * fix cassandra-env.sh on RHEL and other non-dash-based systems
   (CASSANDRA-4494)
Merged from 1.0:
 * (Hadoop) fix setting key length for old-style mapred api (CASSANDRA-4534)
 * (Hadoop) fix iterating through a resultset consisting entirely
   of tombstoned rows (CASSANDRA-4466)


1.1.3
 * (cqlsh) add COPY TO (CASSANDRA-4434)
 * munmap commitlog segments before rename (CASSANDRA-4337)
 * (JMX) rename getRangeKeySample to sampleKeyRange to avoid returning
   multi-MB results as an attribute (CASSANDRA-4452)
 * flush based on data size, not throughput; overwritten columns no
   longer artificially inflate liveRatio (CASSANDRA-4399)
 * update default commitlog segment size to 32MB and total commitlog
   size to 32/1024 MB for 32/64 bit JVMs, respectively (CASSANDRA-4422)
 * avoid using global partitioner to estimate ranges in index sstables
   (CASSANDRA-4403)
 * restore pre-CASSANDRA-3862 approach to removing expired tombstones
   from row cache during compaction (CASSANDRA-4364)
 * (stress) support for CQL prepared statements (CASSANDRA-3633)
 * Correctly catch exception when Snappy cannot be loaded (CASSANDRA-4400)
 * (cql3) Support ORDER BY when IN condition is given in WHERE clause (CASSANDRA-4327)
 * (cql3) delete "component_index" column on DROP TABLE call (CASSANDRA-4420)
 * change nanoTime() to currentTimeInMillis() in schema related code (CASSANDRA-4432)
 * add a token generation tool (CASSANDRA-3709)
 * Fix LCS bug with sstable containing only 1 row (CASSANDRA-4411)
 * fix "Can't Modify Index Name" problem on CF update (CASSANDRA-4439)
 * Fix assertion error in getOverlappingSSTables during repair (CASSANDRA-4456)
 * fix nodetool's setcompactionthreshold command (CASSANDRA-4455)
 * Ensure compacted files are never used, to avoid counter overcount (CASSANDRA-4436)
Merged from 1.0:
 * Push the validation of secondary index values to the SecondaryIndexManager (CASSANDRA-4240)
 * allow dropping columns shadowed by not-yet-expired supercolumn or row
   tombstones in PrecompactedRow (CASSANDRA-4396)


1.1.2
 * Fix cleanup not deleting index entries (CASSANDRA-4379)
 * Use correct partitioner when saving + loading caches (CASSANDRA-4331)
 * Check schema before trying to export sstable (CASSANDRA-2760)
 * Raise a meaningful exception instead of NPE when PFS encounters
   an unconfigured node + no default (CASSANDRA-4349)
 * fix bug in sstable blacklisting with LCS (CASSANDRA-4343)
 * LCS no longer promotes tiny sstables out of L0 (CASSANDRA-4341)
 * skip tombstones during hint replay (CASSANDRA-4320)
 * fix NPE in compactionstats (CASSANDRA-4318)
 * enforce 1m min keycache for auto (CASSANDRA-4306)
 * Have DeletedColumn.isMFD always return true (CASSANDRA-4307)
 * (cql3) exeption message for ORDER BY constraints said primary filter can be
    an IN clause, which is misleading (CASSANDRA-4319)
 * (cql3) Reject (not yet supported) creation of 2ndardy indexes on tables with
   composite primary keys (CASSANDRA-4328)
 * Set JVM stack size to 160k for java 7 (CASSANDRA-4275)
 * cqlsh: add COPY command to load data from CSV flat files (CASSANDRA-4012)
 * CFMetaData.fromThrift to throw ConfigurationException upon error (CASSANDRA-4353)
 * Use CF comparator to sort indexed columns in SecondaryIndexManager
   (CASSANDRA-4365)
 * add strategy_options to the KSMetaData.toString() output (CASSANDRA-4248)
 * (cql3) fix range queries containing unqueried results (CASSANDRA-4372)
 * (cql3) allow updating column_alias types (CASSANDRA-4041)
 * (cql3) Fix deletion bug (CASSANDRA-4193)
 * Fix computation of overlapping sstable for leveled compaction (CASSANDRA-4321)
 * Improve scrub and allow to run it offline (CASSANDRA-4321)
 * Fix assertionError in StorageService.bulkLoad (CASSANDRA-4368)
 * (cqlsh) add option to authenticate to a keyspace at startup (CASSANDRA-4108)
 * (cqlsh) fix ASSUME functionality (CASSANDRA-4352)
 * Fix ColumnFamilyRecordReader to not return progress > 100% (CASSANDRA-3942)
Merged from 1.0:
 * Set gc_grace on index CF to 0 (CASSANDRA-4314)


1.1.1
 * add populate_io_cache_on_flush option (CASSANDRA-2635)
 * allow larger cache capacities than 2GB (CASSANDRA-4150)
 * add getsstables command to nodetool (CASSANDRA-4199)
 * apply parent CF compaction settings to secondary index CFs (CASSANDRA-4280)
 * preserve commitlog size cap when recycling segments at startup
   (CASSANDRA-4201)
 * (Hadoop) fix split generation regression (CASSANDRA-4259)
 * ignore min/max compactions settings in LCS, while preserving
   behavior that min=max=0 disables autocompaction (CASSANDRA-4233)
 * log number of rows read from saved cache (CASSANDRA-4249)
 * calculate exact size required for cleanup operations (CASSANDRA-1404)
 * avoid blocking additional writes during flush when the commitlog
   gets behind temporarily (CASSANDRA-1991)
 * enable caching on index CFs based on data CF cache setting (CASSANDRA-4197)
 * warn on invalid replication strategy creation options (CASSANDRA-4046)
 * remove [Freeable]Memory finalizers (CASSANDRA-4222)
 * include tombstone size in ColumnFamily.size, which can prevent OOM
   during sudden mass delete operations by yielding a nonzero liveRatio
   (CASSANDRA-3741)
 * Open 1 sstableScanner per level for leveled compaction (CASSANDRA-4142)
 * Optimize reads when row deletion timestamps allow us to restrict
   the set of sstables we check (CASSANDRA-4116)
 * add support for commitlog archiving and point-in-time recovery
   (CASSANDRA-3690)
 * avoid generating redundant compaction tasks during streaming
   (CASSANDRA-4174)
 * add -cf option to nodetool snapshot, and takeColumnFamilySnapshot to
   StorageService mbean (CASSANDRA-556)
 * optimize cleanup to drop entire sstables where possible (CASSANDRA-4079)
 * optimize truncate when autosnapshot is disabled (CASSANDRA-4153)
 * update caches to use byte[] keys to reduce memory overhead (CASSANDRA-3966)
 * add column limit to cli (CASSANDRA-3012, 4098)
 * clean up and optimize DataOutputBuffer, used by CQL compression and
   CompositeType (CASSANDRA-4072)
 * optimize commitlog checksumming (CASSANDRA-3610)
 * identify and blacklist corrupted SSTables from future compactions
   (CASSANDRA-2261)
 * Move CfDef and KsDef validation out of thrift (CASSANDRA-4037)
 * Expose API to repair a user provided range (CASSANDRA-3912)
 * Add way to force the cassandra-cli to refresh its schema (CASSANDRA-4052)
 * Avoid having replicate on write tasks stacking up at CL.ONE (CASSANDRA-2889)
 * (cql3) Backwards compatibility for composite comparators in non-cql3-aware
   clients (CASSANDRA-4093)
 * (cql3) Fix order by for reversed queries (CASSANDRA-4160)
 * (cql3) Add ReversedType support (CASSANDRA-4004)
 * (cql3) Add timeuuid type (CASSANDRA-4194)
 * (cql3) Minor fixes (CASSANDRA-4185)
 * (cql3) Fix prepared statement in BATCH (CASSANDRA-4202)
 * (cql3) Reduce the list of reserved keywords (CASSANDRA-4186)
 * (cql3) Move max/min compaction thresholds to compaction strategy options
   (CASSANDRA-4187)
 * Fix exception during move when localhost is the only source (CASSANDRA-4200)
 * (cql3) Allow paging through non-ordered partitioner results (CASSANDRA-3771)
 * (cql3) Fix drop index (CASSANDRA-4192)
 * (cql3) Don't return range ghosts anymore (CASSANDRA-3982)
 * fix re-creating Keyspaces/ColumnFamilies with the same name as dropped
   ones (CASSANDRA-4219)
 * fix SecondaryIndex LeveledManifest save upon snapshot (CASSANDRA-4230)
 * fix missing arrayOffset in FBUtilities.hash (CASSANDRA-4250)
 * (cql3) Add name of parameters in CqlResultSet (CASSANDRA-4242)
 * (cql3) Correctly validate order by queries (CASSANDRA-4246)
 * rename stress to cassandra-stress for saner packaging (CASSANDRA-4256)
 * Fix exception on colum metadata with non-string comparator (CASSANDRA-4269)
 * Check for unknown/invalid compression options (CASSANDRA-4266)
 * (cql3) Adds simple access to column timestamp and ttl (CASSANDRA-4217)
 * (cql3) Fix range queries with secondary indexes (CASSANDRA-4257)
 * Better error messages from improper input in cli (CASSANDRA-3865)
 * Try to stop all compaction upon Keyspace or ColumnFamily drop (CASSANDRA-4221)
 * (cql3) Allow keyspace properties to contain hyphens (CASSANDRA-4278)
 * (cql3) Correctly validate keyspace access in create table (CASSANDRA-4296)
 * Avoid deadlock in migration stage (CASSANDRA-3882)
 * Take supercolumn names and deletion info into account in memtable throughput
   (CASSANDRA-4264)
 * Add back backward compatibility for old style replication factor (CASSANDRA-4294)
 * Preserve compatibility with pre-1.1 index queries (CASSANDRA-4262)
Merged from 1.0:
 * Fix super columns bug where cache is not updated (CASSANDRA-4190)
 * fix maxTimestamp to include row tombstones (CASSANDRA-4116)
 * (CLI) properly handle quotes in create/update keyspace commands (CASSANDRA-4129)
 * Avoids possible deadlock during bootstrap (CASSANDRA-4159)
 * fix stress tool that hangs forever on timeout or error (CASSANDRA-4128)
 * stress tool to return appropriate exit code on failure (CASSANDRA-4188)
 * fix compaction NPE when out of disk space and assertions disabled
   (CASSANDRA-3985)
 * synchronize LCS getEstimatedTasks to avoid CME (CASSANDRA-4255)
 * ensure unique streaming session id's (CASSANDRA-4223)
 * kick off background compaction when min/max thresholds change
   (CASSANDRA-4279)
 * improve ability of STCS.getBuckets to deal with 100s of 1000s of
   sstables, such as when convertinb back from LCS (CASSANDRA-4287)
 * Oversize integer in CQL throws NumberFormatException (CASSANDRA-4291)
 * fix 1.0.x node join to mixed version cluster, other nodes >= 1.1 (CASSANDRA-4195)
 * Fix LCS splitting sstable base on uncompressed size (CASSANDRA-4419)
 * Push the validation of secondary index values to the SecondaryIndexManager (CASSANDRA-4240)
 * Don't purge columns during upgradesstables (CASSANDRA-4462)
 * Make cqlsh work with piping (CASSANDRA-4113)
 * Validate arguments for nodetool decommission (CASSANDRA-4061)
 * Report thrift status in nodetool info (CASSANDRA-4010)


1.1.0-final
 * average a reduced liveRatio estimate with the previous one (CASSANDRA-4065)
 * Allow KS and CF names up to 48 characters (CASSANDRA-4157)
 * fix stress build (CASSANDRA-4140)
 * add time remaining estimate to nodetool compactionstats (CASSANDRA-4167)
 * (cql) fix NPE in cql3 ALTER TABLE (CASSANDRA-4163)
 * (cql) Add support for CL.TWO and CL.THREE in CQL (CASSANDRA-4156)
 * (cql) Fix type in CQL3 ALTER TABLE preventing update (CASSANDRA-4170)
 * (cql) Throw invalid exception from CQL3 on obsolete options (CASSANDRA-4171)
 * (cqlsh) fix recognizing uppercase SELECT keyword (CASSANDRA-4161)
 * Pig: wide row support (CASSANDRA-3909)
Merged from 1.0:
 * avoid streaming empty files with bulk loader if sstablewriter errors out
   (CASSANDRA-3946)


1.1-rc1
 * Include stress tool in binary builds (CASSANDRA-4103)
 * (Hadoop) fix wide row iteration when last row read was deleted
   (CASSANDRA-4154)
 * fix read_repair_chance to really default to 0.1 in the cli (CASSANDRA-4114)
 * Adds caching and bloomFilterFpChange to CQL options (CASSANDRA-4042)
 * Adds posibility to autoconfigure size of the KeyCache (CASSANDRA-4087)
 * fix KEYS index from skipping results (CASSANDRA-3996)
 * Remove sliced_buffer_size_in_kb dead option (CASSANDRA-4076)
 * make loadNewSStable preserve sstable version (CASSANDRA-4077)
 * Respect 1.0 cache settings as much as possible when upgrading
   (CASSANDRA-4088)
 * relax path length requirement for sstable files when upgrading on
   non-Windows platforms (CASSANDRA-4110)
 * fix terminination of the stress.java when errors were encountered
   (CASSANDRA-4128)
 * Move CfDef and KsDef validation out of thrift (CASSANDRA-4037)
 * Fix get_paged_slice (CASSANDRA-4136)
 * CQL3: Support slice with exclusive start and stop (CASSANDRA-3785)
Merged from 1.0:
 * support PropertyFileSnitch in bulk loader (CASSANDRA-4145)
 * add auto_snapshot option allowing disabling snapshot before drop/truncate
   (CASSANDRA-3710)
 * allow short snitch names (CASSANDRA-4130)


1.1-beta2
 * rename loaded sstables to avoid conflicts with local snapshots
   (CASSANDRA-3967)
 * start hint replay as soon as FD notifies that the target is back up
   (CASSANDRA-3958)
 * avoid unproductive deserializing of cached rows during compaction
   (CASSANDRA-3921)
 * fix concurrency issues with CQL keyspace creation (CASSANDRA-3903)
 * Show Effective Owership via Nodetool ring <keyspace> (CASSANDRA-3412)
 * Update ORDER BY syntax for CQL3 (CASSANDRA-3925)
 * Fix BulkRecordWriter to not throw NPE if reducer gets no map data from Hadoop (CASSANDRA-3944)
 * Fix bug with counters in super columns (CASSANDRA-3821)
 * Remove deprecated merge_shard_chance (CASSANDRA-3940)
 * add a convenient way to reset a node's schema (CASSANDRA-2963)
 * fix for intermittent SchemaDisagreementException (CASSANDRA-3884)
 * CLI `list <CF>` to limit number of columns and their order (CASSANDRA-3012)
 * ignore deprecated KsDef/CfDef/ColumnDef fields in native schema (CASSANDRA-3963)
 * CLI to report when unsupported column_metadata pair was given (CASSANDRA-3959)
 * reincarnate removed and deprecated KsDef/CfDef attributes (CASSANDRA-3953)
 * Fix race between writes and read for cache (CASSANDRA-3862)
 * perform static initialization of StorageProxy on start-up (CASSANDRA-3797)
 * support trickling fsync() on writes (CASSANDRA-3950)
 * expose counters for unavailable/timeout exceptions given to thrift clients (CASSANDRA-3671)
 * avoid quadratic startup time in LeveledManifest (CASSANDRA-3952)
 * Add type information to new schema_ columnfamilies and remove thrift
   serialization for schema (CASSANDRA-3792)
 * add missing column validator options to the CLI help (CASSANDRA-3926)
 * skip reading saved key cache if CF's caching strategy is NONE or ROWS_ONLY (CASSANDRA-3954)
 * Unify migration code (CASSANDRA-4017)
Merged from 1.0:
 * cqlsh: guess correct version of Python for Arch Linux (CASSANDRA-4090)
 * (CLI) properly handle quotes in create/update keyspace commands (CASSANDRA-4129)
 * Avoids possible deadlock during bootstrap (CASSANDRA-4159)
 * fix stress tool that hangs forever on timeout or error (CASSANDRA-4128)
 * Fix super columns bug where cache is not updated (CASSANDRA-4190)
 * stress tool to return appropriate exit code on failure (CASSANDRA-4188)


1.0.9
 * improve index sampling performance (CASSANDRA-4023)
 * always compact away deleted hints immediately after handoff (CASSANDRA-3955)
 * delete hints from dropped ColumnFamilies on handoff instead of
   erroring out (CASSANDRA-3975)
 * add CompositeType ref to the CLI doc for create/update column family (CASSANDRA-3980)
 * Pig: support Counter ColumnFamilies (CASSANDRA-3973)
 * Pig: Composite column support (CASSANDRA-3684)
 * Avoid NPE during repair when a keyspace has no CFs (CASSANDRA-3988)
 * Fix division-by-zero error on get_slice (CASSANDRA-4000)
 * don't change manifest level for cleanup, scrub, and upgradesstables
   operations under LeveledCompactionStrategy (CASSANDRA-3989, 4112)
 * fix race leading to super columns assertion failure (CASSANDRA-3957)
 * fix NPE on invalid CQL delete command (CASSANDRA-3755)
 * allow custom types in CLI's assume command (CASSANDRA-4081)
 * fix totalBytes count for parallel compactions (CASSANDRA-3758)
 * fix intermittent NPE in get_slice (CASSANDRA-4095)
 * remove unnecessary asserts in native code interfaces (CASSANDRA-4096)
 * Validate blank keys in CQL to avoid assertion errors (CASSANDRA-3612)
 * cqlsh: fix bad decoding of some column names (CASSANDRA-4003)
 * cqlsh: fix incorrect padding with unicode chars (CASSANDRA-4033)
 * Fix EC2 snitch incorrectly reporting region (CASSANDRA-4026)
 * Shut down thrift during decommission (CASSANDRA-4086)
 * Expose nodetool cfhistograms for 2ndary indexes (CASSANDRA-4063)
Merged from 0.8:
 * Fix ConcurrentModificationException in gossiper (CASSANDRA-4019)


1.1-beta1
 * (cqlsh)
   + add SOURCE and CAPTURE commands, and --file option (CASSANDRA-3479)
   + add ALTER COLUMNFAMILY WITH (CASSANDRA-3523)
   + bundle Python dependencies with Cassandra (CASSANDRA-3507)
   + added to Debian package (CASSANDRA-3458)
   + display byte data instead of erroring out on decode failure
     (CASSANDRA-3874)
 * add nodetool rebuild_index (CASSANDRA-3583)
 * add nodetool rangekeysample (CASSANDRA-2917)
 * Fix streaming too much data during move operations (CASSANDRA-3639)
 * Nodetool and CLI connect to localhost by default (CASSANDRA-3568)
 * Reduce memory used by primary index sample (CASSANDRA-3743)
 * (Hadoop) separate input/output configurations (CASSANDRA-3197, 3765)
 * avoid returning internal Cassandra classes over JMX (CASSANDRA-2805)
 * add row-level isolation via SnapTree (CASSANDRA-2893)
 * Optimize key count estimation when opening sstable on startup
   (CASSANDRA-2988)
 * multi-dc replication optimization supporting CL > ONE (CASSANDRA-3577)
 * add command to stop compactions (CASSANDRA-1740, 3566, 3582)
 * multithreaded streaming (CASSANDRA-3494)
 * removed in-tree redhat spec (CASSANDRA-3567)
 * "defragment" rows for name-based queries under STCS, again (CASSANDRA-2503)
 * Recycle commitlog segments for improved performance
   (CASSANDRA-3411, 3543, 3557, 3615)
 * update size-tiered compaction to prioritize small tiers (CASSANDRA-2407)
 * add message expiration logic to OutboundTcpConnection (CASSANDRA-3005)
 * off-heap cache to use sun.misc.Unsafe instead of JNA (CASSANDRA-3271)
 * EACH_QUORUM is only supported for writes (CASSANDRA-3272)
 * replace compactionlock use in schema migration by checking CFS.isValid
   (CASSANDRA-3116)
 * recognize that "SELECT first ... *" isn't really "SELECT *" (CASSANDRA-3445)
 * Use faster bytes comparison (CASSANDRA-3434)
 * Bulk loader is no longer a fat client, (HADOOP) bulk load output format
   (CASSANDRA-3045)
 * (Hadoop) add support for KeyRange.filter
 * remove assumption that keys and token are in bijection
   (CASSANDRA-1034, 3574, 3604)
 * always remove endpoints from delevery queue in HH (CASSANDRA-3546)
 * fix race between cf flush and its 2ndary indexes flush (CASSANDRA-3547)
 * fix potential race in AES when a repair fails (CASSANDRA-3548)
 * Remove columns shadowed by a deleted container even when we cannot purge
   (CASSANDRA-3538)
 * Improve memtable slice iteration performance (CASSANDRA-3545)
 * more efficient allocation of small bloom filters (CASSANDRA-3618)
 * Use separate writer thread in SSTableSimpleUnsortedWriter (CASSANDRA-3619)
 * fsync the directory after new sstable or commitlog segment are created (CASSANDRA-3250)
 * fix minor issues reported by FindBugs (CASSANDRA-3658)
 * global key/row caches (CASSANDRA-3143, 3849)
 * optimize memtable iteration during range scan (CASSANDRA-3638)
 * introduce 'crc_check_chance' in CompressionParameters to support
   a checksum percentage checking chance similarly to read-repair (CASSANDRA-3611)
 * a way to deactivate global key/row cache on per-CF basis (CASSANDRA-3667)
 * fix LeveledCompactionStrategy broken because of generation pre-allocation
   in LeveledManifest (CASSANDRA-3691)
 * finer-grained control over data directories (CASSANDRA-2749)
 * Fix ClassCastException during hinted handoff (CASSANDRA-3694)
 * Upgrade Thrift to 0.7 (CASSANDRA-3213)
 * Make stress.java insert operation to use microseconds (CASSANDRA-3725)
 * Allows (internally) doing a range query with a limit of columns instead of
   rows (CASSANDRA-3742)
 * Allow rangeSlice queries to be start/end inclusive/exclusive (CASSANDRA-3749)
 * Fix BulkLoader to support new SSTable layout and add stream
   throttling to prevent an NPE when there is no yaml config (CASSANDRA-3752)
 * Allow concurrent schema migrations (CASSANDRA-1391, 3832)
 * Add SnapshotCommand to trigger snapshot on remote node (CASSANDRA-3721)
 * Make CFMetaData conversions to/from thrift/native schema inverses
   (CASSANDRA_3559)
 * Add initial code for CQL 3.0-beta (CASSANDRA-2474, 3781, 3753)
 * Add wide row support for ColumnFamilyInputFormat (CASSANDRA-3264)
 * Allow extending CompositeType comparator (CASSANDRA-3657)
 * Avoids over-paging during get_count (CASSANDRA-3798)
 * Add new command to rebuild a node without (repair) merkle tree calculations
   (CASSANDRA-3483, 3922)
 * respect not only row cache capacity but caching mode when
   trying to read data (CASSANDRA-3812)
 * fix system tests (CASSANDRA-3827)
 * CQL support for altering row key type in ALTER TABLE (CASSANDRA-3781)
 * turn compression on by default (CASSANDRA-3871)
 * make hexToBytes refuse invalid input (CASSANDRA-2851)
 * Make secondary indexes CF inherit compression and compaction from their
   parent CF (CASSANDRA-3877)
 * Finish cleanup up tombstone purge code (CASSANDRA-3872)
 * Avoid NPE on aboarted stream-out sessions (CASSANDRA-3904)
 * BulkRecordWriter throws NPE for counter columns (CASSANDRA-3906)
 * Support compression using BulkWriter (CASSANDRA-3907)


1.0.8
 * fix race between cleanup and flush on secondary index CFSes (CASSANDRA-3712)
 * avoid including non-queried nodes in rangeslice read repair
   (CASSANDRA-3843)
 * Only snapshot CF being compacted for snapshot_before_compaction
   (CASSANDRA-3803)
 * Log active compactions in StatusLogger (CASSANDRA-3703)
 * Compute more accurate compaction score per level (CASSANDRA-3790)
 * Return InvalidRequest when using a keyspace that doesn't exist
   (CASSANDRA-3764)
 * disallow user modification of System keyspace (CASSANDRA-3738)
 * allow using sstable2json on secondary index data (CASSANDRA-3738)
 * (cqlsh) add DESCRIBE COLUMNFAMILIES (CASSANDRA-3586)
 * (cqlsh) format blobs correctly and use colors to improve output
   readability (CASSANDRA-3726)
 * synchronize BiMap of bootstrapping tokens (CASSANDRA-3417)
 * show index options in CLI (CASSANDRA-3809)
 * add optional socket timeout for streaming (CASSANDRA-3838)
 * fix truncate not to leave behind non-CFS backed secondary indexes
   (CASSANDRA-3844)
 * make CLI `show schema` to use output stream directly instead
   of StringBuilder (CASSANDRA-3842)
 * remove the wait on hint future during write (CASSANDRA-3870)
 * (cqlsh) ignore missing CfDef opts (CASSANDRA-3933)
 * (cqlsh) look for cqlshlib relative to realpath (CASSANDRA-3767)
 * Fix short read protection (CASSANDRA-3934)
 * Make sure infered and actual schema match (CASSANDRA-3371)
 * Fix NPE during HH delivery (CASSANDRA-3677)
 * Don't put boostrapping node in 'hibernate' status (CASSANDRA-3737)
 * Fix double quotes in windows bat files (CASSANDRA-3744)
 * Fix bad validator lookup (CASSANDRA-3789)
 * Fix soft reset in EC2MultiRegionSnitch (CASSANDRA-3835)
 * Don't leave zombie connections with THSHA thrift server (CASSANDRA-3867)
 * (cqlsh) fix deserialization of data (CASSANDRA-3874)
 * Fix removetoken force causing an inconsistent state (CASSANDRA-3876)
 * Fix ahndling of some types with Pig (CASSANDRA-3886)
 * Don't allow to drop the system keyspace (CASSANDRA-3759)
 * Make Pig deletes disabled by default and configurable (CASSANDRA-3628)
Merged from 0.8:
 * (Pig) fix CassandraStorage to use correct comparator in Super ColumnFamily
   case (CASSANDRA-3251)
 * fix thread safety issues in commitlog replay, primarily affecting
   systems with many (100s) of CF definitions (CASSANDRA-3751)
 * Fix relevant tombstone ignored with super columns (CASSANDRA-3875)


1.0.7
 * fix regression in HH page size calculation (CASSANDRA-3624)
 * retry failed stream on IOException (CASSANDRA-3686)
 * allow configuring bloom_filter_fp_chance (CASSANDRA-3497)
 * attempt hint delivery every ten minutes, or when failure detector
   notifies us that a node is back up, whichever comes first.  hint
   handoff throttle delay default changed to 1ms, from 50 (CASSANDRA-3554)
 * add nodetool setstreamthroughput (CASSANDRA-3571)
 * fix assertion when dropping a columnfamily with no sstables (CASSANDRA-3614)
 * more efficient allocation of small bloom filters (CASSANDRA-3618)
 * CLibrary.createHardLinkWithExec() to check for errors (CASSANDRA-3101)
 * Avoid creating empty and non cleaned writer during compaction (CASSANDRA-3616)
 * stop thrift service in shutdown hook so we can quiesce MessagingService
   (CASSANDRA-3335)
 * (CQL) compaction_strategy_options and compression_parameters for
   CREATE COLUMNFAMILY statement (CASSANDRA-3374)
 * Reset min/max compaction threshold when creating size tiered compaction
   strategy (CASSANDRA-3666)
 * Don't ignore IOException during compaction (CASSANDRA-3655)
 * Fix assertion error for CF with gc_grace=0 (CASSANDRA-3579)
 * Shutdown ParallelCompaction reducer executor after use (CASSANDRA-3711)
 * Avoid < 0 value for pending tasks in leveled compaction (CASSANDRA-3693)
 * (Hadoop) Support TimeUUID in Pig CassandraStorage (CASSANDRA-3327)
 * Check schema is ready before continuing boostrapping (CASSANDRA-3629)
 * Catch overflows during parsing of chunk_length_kb (CASSANDRA-3644)
 * Improve stream protocol mismatch errors (CASSANDRA-3652)
 * Avoid multiple thread doing HH to the same target (CASSANDRA-3681)
 * Add JMX property for rp_timeout_in_ms (CASSANDRA-2940)
 * Allow DynamicCompositeType to compare component of different types
   (CASSANDRA-3625)
 * Flush non-cfs backed secondary indexes (CASSANDRA-3659)
 * Secondary Indexes should report memory consumption (CASSANDRA-3155)
 * fix for SelectStatement start/end key are not set correctly
   when a key alias is involved (CASSANDRA-3700)
 * fix CLI `show schema` command insert of an extra comma in
   column_metadata (CASSANDRA-3714)
Merged from 0.8:
 * avoid logging (harmless) exception when GC takes < 1ms (CASSANDRA-3656)
 * prevent new nodes from thinking down nodes are up forever (CASSANDRA-3626)
 * use correct list of replicas for LOCAL_QUORUM reads when read repair
   is disabled (CASSANDRA-3696)
 * block on flush before compacting hints (may prevent OOM) (CASSANDRA-3733)


1.0.6
 * (CQL) fix cqlsh support for replicate_on_write (CASSANDRA-3596)
 * fix adding to leveled manifest after streaming (CASSANDRA-3536)
 * filter out unavailable cipher suites when using encryption (CASSANDRA-3178)
 * (HADOOP) add old-style api support for CFIF and CFRR (CASSANDRA-2799)
 * Support TimeUUIDType column names in Stress.java tool (CASSANDRA-3541)
 * (CQL) INSERT/UPDATE/DELETE/TRUNCATE commands should allow CF names to
   be qualified by keyspace (CASSANDRA-3419)
 * always remove endpoints from delevery queue in HH (CASSANDRA-3546)
 * fix race between cf flush and its 2ndary indexes flush (CASSANDRA-3547)
 * fix potential race in AES when a repair fails (CASSANDRA-3548)
 * fix default value validation usage in CLI SET command (CASSANDRA-3553)
 * Optimize componentsFor method for compaction and startup time
   (CASSANDRA-3532)
 * (CQL) Proper ColumnFamily metadata validation on CREATE COLUMNFAMILY
   (CASSANDRA-3565)
 * fix compression "chunk_length_kb" option to set correct kb value for
   thrift/avro (CASSANDRA-3558)
 * fix missing response during range slice repair (CASSANDRA-3551)
 * 'describe ring' moved from CLI to nodetool and available through JMX (CASSANDRA-3220)
 * add back partitioner to sstable metadata (CASSANDRA-3540)
 * fix NPE in get_count for counters (CASSANDRA-3601)
Merged from 0.8:
 * remove invalid assertion that table was opened before dropping it
   (CASSANDRA-3580)
 * range and index scans now only send requests to enough replicas to
   satisfy requested CL + RR (CASSANDRA-3598)
 * use cannonical host for local node in nodetool info (CASSANDRA-3556)
 * remove nonlocal DC write optimization since it only worked with
   CL.ONE or CL.LOCAL_QUORUM (CASSANDRA-3577, 3585)
 * detect misuses of CounterColumnType (CASSANDRA-3422)
 * turn off string interning in json2sstable, take 2 (CASSANDRA-2189)
 * validate compression parameters on add/update of the ColumnFamily
   (CASSANDRA-3573)
 * Check for 0.0.0.0 is incorrect in CFIF (CASSANDRA-3584)
 * Increase vm.max_map_count in debian packaging (CASSANDRA-3563)
 * gossiper will never add itself to saved endpoints (CASSANDRA-3485)


1.0.5
 * revert CASSANDRA-3407 (see CASSANDRA-3540)
 * fix assertion error while forwarding writes to local nodes (CASSANDRA-3539)


1.0.4
 * fix self-hinting of timed out read repair updates and make hinted handoff
   less prone to OOMing a coordinator (CASSANDRA-3440)
 * expose bloom filter sizes via JMX (CASSANDRA-3495)
 * enforce RP tokens 0..2**127 (CASSANDRA-3501)
 * canonicalize paths exposed through JMX (CASSANDRA-3504)
 * fix "liveSize" stat when sstables are removed (CASSANDRA-3496)
 * add bloom filter FP rates to nodetool cfstats (CASSANDRA-3347)
 * record partitioner in sstable metadata component (CASSANDRA-3407)
 * add new upgradesstables nodetool command (CASSANDRA-3406)
 * skip --debug requirement to see common exceptions in CLI (CASSANDRA-3508)
 * fix incorrect query results due to invalid max timestamp (CASSANDRA-3510)
 * make sstableloader recognize compressed sstables (CASSANDRA-3521)
 * avoids race in OutboundTcpConnection in multi-DC setups (CASSANDRA-3530)
 * use SETLOCAL in cassandra.bat (CASSANDRA-3506)
 * fix ConcurrentModificationException in Table.all() (CASSANDRA-3529)
Merged from 0.8:
 * fix concurrence issue in the FailureDetector (CASSANDRA-3519)
 * fix array out of bounds error in counter shard removal (CASSANDRA-3514)
 * avoid dropping tombstones when they might still be needed to shadow
   data in a different sstable (CASSANDRA-2786)


1.0.3
 * revert name-based query defragmentation aka CASSANDRA-2503 (CASSANDRA-3491)
 * fix invalidate-related test failures (CASSANDRA-3437)
 * add next-gen cqlsh to bin/ (CASSANDRA-3188, 3131, 3493)
 * (CQL) fix handling of rows with no columns (CASSANDRA-3424, 3473)
 * fix querying supercolumns by name returning only a subset of
   subcolumns or old subcolumn versions (CASSANDRA-3446)
 * automatically compute sha1 sum for uncompressed data files (CASSANDRA-3456)
 * fix reading metadata/statistics component for version < h (CASSANDRA-3474)
 * add sstable forward-compatibility (CASSANDRA-3478)
 * report compression ratio in CFSMBean (CASSANDRA-3393)
 * fix incorrect size exception during streaming of counters (CASSANDRA-3481)
 * (CQL) fix for counter decrement syntax (CASSANDRA-3418)
 * Fix race introduced by CASSANDRA-2503 (CASSANDRA-3482)
 * Fix incomplete deletion of delivered hints (CASSANDRA-3466)
 * Avoid rescheduling compactions when no compaction was executed
   (CASSANDRA-3484)
 * fix handling of the chunk_length_kb compression options (CASSANDRA-3492)
Merged from 0.8:
 * fix updating CF row_cache_provider (CASSANDRA-3414)
 * CFMetaData.convertToThrift method to set RowCacheProvider (CASSANDRA-3405)
 * acquire compactionlock during truncate (CASSANDRA-3399)
 * fix displaying cfdef entries for super columnfamilies (CASSANDRA-3415)
 * Make counter shard merging thread safe (CASSANDRA-3178)
 * Revert CASSANDRA-2855
 * Fix bug preventing the use of efficient cross-DC writes (CASSANDRA-3472)
 * `describe ring` command for CLI (CASSANDRA-3220)
 * (Hadoop) skip empty rows when entire row is requested, redux (CASSANDRA-2855)


1.0.2
 * "defragment" rows for name-based queries under STCS (CASSANDRA-2503)
 * Add timing information to cassandra-cli GET/SET/LIST queries (CASSANDRA-3326)
 * Only create one CompressionMetadata object per sstable (CASSANDRA-3427)
 * cleanup usage of StorageService.setMode() (CASSANDRA-3388)
 * Avoid large array allocation for compressed chunk offsets (CASSANDRA-3432)
 * fix DecimalType bytebuffer marshalling (CASSANDRA-3421)
 * fix bug that caused first column in per row indexes to be ignored
   (CASSANDRA-3441)
 * add JMX call to clean (failed) repair sessions (CASSANDRA-3316)
 * fix sstableloader reference acquisition bug (CASSANDRA-3438)
 * fix estimated row size regression (CASSANDRA-3451)
 * make sure we don't return more columns than asked (CASSANDRA-3303, 3395)
Merged from 0.8:
 * acquire compactionlock during truncate (CASSANDRA-3399)
 * fix displaying cfdef entries for super columnfamilies (CASSANDRA-3415)


1.0.1
 * acquire references during index build to prevent delete problems
   on Windows (CASSANDRA-3314)
 * describe_ring should include datacenter/topology information (CASSANDRA-2882)
 * Thrift sockets are not properly buffered (CASSANDRA-3261)
 * performance improvement for bytebufferutil compare function (CASSANDRA-3286)
 * add system.versions ColumnFamily (CASSANDRA-3140)
 * reduce network copies (CASSANDRA-3333, 3373)
 * limit nodetool to 32MB of heap (CASSANDRA-3124)
 * (CQL) update parser to accept "timestamp" instead of "date" (CASSANDRA-3149)
 * Fix CLI `show schema` to include "compression_options" (CASSANDRA-3368)
 * Snapshot to include manifest under LeveledCompactionStrategy (CASSANDRA-3359)
 * (CQL) SELECT query should allow CF name to be qualified by keyspace (CASSANDRA-3130)
 * (CQL) Fix internal application error specifying 'using consistency ...'
   in lower case (CASSANDRA-3366)
 * fix Deflate compression when compression actually makes the data bigger
   (CASSANDRA-3370)
 * optimize UUIDGen to avoid lock contention on InetAddress.getLocalHost
   (CASSANDRA-3387)
 * tolerate index being dropped mid-mutation (CASSANDRA-3334, 3313)
 * CompactionManager is now responsible for checking for new candidates
   post-task execution, enabling more consistent leveled compaction
   (CASSANDRA-3391)
 * Cache HSHA threads (CASSANDRA-3372)
 * use CF/KS names as snapshot prefix for drop + truncate operations
   (CASSANDRA-2997)
 * Break bloom filters up to avoid heap fragmentation (CASSANDRA-2466)
 * fix cassandra hanging on jsvc stop (CASSANDRA-3302)
 * Avoid leveled compaction getting blocked on errors (CASSANDRA-3408)
 * Make reloading the compaction strategy safe (CASSANDRA-3409)
 * ignore 0.8 hints even if compaction begins before we try to purge
   them (CASSANDRA-3385)
 * remove procrun (bin\daemon) from Cassandra source tree and
   artifacts (CASSANDRA-3331)
 * make cassandra compile under JDK7 (CASSANDRA-3275)
 * remove dependency of clientutil.jar to FBUtilities (CASSANDRA-3299)
 * avoid truncation errors by using long math on long values (CASSANDRA-3364)
 * avoid clock drift on some Windows machine (CASSANDRA-3375)
 * display cache provider in cli 'describe keyspace' command (CASSANDRA-3384)
 * fix incomplete topology information in describe_ring (CASSANDRA-3403)
 * expire dead gossip states based on time (CASSANDRA-2961)
 * improve CompactionTask extensibility (CASSANDRA-3330)
 * Allow one leveled compaction task to kick off another (CASSANDRA-3363)
 * allow encryption only between datacenters (CASSANDRA-2802)
Merged from 0.8:
 * fix truncate allowing data to be replayed post-restart (CASSANDRA-3297)
 * make iwriter final in IndexWriter to avoid NPE (CASSANDRA-2863)
 * (CQL) update grammar to require key clause in DELETE statement
   (CASSANDRA-3349)
 * (CQL) allow numeric keyspace names in USE statement (CASSANDRA-3350)
 * (Hadoop) skip empty rows when slicing the entire row (CASSANDRA-2855)
 * Fix handling of tombstone by SSTableExport/Import (CASSANDRA-3357)
 * fix ColumnIndexer to use long offsets (CASSANDRA-3358)
 * Improved CLI exceptions (CASSANDRA-3312)
 * Fix handling of tombstone by SSTableExport/Import (CASSANDRA-3357)
 * Only count compaction as active (for throttling) when they have
   successfully acquired the compaction lock (CASSANDRA-3344)
 * Display CLI version string on startup (CASSANDRA-3196)
 * (Hadoop) make CFIF try rpc_address or fallback to listen_address
   (CASSANDRA-3214)
 * (Hadoop) accept comma delimited lists of initial thrift connections
   (CASSANDRA-3185)
 * ColumnFamily min_compaction_threshold should be >= 2 (CASSANDRA-3342)
 * (Pig) add 0.8+ types and key validation type in schema (CASSANDRA-3280)
 * Fix completely removing column metadata using CLI (CASSANDRA-3126)
 * CLI `describe cluster;` output should be on separate lines for separate versions
   (CASSANDRA-3170)
 * fix changing durable_writes keyspace option during CF creation
   (CASSANDRA-3292)
 * avoid locking on update when no indexes are involved (CASSANDRA-3386)
 * fix assertionError during repair with ordered partitioners (CASSANDRA-3369)
 * correctly serialize key_validation_class for avro (CASSANDRA-3391)
 * don't expire counter tombstone after streaming (CASSANDRA-3394)
 * prevent nodes that failed to join from hanging around forever
   (CASSANDRA-3351)
 * remove incorrect optimization from slice read path (CASSANDRA-3390)
 * Fix race in AntiEntropyService (CASSANDRA-3400)


1.0.0-final
 * close scrubbed sstable fd before deleting it (CASSANDRA-3318)
 * fix bug preventing obsolete commitlog segments from being removed
   (CASSANDRA-3269)
 * tolerate whitespace in seed CDL (CASSANDRA-3263)
 * Change default heap thresholds to max(min(1/2 ram, 1G), min(1/4 ram, 8GB))
   (CASSANDRA-3295)
 * Fix broken CompressedRandomAccessReaderTest (CASSANDRA-3298)
 * (CQL) fix type information returned for wildcard queries (CASSANDRA-3311)
 * add estimated tasks to LeveledCompactionStrategy (CASSANDRA-3322)
 * avoid including compaction cache-warming in keycache stats (CASSANDRA-3325)
 * run compaction and hinted handoff threads at MIN_PRIORITY (CASSANDRA-3308)
 * default hsha thrift server to cpu core count in rpc pool (CASSANDRA-3329)
 * add bin\daemon to binary tarball for Windows service (CASSANDRA-3331)
 * Fix places where uncompressed size of sstables was use in place of the
   compressed one (CASSANDRA-3338)
 * Fix hsha thrift server (CASSANDRA-3346)
 * Make sure repair only stream needed sstables (CASSANDRA-3345)


1.0.0-rc2
 * Log a meaningful warning when a node receives a message for a repair session
   that doesn't exist anymore (CASSANDRA-3256)
 * test for NUMA policy support as well as numactl presence (CASSANDRA-3245)
 * Fix FD leak when internode encryption is enabled (CASSANDRA-3257)
 * Remove incorrect assertion in mergeIterator (CASSANDRA-3260)
 * FBUtilities.hexToBytes(String) to throw NumberFormatException when string
   contains non-hex characters (CASSANDRA-3231)
 * Keep SimpleSnitch proximity ordering unchanged from what the Strategy
   generates, as intended (CASSANDRA-3262)
 * remove Scrub from compactionstats when finished (CASSANDRA-3255)
 * fix counter entry in jdbc TypesMap (CASSANDRA-3268)
 * fix full queue scenario for ParallelCompactionIterator (CASSANDRA-3270)
 * fix bootstrap process (CASSANDRA-3285)
 * don't try delivering hints if when there isn't any (CASSANDRA-3176)
 * CLI documentation change for ColumnFamily `compression_options` (CASSANDRA-3282)
 * ignore any CF ids sent by client for adding CF/KS (CASSANDRA-3288)
 * remove obsolete hints on first startup (CASSANDRA-3291)
 * use correct ISortedColumns for time-optimized reads (CASSANDRA-3289)
 * Evict gossip state immediately when a token is taken over by a new IP
   (CASSANDRA-3259)


1.0.0-rc1
 * Update CQL to generate microsecond timestamps by default (CASSANDRA-3227)
 * Fix counting CFMetadata towards Memtable liveRatio (CASSANDRA-3023)
 * Kill server on wrapped OOME such as from FileChannel.map (CASSANDRA-3201)
 * remove unnecessary copy when adding to row cache (CASSANDRA-3223)
 * Log message when a full repair operation completes (CASSANDRA-3207)
 * Fix streamOutSession keeping sstables references forever if the remote end
   dies (CASSANDRA-3216)
 * Remove dynamic_snitch boolean from example configuration (defaulting to
   true) and set default badness threshold to 0.1 (CASSANDRA-3229)
 * Base choice of random or "balanced" token on bootstrap on whether
   schema definitions were found (CASSANDRA-3219)
 * Fixes for LeveledCompactionStrategy score computation, prioritization,
   scheduling, and performance (CASSANDRA-3224, 3234)
 * parallelize sstable open at server startup (CASSANDRA-2988)
 * fix handling of exceptions writing to OutboundTcpConnection (CASSANDRA-3235)
 * Allow using quotes in "USE <keyspace>;" CLI command (CASSANDRA-3208)
 * Don't allow any cache loading exceptions to halt startup (CASSANDRA-3218)
 * Fix sstableloader --ignores option (CASSANDRA-3247)
 * File descriptor limit increased in packaging (CASSANDRA-3206)
 * Fix deadlock in commit log during flush (CASSANDRA-3253)


1.0.0-beta1
 * removed binarymemtable (CASSANDRA-2692)
 * add commitlog_total_space_in_mb to prevent fragmented logs (CASSANDRA-2427)
 * removed commitlog_rotation_threshold_in_mb configuration (CASSANDRA-2771)
 * make AbstractBounds.normalize de-overlapp overlapping ranges (CASSANDRA-2641)
 * replace CollatingIterator, ReducingIterator with MergeIterator
   (CASSANDRA-2062)
 * Fixed the ability to set compaction strategy in cli using create column
   family command (CASSANDRA-2778)
 * clean up tmp files after failed compaction (CASSANDRA-2468)
 * restrict repair streaming to specific columnfamilies (CASSANDRA-2280)
 * don't bother persisting columns shadowed by a row tombstone (CASSANDRA-2589)
 * reset CF and SC deletion times after gc_grace (CASSANDRA-2317)
 * optimize away seek when compacting wide rows (CASSANDRA-2879)
 * single-pass streaming (CASSANDRA-2677, 2906, 2916, 3003)
 * use reference counting for deleting sstables instead of relying on GC
   (CASSANDRA-2521, 3179)
 * store hints as serialized mutations instead of pointers to data row
   (CASSANDRA-2045)
 * store hints in the coordinator node instead of in the closest replica
   (CASSANDRA-2914)
 * add row_cache_keys_to_save CF option (CASSANDRA-1966)
 * check column family validity in nodetool repair (CASSANDRA-2933)
 * use lazy initialization instead of class initialization in NodeId
   (CASSANDRA-2953)
 * add paging to get_count (CASSANDRA-2894)
 * fix "short reads" in [multi]get (CASSANDRA-2643, 3157, 3192)
 * add optional compression for sstables (CASSANDRA-47, 2994, 3001, 3128)
 * add scheduler JMX metrics (CASSANDRA-2962)
 * add block level checksum for compressed data (CASSANDRA-1717)
 * make column family backed column map pluggable and introduce unsynchronized
   ArrayList backed one to speedup reads (CASSANDRA-2843, 3165, 3205)
 * refactoring of the secondary index api (CASSANDRA-2982)
 * make CL > ONE reads wait for digest reconciliation before returning
   (CASSANDRA-2494)
 * fix missing logging for some exceptions (CASSANDRA-2061)
 * refactor and optimize ColumnFamilyStore.files(...) and Descriptor.fromFilename(String)
   and few other places responsible for work with SSTable files (CASSANDRA-3040)
 * Stop reading from sstables once we know we have the most recent columns,
   for query-by-name requests (CASSANDRA-2498)
 * Add query-by-column mode to stress.java (CASSANDRA-3064)
 * Add "install" command to cassandra.bat (CASSANDRA-292)
 * clean up KSMetadata, CFMetadata from unnecessary
   Thrift<->Avro conversion methods (CASSANDRA-3032)
 * Add timeouts to client request schedulers (CASSANDRA-3079, 3096)
 * Cli to use hashes rather than array of hashes for strategy options (CASSANDRA-3081)
 * LeveledCompactionStrategy (CASSANDRA-1608, 3085, 3110, 3087, 3145, 3154, 3182)
 * Improvements of the CLI `describe` command (CASSANDRA-2630)
 * reduce window where dropped CF sstables may not be deleted (CASSANDRA-2942)
 * Expose gossip/FD info to JMX (CASSANDRA-2806)
 * Fix streaming over SSL when compressed SSTable involved (CASSANDRA-3051)
 * Add support for pluggable secondary index implementations (CASSANDRA-3078)
 * remove compaction_thread_priority setting (CASSANDRA-3104)
 * generate hints for replicas that timeout, not just replicas that are known
   to be down before starting (CASSANDRA-2034)
 * Add throttling for internode streaming (CASSANDRA-3080)
 * make the repair of a range repair all replica (CASSANDRA-2610, 3194)
 * expose the ability to repair the first range (as returned by the
   partitioner) of a node (CASSANDRA-2606)
 * Streams Compression (CASSANDRA-3015)
 * add ability to use multiple threads during a single compaction
   (CASSANDRA-2901)
 * make AbstractBounds.normalize support overlapping ranges (CASSANDRA-2641)
 * fix of the CQL count() behavior (CASSANDRA-3068)
 * use TreeMap backed column families for the SSTable simple writers
   (CASSANDRA-3148)
 * fix inconsistency of the CLI syntax when {} should be used instead of [{}]
   (CASSANDRA-3119)
 * rename CQL type names to match expected SQL behavior (CASSANDRA-3149, 3031)
 * Arena-based allocation for memtables (CASSANDRA-2252, 3162, 3163, 3168)
 * Default RR chance to 0.1 (CASSANDRA-3169)
 * Add RowLevel support to secondary index API (CASSANDRA-3147)
 * Make SerializingCacheProvider the default if JNA is available (CASSANDRA-3183)
 * Fix backwards compatibilty for CQL memtable properties (CASSANDRA-3190)
 * Add five-minute delay before starting compactions on a restarted server
   (CASSANDRA-3181)
 * Reduce copies done for intra-host messages (CASSANDRA-1788, 3144)
 * support of compaction strategy option for stress.java (CASSANDRA-3204)
 * make memtable throughput and column count thresholds no-ops (CASSANDRA-2449)
 * Return schema information along with the resultSet in CQL (CASSANDRA-2734)
 * Add new DecimalType (CASSANDRA-2883)
 * Fix assertion error in RowRepairResolver (CASSANDRA-3156)
 * Reduce unnecessary high buffer sizes (CASSANDRA-3171)
 * Pluggable compaction strategy (CASSANDRA-1610)
 * Add new broadcast_address config option (CASSANDRA-2491)


0.8.7
 * Kill server on wrapped OOME such as from FileChannel.map (CASSANDRA-3201)
 * Allow using quotes in "USE <keyspace>;" CLI command (CASSANDRA-3208)
 * Log message when a full repair operation completes (CASSANDRA-3207)
 * Don't allow any cache loading exceptions to halt startup (CASSANDRA-3218)
 * Fix sstableloader --ignores option (CASSANDRA-3247)
 * File descriptor limit increased in packaging (CASSANDRA-3206)
 * Log a meaningfull warning when a node receive a message for a repair session
   that doesn't exist anymore (CASSANDRA-3256)
 * Fix FD leak when internode encryption is enabled (CASSANDRA-3257)
 * FBUtilities.hexToBytes(String) to throw NumberFormatException when string
   contains non-hex characters (CASSANDRA-3231)
 * Keep SimpleSnitch proximity ordering unchanged from what the Strategy
   generates, as intended (CASSANDRA-3262)
 * remove Scrub from compactionstats when finished (CASSANDRA-3255)
 * Fix tool .bat files when CASSANDRA_HOME contains spaces (CASSANDRA-3258)
 * Force flush of status table when removing/updating token (CASSANDRA-3243)
 * Evict gossip state immediately when a token is taken over by a new IP (CASSANDRA-3259)
 * Fix bug where the failure detector can take too long to mark a host
   down (CASSANDRA-3273)
 * (Hadoop) allow wrapping ranges in queries (CASSANDRA-3137)
 * (Hadoop) check all interfaces for a match with split location
   before falling back to random replica (CASSANDRA-3211)
 * (Hadoop) Make Pig storage handle implements LoadMetadata (CASSANDRA-2777)
 * (Hadoop) Fix exception during PIG 'dump' (CASSANDRA-2810)
 * Fix stress COUNTER_GET option (CASSANDRA-3301)
 * Fix missing fields in CLI `show schema` output (CASSANDRA-3304)
 * Nodetool no longer leaks threads and closes JMX connections (CASSANDRA-3309)
 * fix truncate allowing data to be replayed post-restart (CASSANDRA-3297)
 * Move SimpleAuthority and SimpleAuthenticator to examples (CASSANDRA-2922)
 * Fix handling of tombstone by SSTableExport/Import (CASSANDRA-3357)
 * Fix transposition in cfHistograms (CASSANDRA-3222)
 * Allow using number as DC name when creating keyspace in CQL (CASSANDRA-3239)
 * Force flush of system table after updating/removing a token (CASSANDRA-3243)


0.8.6
 * revert CASSANDRA-2388
 * change TokenRange.endpoints back to listen/broadcast address to match
   pre-1777 behavior, and add TokenRange.rpc_endpoints instead (CASSANDRA-3187)
 * avoid trying to watch cassandra-topology.properties when loaded from jar
   (CASSANDRA-3138)
 * prevent users from creating keyspaces with LocalStrategy replication
   (CASSANDRA-3139)
 * fix CLI `show schema;` to output correct keyspace definition statement
   (CASSANDRA-3129)
 * CustomTThreadPoolServer to log TTransportException at DEBUG level
   (CASSANDRA-3142)
 * allow topology sort to work with non-unique rack names between
   datacenters (CASSANDRA-3152)
 * Improve caching of same-version Messages on digest and repair paths
   (CASSANDRA-3158)
 * Randomize choice of first replica for counter increment (CASSANDRA-2890)
 * Fix using read_repair_chance instead of merge_shard_change (CASSANDRA-3202)
 * Avoid streaming data to nodes that already have it, on move as well as
   decommission (CASSANDRA-3041)
 * Fix divide by zero error in GCInspector (CASSANDRA-3164)
 * allow quoting of the ColumnFamily name in CLI `create column family`
   statement (CASSANDRA-3195)
 * Fix rolling upgrade from 0.7 to 0.8 problem (CASSANDRA-3166)
 * Accomodate missing encryption_options in IncomingTcpConnection.stream
   (CASSANDRA-3212)


0.8.5
 * fix NPE when encryption_options is unspecified (CASSANDRA-3007)
 * include column name in validation failure exceptions (CASSANDRA-2849)
 * make sure truncate clears out the commitlog so replay won't re-
   populate with truncated data (CASSANDRA-2950)
 * fix NPE when debug logging is enabled and dropped CF is present
   in a commitlog segment (CASSANDRA-3021)
 * fix cassandra.bat when CASSANDRA_HOME contains spaces (CASSANDRA-2952)
 * fix to SSTableSimpleUnsortedWriter bufferSize calculation (CASSANDRA-3027)
 * make cleanup and normal compaction able to skip empty rows
   (rows containing nothing but expired tombstones) (CASSANDRA-3039)
 * work around native memory leak in com.sun.management.GarbageCollectorMXBean
   (CASSANDRA-2868)
 * validate that column names in column_metadata are not equal to key_alias
   on create/update of the ColumnFamily and CQL 'ALTER' statement (CASSANDRA-3036)
 * return an InvalidRequestException if an indexed column is assigned
   a value larger than 64KB (CASSANDRA-3057)
 * fix of numeric-only and string column names handling in CLI "drop index"
   (CASSANDRA-3054)
 * prune index scan resultset back to original request for lazy
   resultset expansion case (CASSANDRA-2964)
 * (Hadoop) fail jobs when Cassandra node has failed but TaskTracker
   has not (CASSANDRA-2388)
 * fix dynamic snitch ignoring nodes when read_repair_chance is zero
   (CASSANDRA-2662)
 * avoid retaining references to dropped CFS objects in
   CompactionManager.estimatedCompactions (CASSANDRA-2708)
 * expose rpc timeouts per host in MessagingServiceMBean (CASSANDRA-2941)
 * avoid including cwd in classpath for deb and rpm packages (CASSANDRA-2881)
 * remove gossip state when a new IP takes over a token (CASSANDRA-3071)
 * allow sstable2json to work on index sstable files (CASSANDRA-3059)
 * always hint counters (CASSANDRA-3099)
 * fix log4j initialization in EmbeddedCassandraService (CASSANDRA-2857)
 * remove gossip state when a new IP takes over a token (CASSANDRA-3071)
 * work around native memory leak in com.sun.management.GarbageCollectorMXBean
    (CASSANDRA-2868)
 * fix UnavailableException with writes at CL.EACH_QUORM (CASSANDRA-3084)
 * fix parsing of the Keyspace and ColumnFamily names in numeric
   and string representations in CLI (CASSANDRA-3075)
 * fix corner cases in Range.differenceToFetch (CASSANDRA-3084)
 * fix ip address String representation in the ring cache (CASSANDRA-3044)
 * fix ring cache compatibility when mixing pre-0.8.4 nodes with post-
   in the same cluster (CASSANDRA-3023)
 * make repair report failure when a node participating dies (instead of
   hanging forever) (CASSANDRA-2433)
 * fix handling of the empty byte buffer by ReversedType (CASSANDRA-3111)
 * Add validation that Keyspace names are case-insensitively unique (CASSANDRA-3066)
 * catch invalid key_validation_class before instantiating UpdateColumnFamily (CASSANDRA-3102)
 * make Range and Bounds objects client-safe (CASSANDRA-3108)
 * optionally skip log4j configuration (CASSANDRA-3061)
 * bundle sstableloader with the debian package (CASSANDRA-3113)
 * don't try to build secondary indexes when there is none (CASSANDRA-3123)
 * improve SSTableSimpleUnsortedWriter speed for large rows (CASSANDRA-3122)
 * handle keyspace arguments correctly in nodetool snapshot (CASSANDRA-3038)
 * Fix SSTableImportTest on windows (CASSANDRA-3043)
 * expose compactionThroughputMbPerSec through JMX (CASSANDRA-3117)
 * log keyspace and CF of large rows being compacted


0.8.4
 * change TokenRing.endpoints to be a list of rpc addresses instead of
   listen/broadcast addresses (CASSANDRA-1777)
 * include files-to-be-streamed in StreamInSession.getSources (CASSANDRA-2972)
 * use JAVA env var in cassandra-env.sh (CASSANDRA-2785, 2992)
 * avoid doing read for no-op replicate-on-write at CL=1 (CASSANDRA-2892)
 * refuse counter write for CL.ANY (CASSANDRA-2990)
 * switch back to only logging recent dropped messages (CASSANDRA-3004)
 * always deserialize RowMutation for counters (CASSANDRA-3006)
 * ignore saved replication_factor strategy_option for NTS (CASSANDRA-3011)
 * make sure pre-truncate CL segments are discarded (CASSANDRA-2950)


0.8.3
 * add ability to drop local reads/writes that are going to timeout
   (CASSANDRA-2943)
 * revamp token removal process, keep gossip states for 3 days (CASSANDRA-2496)
 * don't accept extra args for 0-arg nodetool commands (CASSANDRA-2740)
 * log unavailableexception details at debug level (CASSANDRA-2856)
 * expose data_dir though jmx (CASSANDRA-2770)
 * don't include tmp files as sstable when create cfs (CASSANDRA-2929)
 * log Java classpath on startup (CASSANDRA-2895)
 * keep gossipped version in sync with actual on migration coordinator
   (CASSANDRA-2946)
 * use lazy initialization instead of class initialization in NodeId
   (CASSANDRA-2953)
 * check column family validity in nodetool repair (CASSANDRA-2933)
 * speedup bytes to hex conversions dramatically (CASSANDRA-2850)
 * Flush memtables on shutdown when durable writes are disabled
   (CASSANDRA-2958)
 * improved POSIX compatibility of start scripts (CASsANDRA-2965)
 * add counter support to Hadoop InputFormat (CASSANDRA-2981)
 * fix bug where dirty commitlog segments were removed (and avoid keeping
   segments with no post-flush activity permanently dirty) (CASSANDRA-2829)
 * fix throwing exception with batch mutation of counter super columns
   (CASSANDRA-2949)
 * ignore system tables during repair (CASSANDRA-2979)
 * throw exception when NTS is given replication_factor as an option
   (CASSANDRA-2960)
 * fix assertion error during compaction of counter CFs (CASSANDRA-2968)
 * avoid trying to create index names, when no index exists (CASSANDRA-2867)
 * don't sample the system table when choosing a bootstrap token
   (CASSANDRA-2825)
 * gossiper notifies of local state changes (CASSANDRA-2948)
 * add asynchronous and half-sync/half-async (hsha) thrift servers
   (CASSANDRA-1405)
 * fix potential use of free'd native memory in SerializingCache
   (CASSANDRA-2951)
 * prune index scan resultset back to original request for lazy
   resultset expansion case (CASSANDRA-2964)
 * (Hadoop) fail jobs when Cassandra node has failed but TaskTracker
    has not (CASSANDRA-2388)


0.8.2
 * CQL:
   - include only one row per unique key for IN queries (CASSANDRA-2717)
   - respect client timestamp on full row deletions (CASSANDRA-2912)
 * improve thread-safety in StreamOutSession (CASSANDRA-2792)
 * allow deleting a row and updating indexed columns in it in the
   same mutation (CASSANDRA-2773)
 * Expose number of threads blocked on submitting memtable to flush
   in JMX (CASSANDRA-2817)
 * add ability to return "endpoints" to nodetool (CASSANDRA-2776)
 * Add support for multiple (comma-delimited) coordinator addresses
   to ColumnFamilyInputFormat (CASSANDRA-2807)
 * fix potential NPE while scheduling read repair for range slice
   (CASSANDRA-2823)
 * Fix race in SystemTable.getCurrentLocalNodeId (CASSANDRA-2824)
 * Correctly set default for replicate_on_write (CASSANDRA-2835)
 * improve nodetool compactionstats formatting (CASSANDRA-2844)
 * fix index-building status display (CASSANDRA-2853)
 * fix CLI perpetuating obsolete KsDef.replication_factor (CASSANDRA-2846)
 * improve cli treatment of multiline comments (CASSANDRA-2852)
 * handle row tombstones correctly in EchoedRow (CASSANDRA-2786)
 * add MessagingService.get[Recently]DroppedMessages and
   StorageService.getExceptionCount (CASSANDRA-2804)
 * fix possibility of spurious UnavailableException for LOCAL_QUORUM
   reads with dynamic snitch + read repair disabled (CASSANDRA-2870)
 * add ant-optional as dependence for the debian package (CASSANDRA-2164)
 * add option to specify limit for get_slice in the CLI (CASSANDRA-2646)
 * decrease HH page size (CASSANDRA-2832)
 * reset cli keyspace after dropping the current one (CASSANDRA-2763)
 * add KeyRange option to Hadoop inputformat (CASSANDRA-1125)
 * fix protocol versioning (CASSANDRA-2818, 2860)
 * support spaces in path to log4j configuration (CASSANDRA-2383)
 * avoid including inferred types in CF update (CASSANDRA-2809)
 * fix JMX bulkload call (CASSANDRA-2908)
 * fix updating KS with durable_writes=false (CASSANDRA-2907)
 * add simplified facade to SSTableWriter for bulk loading use
   (CASSANDRA-2911)
 * fix re-using index CF sstable names after drop/recreate (CASSANDRA-2872)
 * prepend CF to default index names (CASSANDRA-2903)
 * fix hint replay (CASSANDRA-2928)
 * Properly synchronize repair's merkle tree computation (CASSANDRA-2816)


0.8.1
 * CQL:
   - support for insert, delete in BATCH (CASSANDRA-2537)
   - support for IN to SELECT, UPDATE (CASSANDRA-2553)
   - timestamp support for INSERT, UPDATE, and BATCH (CASSANDRA-2555)
   - TTL support (CASSANDRA-2476)
   - counter support (CASSANDRA-2473)
   - ALTER COLUMNFAMILY (CASSANDRA-1709)
   - DROP INDEX (CASSANDRA-2617)
   - add SCHEMA/TABLE as aliases for KS/CF (CASSANDRA-2743)
   - server handles wait-for-schema-agreement (CASSANDRA-2756)
   - key alias support (CASSANDRA-2480)
 * add support for comparator parameters and a generic ReverseType
   (CASSANDRA-2355)
 * add CompositeType and DynamicCompositeType (CASSANDRA-2231)
 * optimize batches containing multiple updates to the same row
   (CASSANDRA-2583)
 * adjust hinted handoff page size to avoid OOM with large columns
   (CASSANDRA-2652)
 * mark BRAF buffer invalid post-flush so we don't re-flush partial
   buffers again, especially on CL writes (CASSANDRA-2660)
 * add DROP INDEX support to CLI (CASSANDRA-2616)
 * don't perform HH to client-mode [storageproxy] nodes (CASSANDRA-2668)
 * Improve forceDeserialize/getCompactedRow encapsulation (CASSANDRA-2659)
 * Don't write CounterUpdateColumn to disk in tests (CASSANDRA-2650)
 * Add sstable bulk loading utility (CASSANDRA-1278)
 * avoid replaying hints to dropped columnfamilies (CASSANDRA-2685)
 * add placeholders for missing rows in range query pseudo-RR (CASSANDRA-2680)
 * remove no-op HHOM.renameHints (CASSANDRA-2693)
 * clone super columns to avoid modifying them during flush (CASSANDRA-2675)
 * allow writes to bypass the commitlog for certain keyspaces (CASSANDRA-2683)
 * avoid NPE when bypassing commitlog during memtable flush (CASSANDRA-2781)
 * Added support for making bootstrap retry if nodes flap (CASSANDRA-2644)
 * Added statusthrift to nodetool to report if thrift server is running (CASSANDRA-2722)
 * Fixed rows being cached if they do not exist (CASSANDRA-2723)
 * Support passing tableName and cfName to RowCacheProviders (CASSANDRA-2702)
 * close scrub file handles (CASSANDRA-2669)
 * throttle migration replay (CASSANDRA-2714)
 * optimize column serializer creation (CASSANDRA-2716)
 * Added support for making bootstrap retry if nodes flap (CASSANDRA-2644)
 * Added statusthrift to nodetool to report if thrift server is running
   (CASSANDRA-2722)
 * Fixed rows being cached if they do not exist (CASSANDRA-2723)
 * fix truncate/compaction race (CASSANDRA-2673)
 * workaround large resultsets causing large allocation retention
   by nio sockets (CASSANDRA-2654)
 * fix nodetool ring use with Ec2Snitch (CASSANDRA-2733)
 * fix removing columns and subcolumns that are supressed by a row or
   supercolumn tombstone during replica resolution (CASSANDRA-2590)
 * support sstable2json against snapshot sstables (CASSANDRA-2386)
 * remove active-pull schema requests (CASSANDRA-2715)
 * avoid marking entire list of sstables as actively being compacted
   in multithreaded compaction (CASSANDRA-2765)
 * seek back after deserializing a row to update cache with (CASSANDRA-2752)
 * avoid skipping rows in scrub for counter column family (CASSANDRA-2759)
 * fix ConcurrentModificationException in repair when dealing with 0.7 node
   (CASSANDRA-2767)
 * use threadsafe collections for StreamInSession (CASSANDRA-2766)
 * avoid infinite loop when creating merkle tree (CASSANDRA-2758)
 * avoids unmarking compacting sstable prematurely in cleanup (CASSANDRA-2769)
 * fix NPE when the commit log is bypassed (CASSANDRA-2718)
 * don't throw an exception in SS.isRPCServerRunning (CASSANDRA-2721)
 * make stress.jar executable (CASSANDRA-2744)
 * add daemon mode to java stress (CASSANDRA-2267)
 * expose the DC and rack of a node through JMX and nodetool ring (CASSANDRA-2531)
 * fix cache mbean getSize (CASSANDRA-2781)
 * Add Date, Float, Double, and Boolean types (CASSANDRA-2530)
 * Add startup flag to renew counter node id (CASSANDRA-2788)
 * add jamm agent to cassandra.bat (CASSANDRA-2787)
 * fix repair hanging if a neighbor has nothing to send (CASSANDRA-2797)
 * purge tombstone even if row is in only one sstable (CASSANDRA-2801)
 * Fix wrong purge of deleted cf during compaction (CASSANDRA-2786)
 * fix race that could result in Hadoop writer failing to throw an
   exception encountered after close() (CASSANDRA-2755)
 * fix scan wrongly throwing assertion error (CASSANDRA-2653)
 * Always use even distribution for merkle tree with RandomPartitionner
   (CASSANDRA-2841)
 * fix describeOwnership for OPP (CASSANDRA-2800)
 * ensure that string tokens do not contain commas (CASSANDRA-2762)


0.8.0-final
 * fix CQL grammar warning and cqlsh regression from CASSANDRA-2622
 * add ant generate-cql-html target (CASSANDRA-2526)
 * update CQL consistency levels (CASSANDRA-2566)
 * debian packaging fixes (CASSANDRA-2481, 2647)
 * fix UUIDType, IntegerType for direct buffers (CASSANDRA-2682, 2684)
 * switch to native Thrift for Hadoop map/reduce (CASSANDRA-2667)
 * fix StackOverflowError when building from eclipse (CASSANDRA-2687)
 * only provide replication_factor to strategy_options "help" for
   SimpleStrategy, OldNetworkTopologyStrategy (CASSANDRA-2678, 2713)
 * fix exception adding validators to non-string columns (CASSANDRA-2696)
 * avoid instantiating DatabaseDescriptor in JDBC (CASSANDRA-2694)
 * fix potential stack overflow during compaction (CASSANDRA-2626)
 * clone super columns to avoid modifying them during flush (CASSANDRA-2675)
 * reset underlying iterator in EchoedRow constructor (CASSANDRA-2653)


0.8.0-rc1
 * faster flushes and compaction from fixing excessively pessimistic
   rebuffering in BRAF (CASSANDRA-2581)
 * fix returning null column values in the python cql driver (CASSANDRA-2593)
 * fix merkle tree splitting exiting early (CASSANDRA-2605)
 * snapshot_before_compaction directory name fix (CASSANDRA-2598)
 * Disable compaction throttling during bootstrap (CASSANDRA-2612)
 * fix CQL treatment of > and < operators in range slices (CASSANDRA-2592)
 * fix potential double-application of counter updates on commitlog replay
   by moving replay position from header to sstable metadata (CASSANDRA-2419)
 * JDBC CQL driver exposes getColumn for access to timestamp
 * JDBC ResultSetMetadata properties added to AbstractType
 * r/m clustertool (CASSANDRA-2607)
 * add support for presenting row key as a column in CQL result sets
   (CASSANDRA-2622)
 * Don't allow {LOCAL|EACH}_QUORUM unless strategy is NTS (CASSANDRA-2627)
 * validate keyspace strategy_options during CQL create (CASSANDRA-2624)
 * fix empty Result with secondary index when limit=1 (CASSANDRA-2628)
 * Fix regression where bootstrapping a node with no schema fails
   (CASSANDRA-2625)
 * Allow removing LocationInfo sstables (CASSANDRA-2632)
 * avoid attempting to replay mutations from dropped keyspaces (CASSANDRA-2631)
 * avoid using cached position of a key when GT is requested (CASSANDRA-2633)
 * fix counting bloom filter true positives (CASSANDRA-2637)
 * initialize local ep state prior to gossip startup if needed (CASSANDRA-2638)
 * fix counter increment lost after restart (CASSANDRA-2642)
 * add quote-escaping via backslash to CLI (CASSANDRA-2623)
 * fix pig example script (CASSANDRA-2487)
 * fix dynamic snitch race in adding latencies (CASSANDRA-2618)
 * Start/stop cassandra after more important services such as mdadm in
   debian packaging (CASSANDRA-2481)


0.8.0-beta2
 * fix NPE compacting index CFs (CASSANDRA-2528)
 * Remove checking all column families on startup for compaction candidates
   (CASSANDRA-2444)
 * validate CQL create keyspace options (CASSANDRA-2525)
 * fix nodetool setcompactionthroughput (CASSANDRA-2550)
 * move	gossip heartbeat back to its own thread (CASSANDRA-2554)
 * validate cql TRUNCATE columnfamily before truncating (CASSANDRA-2570)
 * fix batch_mutate for mixed standard-counter mutations (CASSANDRA-2457)
 * disallow making schema changes to system keyspace (CASSANDRA-2563)
 * fix sending mutation messages multiple times (CASSANDRA-2557)
 * fix incorrect use of NBHM.size in ReadCallback that could cause
   reads to time out even when responses were received (CASSANDRA-2552)
 * trigger read repair correctly for LOCAL_QUORUM reads (CASSANDRA-2556)
 * Allow configuring the number of compaction thread (CASSANDRA-2558)
 * forceUserDefinedCompaction will attempt to compact what it is given
   even if the pessimistic estimate is that there is not enough disk space;
   automatic compactions will only compact 2 or more sstables (CASSANDRA-2575)
 * refuse to apply migrations with older timestamps than the current
   schema (CASSANDRA-2536)
 * remove unframed Thrift transport option
 * include indexes in snapshots (CASSANDRA-2596)
 * improve ignoring of obsolete mutations in index maintenance (CASSANDRA-2401)
 * recognize attempt to drop just the index while leaving the column
   definition alone (CASSANDRA-2619)


0.8.0-beta1
 * remove Avro RPC support (CASSANDRA-926)
 * support for columns that act as incr/decr counters
   (CASSANDRA-1072, 1937, 1944, 1936, 2101, 2093, 2288, 2105, 2384, 2236, 2342,
   2454)
 * CQL (CASSANDRA-1703, 1704, 1705, 1706, 1707, 1708, 1710, 1711, 1940,
   2124, 2302, 2277, 2493)
 * avoid double RowMutation serialization on write path (CASSANDRA-1800)
 * make NetworkTopologyStrategy the default (CASSANDRA-1960)
 * configurable internode encryption (CASSANDRA-1567, 2152)
 * human readable column names in sstable2json output (CASSANDRA-1933)
 * change default JMX port to 7199 (CASSANDRA-2027)
 * backwards compatible internal messaging (CASSANDRA-1015)
 * atomic switch of memtables and sstables (CASSANDRA-2284)
 * add pluggable SeedProvider (CASSANDRA-1669)
 * Fix clustertool to not throw exception when calling get_endpoints (CASSANDRA-2437)
 * upgrade to thrift 0.6 (CASSANDRA-2412)
 * repair works on a token range instead of full ring (CASSANDRA-2324)
 * purge tombstones from row cache (CASSANDRA-2305)
 * push replication_factor into strategy_options (CASSANDRA-1263)
 * give snapshots the same name on each node (CASSANDRA-1791)
 * remove "nodetool loadbalance" (CASSANDRA-2448)
 * multithreaded compaction (CASSANDRA-2191)
 * compaction throttling (CASSANDRA-2156)
 * add key type information and alias (CASSANDRA-2311, 2396)
 * cli no longer divides read_repair_chance by 100 (CASSANDRA-2458)
 * made CompactionInfo.getTaskType return an enum (CASSANDRA-2482)
 * add a server-wide cap on measured memtable memory usage and aggressively
   flush to keep under that threshold (CASSANDRA-2006)
 * add unified UUIDType (CASSANDRA-2233)
 * add off-heap row cache support (CASSANDRA-1969)


0.7.5
 * improvements/fixes to PIG driver (CASSANDRA-1618, CASSANDRA-2387,
   CASSANDRA-2465, CASSANDRA-2484)
 * validate index names (CASSANDRA-1761)
 * reduce contention on Table.flusherLock (CASSANDRA-1954)
 * try harder to detect failures during streaming, cleaning up temporary
   files more reliably (CASSANDRA-2088)
 * shut down server for OOM on a Thrift thread (CASSANDRA-2269)
 * fix tombstone handling in repair and sstable2json (CASSANDRA-2279)
 * preserve version when streaming data from old sstables (CASSANDRA-2283)
 * don't start repair if a neighboring node is marked as dead (CASSANDRA-2290)
 * purge tombstones from row cache (CASSANDRA-2305)
 * Avoid seeking when sstable2json exports the entire file (CASSANDRA-2318)
 * clear Built flag in system table when dropping an index (CASSANDRA-2320)
 * don't allow arbitrary argument for stress.java (CASSANDRA-2323)
 * validate values for index predicates in get_indexed_slice (CASSANDRA-2328)
 * queue secondary indexes for flush before the parent (CASSANDRA-2330)
 * allow job configuration to set the CL used in Hadoop jobs (CASSANDRA-2331)
 * add memtable_flush_queue_size defaulting to 4 (CASSANDRA-2333)
 * Allow overriding of initial_token, storage_port and rpc_port from system
   properties (CASSANDRA-2343)
 * fix comparator used for non-indexed secondary expressions in index scan
   (CASSANDRA-2347)
 * ensure size calculation and write phase of large-row compaction use
   the same threshold for TTL expiration (CASSANDRA-2349)
 * fix race when iterating CFs during add/drop (CASSANDRA-2350)
 * add ConsistencyLevel command to CLI (CASSANDRA-2354)
 * allow negative numbers in the cli (CASSANDRA-2358)
 * hard code serialVersionUID for tokens class (CASSANDRA-2361)
 * fix potential infinite loop in ByteBufferUtil.inputStream (CASSANDRA-2365)
 * fix encoding bugs in HintedHandoffManager, SystemTable when default
   charset is not UTF8 (CASSANDRA-2367)
 * avoids having removed node reappearing in Gossip (CASSANDRA-2371)
 * fix incorrect truncation of long to int when reading columns via block
   index (CASSANDRA-2376)
 * fix NPE during stream session (CASSANDRA-2377)
 * fix race condition that could leave orphaned data files when dropping CF or
   KS (CASSANDRA-2381)
 * fsync statistics component on write (CASSANDRA-2382)
 * fix duplicate results from CFS.scan (CASSANDRA-2406)
 * add IntegerType to CLI help (CASSANDRA-2414)
 * avoid caching token-only decoratedkeys (CASSANDRA-2416)
 * convert mmap assertion to if/throw so scrub can catch it (CASSANDRA-2417)
 * don't overwrite gc log (CASSANDR-2418)
 * invalidate row cache for streamed row to avoid inconsitencies
   (CASSANDRA-2420)
 * avoid copies in range/index scans (CASSANDRA-2425)
 * make sure we don't wipe data during cleanup if the node has not join
   the ring (CASSANDRA-2428)
 * Try harder to close files after compaction (CASSANDRA-2431)
 * re-set bootstrapped flag after move finishes (CASSANDRA-2435)
 * display validation_class in CLI 'describe keyspace' (CASSANDRA-2442)
 * make cleanup compactions cleanup the row cache (CASSANDRA-2451)
 * add column fields validation to scrub (CASSANDRA-2460)
 * use 64KB flush buffer instead of in_memory_compaction_limit (CASSANDRA-2463)
 * fix backslash substitutions in CLI (CASSANDRA-2492)
 * disable cache saving for system CFS (CASSANDRA-2502)
 * fixes for verifying destination availability under hinted conditions
   so UE can be thrown intead of timing out (CASSANDRA-2514)
 * fix update of validation class in column metadata (CASSANDRA-2512)
 * support LOCAL_QUORUM, EACH_QUORUM CLs outside of NTS (CASSANDRA-2516)
 * preserve version when streaming data from old sstables (CASSANDRA-2283)
 * fix backslash substitutions in CLI (CASSANDRA-2492)
 * count a row deletion as one operation towards memtable threshold
   (CASSANDRA-2519)
 * support LOCAL_QUORUM, EACH_QUORUM CLs outside of NTS (CASSANDRA-2516)


0.7.4
 * add nodetool join command (CASSANDRA-2160)
 * fix secondary indexes on pre-existing or streamed data (CASSANDRA-2244)
 * initialize endpoint in gossiper earlier (CASSANDRA-2228)
 * add ability to write to Cassandra from Pig (CASSANDRA-1828)
 * add rpc_[min|max]_threads (CASSANDRA-2176)
 * add CL.TWO, CL.THREE (CASSANDRA-2013)
 * avoid exporting an un-requested row in sstable2json, when exporting
   a key that does not exist (CASSANDRA-2168)
 * add incremental_backups option (CASSANDRA-1872)
 * add configurable row limit to Pig loadfunc (CASSANDRA-2276)
 * validate column values in batches as well as single-Column inserts
   (CASSANDRA-2259)
 * move sample schema from cassandra.yaml to schema-sample.txt,
   a cli scripts (CASSANDRA-2007)
 * avoid writing empty rows when scrubbing tombstoned rows (CASSANDRA-2296)
 * fix assertion error in range and index scans for CL < ALL
   (CASSANDRA-2282)
 * fix commitlog replay when flush position refers to data that didn't
   get synced before server died (CASSANDRA-2285)
 * fix fd leak in sstable2json with non-mmap'd i/o (CASSANDRA-2304)
 * reduce memory use during streaming of multiple sstables (CASSANDRA-2301)
 * purge tombstoned rows from cache after GCGraceSeconds (CASSANDRA-2305)
 * allow zero replicas in a NTS datacenter (CASSANDRA-1924)
 * make range queries respect snitch for local replicas (CASSANDRA-2286)
 * fix HH delivery when column index is larger than 2GB (CASSANDRA-2297)
 * make 2ary indexes use parent CF flush thresholds during initial build
   (CASSANDRA-2294)
 * update memtable_throughput to be a long (CASSANDRA-2158)


0.7.3
 * Keep endpoint state until aVeryLongTime (CASSANDRA-2115)
 * lower-latency read repair (CASSANDRA-2069)
 * add hinted_handoff_throttle_delay_in_ms option (CASSANDRA-2161)
 * fixes for cache save/load (CASSANDRA-2172, -2174)
 * Handle whole-row deletions in CFOutputFormat (CASSANDRA-2014)
 * Make memtable_flush_writers flush in parallel (CASSANDRA-2178)
 * Add compaction_preheat_key_cache option (CASSANDRA-2175)
 * refactor stress.py to have only one copy of the format string
   used for creating row keys (CASSANDRA-2108)
 * validate index names for \w+ (CASSANDRA-2196)
 * Fix Cassandra cli to respect timeout if schema does not settle
   (CASSANDRA-2187)
 * fix for compaction and cleanup writing old-format data into new-version
   sstable (CASSANDRA-2211, -2216)
 * add nodetool scrub (CASSANDRA-2217, -2240)
 * fix sstable2json large-row pagination (CASSANDRA-2188)
 * fix EOFing on requests for the last bytes in a file (CASSANDRA-2213)
 * fix BufferedRandomAccessFile bugs (CASSANDRA-2218, -2241)
 * check for memtable flush_after_mins exceeded every 10s (CASSANDRA-2183)
 * fix cache saving on Windows (CASSANDRA-2207)
 * add validateSchemaAgreement call + synchronization to schema
   modification operations (CASSANDRA-2222)
 * fix for reversed slice queries on large rows (CASSANDRA-2212)
 * fat clients were writing local data (CASSANDRA-2223)
 * set DEFAULT_MEMTABLE_LIFETIME_IN_MINS to 24h
 * improve detection and cleanup of partially-written sstables
   (CASSANDRA-2206)
 * fix supercolumn de/serialization when subcolumn comparator is different
   from supercolumn's (CASSANDRA-2104)
 * fix starting up on Windows when CASSANDRA_HOME contains whitespace
   (CASSANDRA-2237)
 * add [get|set][row|key]cacheSavePeriod to JMX (CASSANDRA-2100)
 * fix Hadoop ColumnFamilyOutputFormat dropping of mutations
   when batch fills up (CASSANDRA-2255)
 * move file deletions off of scheduledtasks executor (CASSANDRA-2253)


0.7.2
 * copy DecoratedKey.key when inserting into caches to avoid retaining
   a reference to the underlying buffer (CASSANDRA-2102)
 * format subcolumn names with subcomparator (CASSANDRA-2136)
 * fix column bloom filter deserialization (CASSANDRA-2165)


0.7.1
 * refactor MessageDigest creation code. (CASSANDRA-2107)
 * buffer network stack to avoid inefficient small TCP messages while avoiding
   the nagle/delayed ack problem (CASSANDRA-1896)
 * check log4j configuration for changes every 10s (CASSANDRA-1525, 1907)
 * more-efficient cross-DC replication (CASSANDRA-1530, -2051, -2138)
 * avoid polluting page cache with commitlog or sstable writes
   and seq scan operations (CASSANDRA-1470)
 * add RMI authentication options to nodetool (CASSANDRA-1921)
 * make snitches configurable at runtime (CASSANDRA-1374)
 * retry hadoop split requests on connection failure (CASSANDRA-1927)
 * implement describeOwnership for BOP, COPP (CASSANDRA-1928)
 * make read repair behave as expected for ConsistencyLevel > ONE
   (CASSANDRA-982, 2038)
 * distributed test harness (CASSANDRA-1859, 1964)
 * reduce flush lock contention (CASSANDRA-1930)
 * optimize supercolumn deserialization (CASSANDRA-1891)
 * fix CFMetaData.apply to only compare objects of the same class
   (CASSANDRA-1962)
 * allow specifying specific SSTables to compact from JMX (CASSANDRA-1963)
 * fix race condition in MessagingService.targets (CASSANDRA-1959, 2094, 2081)
 * refuse to open sstables from a future version (CASSANDRA-1935)
 * zero-copy reads (CASSANDRA-1714)
 * fix copy bounds for word Text in wordcount demo (CASSANDRA-1993)
 * fixes for contrib/javautils (CASSANDRA-1979)
 * check more frequently for memtable expiration (CASSANDRA-2000)
 * fix writing SSTable column count statistics (CASSANDRA-1976)
 * fix streaming of multiple CFs during bootstrap (CASSANDRA-1992)
 * explicitly set JVM GC new generation size with -Xmn (CASSANDRA-1968)
 * add short options for CLI flags (CASSANDRA-1565)
 * make keyspace argument to "describe keyspace" in CLI optional
   when authenticated to keyspace already (CASSANDRA-2029)
 * added option to specify -Dcassandra.join_ring=false on startup
   to allow "warm spare" nodes or performing JMX maintenance before
   joining the ring (CASSANDRA-526)
 * log migrations at INFO (CASSANDRA-2028)
 * add CLI verbose option in file mode (CASSANDRA-2030)
 * add single-line "--" comments to CLI (CASSANDRA-2032)
 * message serialization tests (CASSANDRA-1923)
 * switch from ivy to maven-ant-tasks (CASSANDRA-2017)
 * CLI attempts to block for new schema to propagate (CASSANDRA-2044)
 * fix potential overflow in nodetool cfstats (CASSANDRA-2057)
 * add JVM shutdownhook to sync commitlog (CASSANDRA-1919)
 * allow nodes to be up without being part of  normal traffic (CASSANDRA-1951)
 * fix CLI "show keyspaces" with null options on NTS (CASSANDRA-2049)
 * fix possible ByteBuffer race conditions (CASSANDRA-2066)
 * reduce garbage generated by MessagingService to prevent load spikes
   (CASSANDRA-2058)
 * fix math in RandomPartitioner.describeOwnership (CASSANDRA-2071)
 * fix deletion of sstable non-data components (CASSANDRA-2059)
 * avoid blocking gossip while deleting handoff hints (CASSANDRA-2073)
 * ignore messages from newer versions, keep track of nodes in gossip
   regardless of version (CASSANDRA-1970)
 * cache writing moved to CompactionManager to reduce i/o contention and
   updated to use non-cache-polluting writes (CASSANDRA-2053)
 * page through large rows when exporting to JSON (CASSANDRA-2041)
 * add flush_largest_memtables_at and reduce_cache_sizes_at options
   (CASSANDRA-2142)
 * add cli 'describe cluster' command (CASSANDRA-2127)
 * add cli support for setting username/password at 'connect' command
   (CASSANDRA-2111)
 * add -D option to Stress.java to allow reading hosts from a file
   (CASSANDRA-2149)
 * bound hints CF throughput between 32M and 256M (CASSANDRA-2148)
 * continue starting when invalid saved cache entries are encountered
   (CASSANDRA-2076)
 * add max_hint_window_in_ms option (CASSANDRA-1459)


0.7.0-final
 * fix offsets to ByteBuffer.get (CASSANDRA-1939)


0.7.0-rc4
 * fix cli crash after backgrounding (CASSANDRA-1875)
 * count timeouts in storageproxy latencies, and include latency
   histograms in StorageProxyMBean (CASSANDRA-1893)
 * fix CLI get recognition of supercolumns (CASSANDRA-1899)
 * enable keepalive on intra-cluster sockets (CASSANDRA-1766)
 * count timeouts towards dynamicsnitch latencies (CASSANDRA-1905)
 * Expose index-building status in JMX + cli schema description
   (CASSANDRA-1871)
 * allow [LOCAL|EACH]_QUORUM to be used with non-NetworkTopology
   replication Strategies
 * increased amount of index locks for faster commitlog replay
 * collect secondary index tombstones immediately (CASSANDRA-1914)
 * revert commitlog changes from #1780 (CASSANDRA-1917)
 * change RandomPartitioner min token to -1 to avoid collision w/
   tokens on actual nodes (CASSANDRA-1901)
 * examine the right nibble when validating TimeUUID (CASSANDRA-1910)
 * include secondary indexes in cleanup (CASSANDRA-1916)
 * CFS.scrubDataDirectories should also cleanup invalid secondary indexes
   (CASSANDRA-1904)
 * ability to disable/enable gossip on nodes to force them down
   (CASSANDRA-1108)


0.7.0-rc3
 * expose getNaturalEndpoints in StorageServiceMBean taking byte[]
   key; RMI cannot serialize ByteBuffer (CASSANDRA-1833)
 * infer org.apache.cassandra.locator for replication strategy classes
   when not otherwise specified
 * validation that generates less garbage (CASSANDRA-1814)
 * add TTL support to CLI (CASSANDRA-1838)
 * cli defaults to bytestype for subcomparator when creating
   column families (CASSANDRA-1835)
 * unregister index MBeans when index is dropped (CASSANDRA-1843)
 * make ByteBufferUtil.clone thread-safe (CASSANDRA-1847)
 * change exception for read requests during bootstrap from
   InvalidRequest to Unavailable (CASSANDRA-1862)
 * respect row-level tombstones post-flush in range scans
   (CASSANDRA-1837)
 * ReadResponseResolver check digests against each other (CASSANDRA-1830)
 * return InvalidRequest when remove of subcolumn without supercolumn
   is requested (CASSANDRA-1866)
 * flush before repair (CASSANDRA-1748)
 * SSTableExport validates key order (CASSANDRA-1884)
 * large row support for SSTableExport (CASSANDRA-1867)
 * Re-cache hot keys post-compaction without hitting disk (CASSANDRA-1878)
 * manage read repair in coordinator instead of data source, to
   provide latency information to dynamic snitch (CASSANDRA-1873)


0.7.0-rc2
 * fix live-column-count of slice ranges including tombstoned supercolumn
   with live subcolumn (CASSANDRA-1591)
 * rename o.a.c.internal.AntientropyStage -> AntiEntropyStage,
   o.a.c.request.Request_responseStage -> RequestResponseStage,
   o.a.c.internal.Internal_responseStage -> InternalResponseStage
 * add AbstractType.fromString (CASSANDRA-1767)
 * require index_type to be present when specifying index_name
   on ColumnDef (CASSANDRA-1759)
 * fix add/remove index bugs in CFMetadata (CASSANDRA-1768)
 * rebuild Strategy during system_update_keyspace (CASSANDRA-1762)
 * cli updates prompt to ... in continuation lines (CASSANDRA-1770)
 * support multiple Mutations per key in hadoop ColumnFamilyOutputFormat
   (CASSANDRA-1774)
 * improvements to Debian init script (CASSANDRA-1772)
 * use local classloader to check for version.properties (CASSANDRA-1778)
 * Validate that column names in column_metadata are valid for the
   defined comparator, and decode properly in cli (CASSANDRA-1773)
 * use cross-platform newlines in cli (CASSANDRA-1786)
 * add ExpiringColumn support to sstable import/export (CASSANDRA-1754)
 * add flush for each append to periodic commitlog mode; added
   periodic_without_flush option to disable this (CASSANDRA-1780)
 * close file handle used for post-flush truncate (CASSANDRA-1790)
 * various code cleanup (CASSANDRA-1793, -1794, -1795)
 * fix range queries against wrapped range (CASSANDRA-1781)
 * fix consistencylevel calculations for NetworkTopologyStrategy
   (CASSANDRA-1804)
 * cli support index type enum names (CASSANDRA-1810)
 * improved validation of column_metadata (CASSANDRA-1813)
 * reads at ConsistencyLevel > 1 throw UnavailableException
   immediately if insufficient live nodes exist (CASSANDRA-1803)
 * copy bytebuffers for local writes to avoid retaining the entire
   Thrift frame (CASSANDRA-1801)
 * fix NPE adding index to column w/o prior metadata (CASSANDRA-1764)
 * reduce fat client timeout (CASSANDRA-1730)
 * fix botched merge of CASSANDRA-1316


0.7.0-rc1
 * fix compaction and flush races with schema updates (CASSANDRA-1715)
 * add clustertool, config-converter, sstablekeys, and schematool
   Windows .bat files (CASSANDRA-1723)
 * reject range queries received during bootstrap (CASSANDRA-1739)
 * fix wrapping-range queries on non-minimum token (CASSANDRA-1700)
 * add nodetool cfhistogram (CASSANDRA-1698)
 * limit repaired ranges to what the nodes have in common (CASSANDRA-1674)
 * index scan treats missing columns as not matching secondary
   expressions (CASSANDRA-1745)
 * Fix misuse of DataOutputBuffer.getData in AntiEntropyService
   (CASSANDRA-1729)
 * detect and warn when obsolete version of JNA is present (CASSANDRA-1760)
 * reduce fat client timeout (CASSANDRA-1730)
 * cleanup smallest CFs first to increase free temp space for larger ones
   (CASSANDRA-1811)
 * Update windows .bat files to work outside of main Cassandra
   directory (CASSANDRA-1713)
 * fix read repair regression from 0.6.7 (CASSANDRA-1727)
 * more-efficient read repair (CASSANDRA-1719)
 * fix hinted handoff replay (CASSANDRA-1656)
 * log type of dropped messages (CASSANDRA-1677)
 * upgrade to SLF4J 1.6.1
 * fix ByteBuffer bug in ExpiringColumn.updateDigest (CASSANDRA-1679)
 * fix IntegerType.getString (CASSANDRA-1681)
 * make -Djava.net.preferIPv4Stack=true the default (CASSANDRA-628)
 * add INTERNAL_RESPONSE verb to differentiate from responses related
   to client requests (CASSANDRA-1685)
 * log tpstats when dropping messages (CASSANDRA-1660)
 * include unreachable nodes in describeSchemaVersions (CASSANDRA-1678)
 * Avoid dropping messages off the client request path (CASSANDRA-1676)
 * fix jna errno reporting (CASSANDRA-1694)
 * add friendlier error for UnknownHostException on startup (CASSANDRA-1697)
 * include jna dependency in RPM package (CASSANDRA-1690)
 * add --skip-keys option to stress.py (CASSANDRA-1696)
 * improve cli handling of non-string keys and column names
   (CASSANDRA-1701, -1693)
 * r/m extra subcomparator line in cli keyspaces output (CASSANDRA-1712)
 * add read repair chance to cli "show keyspaces"
 * upgrade to ConcurrentLinkedHashMap 1.1 (CASSANDRA-975)
 * fix index scan routing (CASSANDRA-1722)
 * fix tombstoning of supercolumns in range queries (CASSANDRA-1734)
 * clear endpoint cache after updating keyspace metadata (CASSANDRA-1741)
 * fix wrapping-range queries on non-minimum token (CASSANDRA-1700)
 * truncate includes secondary indexes (CASSANDRA-1747)
 * retain reference to PendingFile sstables (CASSANDRA-1749)
 * fix sstableimport regression (CASSANDRA-1753)
 * fix for bootstrap when no non-system tables are defined (CASSANDRA-1732)
 * handle replica unavailability in index scan (CASSANDRA-1755)
 * fix service initialization order deadlock (CASSANDRA-1756)
 * multi-line cli commands (CASSANDRA-1742)
 * fix race between snapshot and compaction (CASSANDRA-1736)
 * add listEndpointsPendingHints, deleteHintsForEndpoint JMX methods
   (CASSANDRA-1551)


0.7.0-beta3
 * add strategy options to describe_keyspace output (CASSANDRA-1560)
 * log warning when using randomly generated token (CASSANDRA-1552)
 * re-organize JMX into .db, .net, .internal, .request (CASSANDRA-1217)
 * allow nodes to change IPs between restarts (CASSANDRA-1518)
 * remember ring state between restarts by default (CASSANDRA-1518)
 * flush index built flag so we can read it before log replay (CASSANDRA-1541)
 * lock row cache updates to prevent race condition (CASSANDRA-1293)
 * remove assertion causing rare (and harmless) error messages in
   commitlog (CASSANDRA-1330)
 * fix moving nodes with no keyspaces defined (CASSANDRA-1574)
 * fix unbootstrap when no data is present in a transfer range (CASSANDRA-1573)
 * take advantage of AVRO-495 to simplify our avro IDL (CASSANDRA-1436)
 * extend authorization hierarchy to column family (CASSANDRA-1554)
 * deletion support in secondary indexes (CASSANDRA-1571)
 * meaningful error message for invalid replication strategy class
   (CASSANDRA-1566)
 * allow keyspace creation with RF > N (CASSANDRA-1428)
 * improve cli error handling (CASSANDRA-1580)
 * add cache save/load ability (CASSANDRA-1417, 1606, 1647)
 * add StorageService.getDrainProgress (CASSANDRA-1588)
 * Disallow bootstrap to an in-use token (CASSANDRA-1561)
 * Allow dynamic secondary index creation and destruction (CASSANDRA-1532)
 * log auto-guessed memtable thresholds (CASSANDRA-1595)
 * add ColumnDef support to cli (CASSANDRA-1583)
 * reduce index sample time by 75% (CASSANDRA-1572)
 * add cli support for column, strategy metadata (CASSANDRA-1578, 1612)
 * add cli support for schema modification (CASSANDRA-1584)
 * delete temp files on failed compactions (CASSANDRA-1596)
 * avoid blocking for dead nodes during removetoken (CASSANDRA-1605)
 * remove ConsistencyLevel.ZERO (CASSANDRA-1607)
 * expose in-progress compaction type in jmx (CASSANDRA-1586)
 * removed IClock & related classes from internals (CASSANDRA-1502)
 * fix removing tokens from SystemTable on decommission and removetoken
   (CASSANDRA-1609)
 * include CF metadata in cli 'show keyspaces' (CASSANDRA-1613)
 * switch from Properties to HashMap in PropertyFileSnitch to
   avoid synchronization bottleneck (CASSANDRA-1481)
 * PropertyFileSnitch configuration file renamed to
   cassandra-topology.properties
 * add cli support for get_range_slices (CASSANDRA-1088, CASSANDRA-1619)
 * Make memtable flush thresholds per-CF instead of global
   (CASSANDRA-1007, 1637)
 * add cli support for binary data without CfDef hints (CASSANDRA-1603)
 * fix building SSTable statistics post-stream (CASSANDRA-1620)
 * fix potential infinite loop in 2ary index queries (CASSANDRA-1623)
 * allow creating NTS keyspaces with no replicas configured (CASSANDRA-1626)
 * add jmx histogram of sstables accessed per read (CASSANDRA-1624)
 * remove system_rename_column_family and system_rename_keyspace from the
   client API until races can be fixed (CASSANDRA-1630, CASSANDRA-1585)
 * add cli sanity tests (CASSANDRA-1582)
 * update GC settings in cassandra.bat (CASSANDRA-1636)
 * cli support for index queries (CASSANDRA-1635)
 * cli support for updating schema memtable settings (CASSANDRA-1634)
 * cli --file option (CASSANDRA-1616)
 * reduce automatically chosen memtable sizes by 50% (CASSANDRA-1641)
 * move endpoint cache from snitch to strategy (CASSANDRA-1643)
 * fix commitlog recovery deleting the newly-created segment as well as
   the old ones (CASSANDRA-1644)
 * upgrade to Thrift 0.5 (CASSANDRA-1367)
 * renamed CL.DCQUORUM to LOCAL_QUORUM and DCQUORUMSYNC to EACH_QUORUM
 * cli truncate support (CASSANDRA-1653)
 * update GC settings in cassandra.bat (CASSANDRA-1636)
 * avoid logging when a node's ip/token is gossipped back to it (CASSANDRA-1666)


0.7-beta2
 * always use UTF-8 for hint keys (CASSANDRA-1439)
 * remove cassandra.yaml dependency from Hadoop and Pig (CASSADRA-1322)
 * expose CfDef metadata in describe_keyspaces (CASSANDRA-1363)
 * restore use of mmap_index_only option (CASSANDRA-1241)
 * dropping a keyspace with no column families generated an error
   (CASSANDRA-1378)
 * rename RackAwareStrategy to OldNetworkTopologyStrategy, RackUnawareStrategy
   to SimpleStrategy, DatacenterShardStrategy to NetworkTopologyStrategy,
   AbstractRackAwareSnitch to AbstractNetworkTopologySnitch (CASSANDRA-1392)
 * merge StorageProxy.mutate, mutateBlocking (CASSANDRA-1396)
 * faster UUIDType, LongType comparisons (CASSANDRA-1386, 1393)
 * fix setting read_repair_chance from CLI addColumnFamily (CASSANDRA-1399)
 * fix updates to indexed columns (CASSANDRA-1373)
 * fix race condition leaving to FileNotFoundException (CASSANDRA-1382)
 * fix sharded lock hash on index write path (CASSANDRA-1402)
 * add support for GT/E, LT/E in subordinate index clauses (CASSANDRA-1401)
 * cfId counter got out of sync when CFs were added (CASSANDRA-1403)
 * less chatty schema updates (CASSANDRA-1389)
 * rename column family mbeans. 'type' will now include either
   'IndexColumnFamilies' or 'ColumnFamilies' depending on the CFS type.
   (CASSANDRA-1385)
 * disallow invalid keyspace and column family names. This includes name that
   matches a '^\w+' regex. (CASSANDRA-1377)
 * use JNA, if present, to take snapshots (CASSANDRA-1371)
 * truncate hints if starting 0.7 for the first time (CASSANDRA-1414)
 * fix FD leak in single-row slicepredicate queries (CASSANDRA-1416)
 * allow index expressions against columns that are not part of the
   SlicePredicate (CASSANDRA-1410)
 * config-converter properly handles snitches and framed support
   (CASSANDRA-1420)
 * remove keyspace argument from multiget_count (CASSANDRA-1422)
 * allow specifying cassandra.yaml location as (local or remote) URL
   (CASSANDRA-1126)
 * fix using DynamicEndpointSnitch with NetworkTopologyStrategy
   (CASSANDRA-1429)
 * Add CfDef.default_validation_class (CASSANDRA-891)
 * fix EstimatedHistogram.max (CASSANDRA-1413)
 * quorum read optimization (CASSANDRA-1622)
 * handle zero-length (or missing) rows during HH paging (CASSANDRA-1432)
 * include secondary indexes during schema migrations (CASSANDRA-1406)
 * fix commitlog header race during schema change (CASSANDRA-1435)
 * fix ColumnFamilyStoreMBeanIterator to use new type name (CASSANDRA-1433)
 * correct filename generated by xml->yaml converter (CASSANDRA-1419)
 * add CMSInitiatingOccupancyFraction=75 and UseCMSInitiatingOccupancyOnly
   to default JVM options
 * decrease jvm heap for cassandra-cli (CASSANDRA-1446)
 * ability to modify keyspaces and column family definitions on a live cluster
   (CASSANDRA-1285)
 * support for Hadoop Streaming [non-jvm map/reduce via stdin/out]
   (CASSANDRA-1368)
 * Move persistent sstable stats from the system table to an sstable component
   (CASSANDRA-1430)
 * remove failed bootstrap attempt from pending ranges when gossip times
   it out after 1h (CASSANDRA-1463)
 * eager-create tcp connections to other cluster members (CASSANDRA-1465)
 * enumerate stages and derive stage from message type instead of
   transmitting separately (CASSANDRA-1465)
 * apply reversed flag during collation from different data sources
   (CASSANDRA-1450)
 * make failure to remove commitlog segment non-fatal (CASSANDRA-1348)
 * correct ordering of drain operations so CL.recover is no longer
   necessary (CASSANDRA-1408)
 * removed keyspace from describe_splits method (CASSANDRA-1425)
 * rename check_schema_agreement to describe_schema_versions
   (CASSANDRA-1478)
 * fix QUORUM calculation for RF > 3 (CASSANDRA-1487)
 * remove tombstones during non-major compactions when bloom filter
   verifies that row does not exist in other sstables (CASSANDRA-1074)
 * nodes that coordinated a loadbalance in the past could not be seen by
   newly added nodes (CASSANDRA-1467)
 * exposed endpoint states (gossip details) via jmx (CASSANDRA-1467)
 * ensure that compacted sstables are not included when new readers are
   instantiated (CASSANDRA-1477)
 * by default, calculate heap size and memtable thresholds at runtime (CASSANDRA-1469)
 * fix races dealing with adding/dropping keyspaces and column families in
   rapid succession (CASSANDRA-1477)
 * clean up of Streaming system (CASSANDRA-1503, 1504, 1506)
 * add options to configure Thrift socket keepalive and buffer sizes (CASSANDRA-1426)
 * make contrib CassandraServiceDataCleaner recursive (CASSANDRA-1509)
 * min, max compaction threshold are configurable and persistent
   per-ColumnFamily (CASSANDRA-1468)
 * fix replaying the last mutation in a commitlog unnecessarily
   (CASSANDRA-1512)
 * invoke getDefaultUncaughtExceptionHandler from DTPE with the original
   exception rather than the ExecutionException wrapper (CASSANDRA-1226)
 * remove Clock from the Thrift (and Avro) API (CASSANDRA-1501)
 * Close intra-node sockets when connection is broken (CASSANDRA-1528)
 * RPM packaging spec file (CASSANDRA-786)
 * weighted request scheduler (CASSANDRA-1485)
 * treat expired columns as deleted (CASSANDRA-1539)
 * make IndexInterval configurable (CASSANDRA-1488)
 * add describe_snitch to Thrift API (CASSANDRA-1490)
 * MD5 authenticator compares plain text submitted password with MD5'd
   saved property, instead of vice versa (CASSANDRA-1447)
 * JMX MessagingService pending and completed counts (CASSANDRA-1533)
 * fix race condition processing repair responses (CASSANDRA-1511)
 * make repair blocking (CASSANDRA-1511)
 * create EndpointSnitchInfo and MBean to expose rack and DC (CASSANDRA-1491)
 * added option to contrib/word_count to output results back to Cassandra
   (CASSANDRA-1342)
 * rewrite Hadoop ColumnFamilyRecordWriter to pool connections, retry to
   multiple Cassandra nodes, and smooth impact on the Cassandra cluster
   by using smaller batch sizes (CASSANDRA-1434)
 * fix setting gc_grace_seconds via CLI (CASSANDRA-1549)
 * support TTL'd index values (CASSANDRA-1536)
 * make removetoken work like decommission (CASSANDRA-1216)
 * make cli comparator-aware and improve quote rules (CASSANDRA-1523,-1524)
 * make nodetool compact and cleanup blocking (CASSANDRA-1449)
 * add memtable, cache information to GCInspector logs (CASSANDRA-1558)
 * enable/disable HintedHandoff via JMX (CASSANDRA-1550)
 * Ignore stray files in the commit log directory (CASSANDRA-1547)
 * Disallow bootstrap to an in-use token (CASSANDRA-1561)


0.7-beta1
 * sstable versioning (CASSANDRA-389)
 * switched to slf4j logging (CASSANDRA-625)
 * add (optional) expiration time for column (CASSANDRA-699)
 * access levels for authentication/authorization (CASSANDRA-900)
 * add ReadRepairChance to CF definition (CASSANDRA-930)
 * fix heisenbug in system tests, especially common on OS X (CASSANDRA-944)
 * convert to byte[] keys internally and all public APIs (CASSANDRA-767)
 * ability to alter schema definitions on a live cluster (CASSANDRA-44)
 * renamed configuration file to cassandra.xml, and log4j.properties to
   log4j-server.properties, which must now be loaded from
   the classpath (which is how our scripts in bin/ have always done it)
   (CASSANDRA-971)
 * change get_count to require a SlicePredicate. create multi_get_count
   (CASSANDRA-744)
 * re-organized endpointsnitch implementations and added SimpleSnitch
   (CASSANDRA-994)
 * Added preload_row_cache option (CASSANDRA-946)
 * add CRC to commitlog header (CASSANDRA-999)
 * removed deprecated batch_insert and get_range_slice methods (CASSANDRA-1065)
 * add truncate thrift method (CASSANDRA-531)
 * http mini-interface using mx4j (CASSANDRA-1068)
 * optimize away copy of sliced row on memtable read path (CASSANDRA-1046)
 * replace constant-size 2GB mmaped segments and special casing for index
   entries spanning segment boundaries, with SegmentedFile that computes
   segments that always contain entire entries/rows (CASSANDRA-1117)
 * avoid reading large rows into memory during compaction (CASSANDRA-16)
 * added hadoop OutputFormat (CASSANDRA-1101)
 * efficient Streaming (no more anticompaction) (CASSANDRA-579)
 * split commitlog header into separate file and add size checksum to
   mutations (CASSANDRA-1179)
 * avoid allocating a new byte[] for each mutation on replay (CASSANDRA-1219)
 * revise HH schema to be per-endpoint (CASSANDRA-1142)
 * add joining/leaving status to nodetool ring (CASSANDRA-1115)
 * allow multiple repair sessions per node (CASSANDRA-1190)
 * optimize away MessagingService for local range queries (CASSANDRA-1261)
 * make framed transport the default so malformed requests can't OOM the
   server (CASSANDRA-475)
 * significantly faster reads from row cache (CASSANDRA-1267)
 * take advantage of row cache during range queries (CASSANDRA-1302)
 * make GCGraceSeconds a per-ColumnFamily value (CASSANDRA-1276)
 * keep persistent row size and column count statistics (CASSANDRA-1155)
 * add IntegerType (CASSANDRA-1282)
 * page within a single row during hinted handoff (CASSANDRA-1327)
 * push DatacenterShardStrategy configuration into keyspace definition,
   eliminating datacenter.properties. (CASSANDRA-1066)
 * optimize forward slices starting with '' and single-index-block name
   queries by skipping the column index (CASSANDRA-1338)
 * streaming refactor (CASSANDRA-1189)
 * faster comparison for UUID types (CASSANDRA-1043)
 * secondary index support (CASSANDRA-749 and subtasks)
 * make compaction buckets deterministic (CASSANDRA-1265)


0.6.6
 * Allow using DynamicEndpointSnitch with RackAwareStrategy (CASSANDRA-1429)
 * remove the remaining vestiges of the unfinished DatacenterShardStrategy
   (replaced by NetworkTopologyStrategy in 0.7)


0.6.5
 * fix key ordering in range query results with RandomPartitioner
   and ConsistencyLevel > ONE (CASSANDRA-1145)
 * fix for range query starting with the wrong token range (CASSANDRA-1042)
 * page within a single row during hinted handoff (CASSANDRA-1327)
 * fix compilation on non-sun JDKs (CASSANDRA-1061)
 * remove String.trim() call on row keys in batch mutations (CASSANDRA-1235)
 * Log summary of dropped messages instead of spamming log (CASSANDRA-1284)
 * add dynamic endpoint snitch (CASSANDRA-981)
 * fix streaming for keyspaces with hyphens in their name (CASSANDRA-1377)
 * fix errors in hard-coded bloom filter optKPerBucket by computing it
   algorithmically (CASSANDRA-1220
 * remove message deserialization stage, and uncap read/write stages
   so slow reads/writes don't block gossip processing (CASSANDRA-1358)
 * add jmx port configuration to Debian package (CASSANDRA-1202)
 * use mlockall via JNA, if present, to prevent Linux from swapping
   out parts of the JVM (CASSANDRA-1214)


0.6.4
 * avoid queuing multiple hint deliveries for the same endpoint
   (CASSANDRA-1229)
 * better performance for and stricter checking of UTF8 column names
   (CASSANDRA-1232)
 * extend option to lower compaction priority to hinted handoff
   as well (CASSANDRA-1260)
 * log errors in gossip instead of re-throwing (CASSANDRA-1289)
 * avoid aborting commitlog replay prematurely if a flushed-but-
   not-removed commitlog segment is encountered (CASSANDRA-1297)
 * fix duplicate rows being read during mapreduce (CASSANDRA-1142)
 * failure detection wasn't closing command sockets (CASSANDRA-1221)
 * cassandra-cli.bat works on windows (CASSANDRA-1236)
 * pre-emptively drop requests that cannot be processed within RPCTimeout
   (CASSANDRA-685)
 * add ack to Binary write verb and update CassandraBulkLoader
   to wait for acks for each row (CASSANDRA-1093)
 * added describe_partitioner Thrift method (CASSANDRA-1047)
 * Hadoop jobs no longer require the Cassandra storage-conf.xml
   (CASSANDRA-1280, CASSANDRA-1047)
 * log thread pool stats when GC is excessive (CASSANDRA-1275)
 * remove gossip message size limit (CASSANDRA-1138)
 * parallelize local and remote reads during multiget, and respect snitch
   when determining whether to do local read for CL.ONE (CASSANDRA-1317)
 * fix read repair to use requested consistency level on digest mismatch,
   rather than assuming QUORUM (CASSANDRA-1316)
 * process digest mismatch re-reads in parallel (CASSANDRA-1323)
 * switch hints CF comparator to BytesType (CASSANDRA-1274)


0.6.3
 * retry to make streaming connections up to 8 times. (CASSANDRA-1019)
 * reject describe_ring() calls on invalid keyspaces (CASSANDRA-1111)
 * fix cache size calculation for size of 100% (CASSANDRA-1129)
 * fix cache capacity only being recalculated once (CASSANDRA-1129)
 * remove hourly scan of all hints on the off chance that the gossiper
   missed a status change; instead, expose deliverHintsToEndpoint to JMX
   so it can be done manually, if necessary (CASSANDRA-1141)
 * don't reject reads at CL.ALL (CASSANDRA-1152)
 * reject deletions to supercolumns in CFs containing only standard
   columns (CASSANDRA-1139)
 * avoid preserving login information after client disconnects
   (CASSANDRA-1057)
 * prefer sun jdk to openjdk in debian init script (CASSANDRA-1174)
 * detect partioner config changes between restarts and fail fast
   (CASSANDRA-1146)
 * use generation time to resolve node token reassignment disagreements
   (CASSANDRA-1118)
 * restructure the startup ordering of Gossiper and MessageService to avoid
   timing anomalies (CASSANDRA-1160)
 * detect incomplete commit log hearders (CASSANDRA-1119)
 * force anti-entropy service to stream files on the stream stage to avoid
   sending streams out of order (CASSANDRA-1169)
 * remove inactive stream managers after AES streams files (CASSANDRA-1169)
 * allow removing entire row through batch_mutate Deletion (CASSANDRA-1027)
 * add JMX metrics for row-level bloom filter false positives (CASSANDRA-1212)
 * added a redhat init script to contrib (CASSANDRA-1201)
 * use midpoint when bootstrapping a new machine into range with not
   much data yet instead of random token (CASSANDRA-1112)
 * kill server on OOM in executor stage as well as Thrift (CASSANDRA-1226)
 * remove opportunistic repairs, when two machines with overlapping replica
   responsibilities happen to finish major compactions of the same CF near
   the same time.  repairs are now fully manual (CASSANDRA-1190)
 * add ability to lower compaction priority (default is no change from 0.6.2)
   (CASSANDRA-1181)


0.6.2
 * fix contrib/word_count build. (CASSANDRA-992)
 * split CommitLogExecutorService into BatchCommitLogExecutorService and
   PeriodicCommitLogExecutorService (CASSANDRA-1014)
 * add latency histograms to CFSMBean (CASSANDRA-1024)
 * make resolving timestamp ties deterministic by using value bytes
   as a tiebreaker (CASSANDRA-1039)
 * Add option to turn off Hinted Handoff (CASSANDRA-894)
 * fix windows startup (CASSANDRA-948)
 * make concurrent_reads, concurrent_writes configurable at runtime via JMX
   (CASSANDRA-1060)
 * disable GCInspector on non-Sun JVMs (CASSANDRA-1061)
 * fix tombstone handling in sstable rows with no other data (CASSANDRA-1063)
 * fix size of row in spanned index entries (CASSANDRA-1056)
 * install json2sstable, sstable2json, and sstablekeys to Debian package
 * StreamingService.StreamDestinations wouldn't empty itself after streaming
   finished (CASSANDRA-1076)
 * added Collections.shuffle(splits) before returning the splits in
   ColumnFamilyInputFormat (CASSANDRA-1096)
 * do not recalculate cache capacity post-compaction if it's been manually
   modified (CASSANDRA-1079)
 * better defaults for flush sorter + writer executor queue sizes
   (CASSANDRA-1100)
 * windows scripts for SSTableImport/Export (CASSANDRA-1051)
 * windows script for nodetool (CASSANDRA-1113)
 * expose PhiConvictThreshold (CASSANDRA-1053)
 * make repair of RF==1 a no-op (CASSANDRA-1090)
 * improve default JVM GC options (CASSANDRA-1014)
 * fix SlicePredicate serialization inside Hadoop jobs (CASSANDRA-1049)
 * close Thrift sockets in Hadoop ColumnFamilyRecordReader (CASSANDRA-1081)


0.6.1
 * fix NPE in sstable2json when no excluded keys are given (CASSANDRA-934)
 * keep the replica set constant throughout the read repair process
   (CASSANDRA-937)
 * allow querying getAllRanges with empty token list (CASSANDRA-933)
 * fix command line arguments inversion in clustertool (CASSANDRA-942)
 * fix race condition that could trigger a false-positive assertion
   during post-flush discard of old commitlog segments (CASSANDRA-936)
 * fix neighbor calculation for anti-entropy repair (CASSANDRA-924)
 * perform repair even for small entropy differences (CASSANDRA-924)
 * Use hostnames in CFInputFormat to allow Hadoop's naive string-based
   locality comparisons to work (CASSANDRA-955)
 * cache read-only BufferedRandomAccessFile length to avoid
   3 system calls per invocation (CASSANDRA-950)
 * nodes with IPv6 (and no IPv4) addresses could not join cluster
   (CASSANDRA-969)
 * Retrieve the correct number of undeleted columns, if any, from
   a supercolumn in a row that had been deleted previously (CASSANDRA-920)
 * fix index scans that cross the 2GB mmap boundaries for both mmap
   and standard i/o modes (CASSANDRA-866)
 * expose drain via nodetool (CASSANDRA-978)


0.6.0-RC1
 * JMX drain to flush memtables and run through commit log (CASSANDRA-880)
 * Bootstrapping can skip ranges under the right conditions (CASSANDRA-902)
 * fix merging row versions in range_slice for CL > ONE (CASSANDRA-884)
 * default write ConsistencyLeven chaned from ZERO to ONE
 * fix for index entries spanning mmap buffer boundaries (CASSANDRA-857)
 * use lexical comparison if time part of TimeUUIDs are the same
   (CASSANDRA-907)
 * bound read, mutation, and response stages to fix possible OOM
   during log replay (CASSANDRA-885)
 * Use microseconds-since-epoch (UTC) in cli, instead of milliseconds
 * Treat batch_mutate Deletion with null supercolumn as "apply this predicate
   to top level supercolumns" (CASSANDRA-834)
 * Streaming destination nodes do not update their JMX status (CASSANDRA-916)
 * Fix internal RPC timeout calculation (CASSANDRA-911)
 * Added Pig loadfunc to contrib/pig (CASSANDRA-910)


0.6.0-beta3
 * fix compaction bucketing bug (CASSANDRA-814)
 * update windows batch file (CASSANDRA-824)
 * deprecate KeysCachedFraction configuration directive in favor
   of KeysCached; move to unified-per-CF key cache (CASSANDRA-801)
 * add invalidateRowCache to ColumnFamilyStoreMBean (CASSANDRA-761)
 * send Handoff hints to natural locations to reduce load on
   remaining nodes in a failure scenario (CASSANDRA-822)
 * Add RowWarningThresholdInMB configuration option to warn before very
   large rows get big enough to threaten node stability, and -x option to
   be able to remove them with sstable2json if the warning is unheeded
   until it's too late (CASSANDRA-843)
 * Add logging of GC activity (CASSANDRA-813)
 * fix ConcurrentModificationException in commitlog discard (CASSANDRA-853)
 * Fix hardcoded row count in Hadoop RecordReader (CASSANDRA-837)
 * Add a jmx status to the streaming service and change several DEBUG
   messages to INFO (CASSANDRA-845)
 * fix classpath in cassandra-cli.bat for Windows (CASSANDRA-858)
 * allow re-specifying host, port to cassandra-cli if invalid ones
   are first tried (CASSANDRA-867)
 * fix race condition handling rpc timeout in the coordinator
   (CASSANDRA-864)
 * Remove CalloutLocation and StagingFileDirectory from storage-conf files
   since those settings are no longer used (CASSANDRA-878)
 * Parse a long from RowWarningThresholdInMB instead of an int (CASSANDRA-882)
 * Remove obsolete ControlPort code from DatabaseDescriptor (CASSANDRA-886)
 * move skipBytes side effect out of assert (CASSANDRA-899)
 * add "double getLoad" to StorageServiceMBean (CASSANDRA-898)
 * track row stats per CF at compaction time (CASSANDRA-870)
 * disallow CommitLogDirectory matching a DataFileDirectory (CASSANDRA-888)
 * default key cache size is 200k entries, changed from 10% (CASSANDRA-863)
 * add -Dcassandra-foreground=yes to cassandra.bat
 * exit if cluster name is changed unexpectedly (CASSANDRA-769)


0.6.0-beta1/beta2
 * add batch_mutate thrift command, deprecating batch_insert (CASSANDRA-336)
 * remove get_key_range Thrift API, deprecated in 0.5 (CASSANDRA-710)
 * add optional login() Thrift call for authentication (CASSANDRA-547)
 * support fat clients using gossiper and StorageProxy to perform
   replication in-process [jvm-only] (CASSANDRA-535)
 * support mmapped I/O for reads, on by default on 64bit JVMs
   (CASSANDRA-408, CASSANDRA-669)
 * improve insert concurrency, particularly during Hinted Handoff
   (CASSANDRA-658)
 * faster network code (CASSANDRA-675)
 * stress.py moved to contrib (CASSANDRA-635)
 * row caching [must be explicitly enabled per-CF in config] (CASSANDRA-678)
 * present a useful measure of compaction progress in JMX (CASSANDRA-599)
 * add bin/sstablekeys (CASSNADRA-679)
 * add ConsistencyLevel.ANY (CASSANDRA-687)
 * make removetoken remove nodes from gossip entirely (CASSANDRA-644)
 * add ability to set cache sizes at runtime (CASSANDRA-708)
 * report latency and cache hit rate statistics with lifetime totals
   instead of average over the last minute (CASSANDRA-702)
 * support get_range_slice for RandomPartitioner (CASSANDRA-745)
 * per-keyspace replication factory and replication strategy (CASSANDRA-620)
 * track latency in microseconds (CASSANDRA-733)
 * add describe_ Thrift methods, deprecating get_string_property and
   get_string_list_property
 * jmx interface for tracking operation mode and streams in general.
   (CASSANDRA-709)
 * keep memtables in sorted order to improve range query performance
   (CASSANDRA-799)
 * use while loop instead of recursion when trimming sstables compaction list
   to avoid blowing stack in pathological cases (CASSANDRA-804)
 * basic Hadoop map/reduce support (CASSANDRA-342)


0.5.1
 * ensure all files for an sstable are streamed to the same directory.
   (CASSANDRA-716)
 * more accurate load estimate for bootstrapping (CASSANDRA-762)
 * tolerate dead or unavailable bootstrap target on write (CASSANDRA-731)
 * allow larger numbers of keys (> 140M) in a sstable bloom filter
   (CASSANDRA-790)
 * include jvm argument improvements from CASSANDRA-504 in debian package
 * change streaming chunk size to 32MB to accomodate Windows XP limitations
   (was 64MB) (CASSANDRA-795)
 * fix get_range_slice returning results in the wrong order (CASSANDRA-781)


0.5.0 final
 * avoid attempting to delete temporary bootstrap files twice (CASSANDRA-681)
 * fix bogus NaN in nodeprobe cfstats output (CASSANDRA-646)
 * provide a policy for dealing with single thread executors w/ a full queue
   (CASSANDRA-694)
 * optimize inner read in MessagingService, vastly improving multiple-node
   performance (CASSANDRA-675)
 * wait for table flush before streaming data back to a bootstrapping node.
   (CASSANDRA-696)
 * keep track of bootstrapping sources by table so that bootstrapping doesn't
   give the indication of finishing early (CASSANDRA-673)


0.5.0 RC3
 * commit the correct version of the patch for CASSANDRA-663


0.5.0 RC2 (unreleased)
 * fix bugs in converting get_range_slice results to Thrift
   (CASSANDRA-647, CASSANDRA-649)
 * expose java.util.concurrent.TimeoutException in StorageProxy methods
   (CASSANDRA-600)
 * TcpConnectionManager was holding on to disconnected connections,
   giving the false indication they were being used. (CASSANDRA-651)
 * Remove duplicated write. (CASSANDRA-662)
 * Abort bootstrap if IP is already in the token ring (CASSANDRA-663)
 * increase default commitlog sync period, and wait for last sync to
   finish before submitting another (CASSANDRA-668)


0.5.0 RC1
 * Fix potential NPE in get_range_slice (CASSANDRA-623)
 * add CRC32 to commitlog entries (CASSANDRA-605)
 * fix data streaming on windows (CASSANDRA-630)
 * GC compacted sstables after cleanup and compaction (CASSANDRA-621)
 * Speed up anti-entropy validation (CASSANDRA-629)
 * Fix anti-entropy assertion error (CASSANDRA-639)
 * Fix pending range conflicts when bootstapping or moving
   multiple nodes at once (CASSANDRA-603)
 * Handle obsolete gossip related to node movement in the case where
   one or more nodes is down when the movement occurs (CASSANDRA-572)
 * Include dead nodes in gossip to avoid a variety of problems
   and fix HH to removed nodes (CASSANDRA-634)
 * return an InvalidRequestException for mal-formed SlicePredicates
   (CASSANDRA-643)
 * fix bug determining closest neighbor for use in multiple datacenters
   (CASSANDRA-648)
 * Vast improvements in anticompaction speed (CASSANDRA-607)
 * Speed up log replay and writes by avoiding redundant serializations
   (CASSANDRA-652)


0.5.0 beta 2
 * Bootstrap improvements (several tickets)
 * add nodeprobe repair anti-entropy feature (CASSANDRA-193, CASSANDRA-520)
 * fix possibility of partition when many nodes restart at once
   in clusters with multiple seeds (CASSANDRA-150)
 * fix NPE in get_range_slice when no data is found (CASSANDRA-578)
 * fix potential NPE in hinted handoff (CASSANDRA-585)
 * fix cleanup of local "system" keyspace (CASSANDRA-576)
 * improve computation of cluster load balance (CASSANDRA-554)
 * added super column read/write, column count, and column/row delete to
   cassandra-cli (CASSANDRA-567, CASSANDRA-594)
 * fix returning live subcolumns of deleted supercolumns (CASSANDRA-583)
 * respect JAVA_HOME in bin/ scripts (several tickets)
 * add StorageService.initClient for fat clients on the JVM (CASSANDRA-535)
   (see contrib/client_only for an example of use)
 * make consistency_level functional in get_range_slice (CASSANDRA-568)
 * optimize key deserialization for RandomPartitioner (CASSANDRA-581)
 * avoid GCing tombstones except on major compaction (CASSANDRA-604)
 * increase failure conviction threshold, resulting in less nodes
   incorrectly (and temporarily) marked as down (CASSANDRA-610)
 * respect memtable thresholds during log replay (CASSANDRA-609)
 * support ConsistencyLevel.ALL on read (CASSANDRA-584)
 * add nodeprobe removetoken command (CASSANDRA-564)


0.5.0 beta
 * Allow multiple simultaneous flushes, improving flush throughput
   on multicore systems (CASSANDRA-401)
 * Split up locks to improve write and read throughput on multicore systems
   (CASSANDRA-444, CASSANDRA-414)
 * More efficient use of memory during compaction (CASSANDRA-436)
 * autobootstrap option: when enabled, all non-seed nodes will attempt
   to bootstrap when started, until bootstrap successfully
   completes. -b option is removed.  (CASSANDRA-438)
 * Unless a token is manually specified in the configuration xml,
   a bootstraping node will use a token that gives it half the
   keys from the most-heavily-loaded node in the cluster,
   instead of generating a random token.
   (CASSANDRA-385, CASSANDRA-517)
 * Miscellaneous bootstrap fixes (several tickets)
 * Ability to change a node's token even after it has data on it
   (CASSANDRA-541)
 * Ability to decommission a live node from the ring (CASSANDRA-435)
 * Semi-automatic loadbalancing via nodeprobe (CASSANDRA-192)
 * Add ability to set compaction thresholds at runtime via
   JMX / nodeprobe.  (CASSANDRA-465)
 * Add "comment" field to ColumnFamily definition. (CASSANDRA-481)
 * Additional JMX metrics (CASSANDRA-482)
 * JSON based export and import tools (several tickets)
 * Hinted Handoff fixes (several tickets)
 * Add key cache to improve read performance (CASSANDRA-423)
 * Simplified construction of custom ReplicationStrategy classes
   (CASSANDRA-497)
 * Graphical application (Swing) for ring integrity verification and
   visualization was added to contrib (CASSANDRA-252)
 * Add DCQUORUM, DCQUORUMSYNC consistency levels and corresponding
   ReplicationStrategy / EndpointSnitch classes.  Experimental.
   (CASSANDRA-492)
 * Web client interface added to contrib (CASSANDRA-457)
 * More-efficient flush for Random, CollatedOPP partitioners
   for normal writes (CASSANDRA-446) and bulk load (CASSANDRA-420)
 * Add MemtableFlushAfterMinutes, a global replacement for the old
   per-CF FlushPeriodInMinutes setting (CASSANDRA-463)
 * optimizations to slice reading (CASSANDRA-350) and supercolumn
   queries (CASSANDRA-510)
 * force binding to given listenaddress for nodes with multiple
   interfaces (CASSANDRA-546)
 * stress.py benchmarking tool improvements (several tickets)
 * optimized replica placement code (CASSANDRA-525)
 * faster log replay on restart (CASSANDRA-539, CASSANDRA-540)
 * optimized local-node writes (CASSANDRA-558)
 * added get_range_slice, deprecating get_key_range (CASSANDRA-344)
 * expose TimedOutException to thrift (CASSANDRA-563)


0.4.2
 * Add validation disallowing null keys (CASSANDRA-486)
 * Fix race conditions in TCPConnectionManager (CASSANDRA-487)
 * Fix using non-utf8-aware comparison as a sanity check.
   (CASSANDRA-493)
 * Improve default garbage collector options (CASSANDRA-504)
 * Add "nodeprobe flush" (CASSANDRA-505)
 * remove NotFoundException from get_slice throws list (CASSANDRA-518)
 * fix get (not get_slice) of entire supercolumn (CASSANDRA-508)
 * fix null token during bootstrap (CASSANDRA-501)


0.4.1
 * Fix FlushPeriod columnfamily configuration regression
   (CASSANDRA-455)
 * Fix long column name support (CASSANDRA-460)
 * Fix for serializing a row that only contains tombstones
   (CASSANDRA-458)
 * Fix for discarding unneeded commitlog segments (CASSANDRA-459)
 * Add SnapshotBeforeCompaction configuration option (CASSANDRA-426)
 * Fix compaction abort under insufficient disk space (CASSANDRA-473)
 * Fix reading subcolumn slice from tombstoned CF (CASSANDRA-484)
 * Fix race condition in RVH causing occasional NPE (CASSANDRA-478)


0.4.0
 * fix get_key_range problems when a node is down (CASSANDRA-440)
   and add UnavailableException to more Thrift methods
 * Add example EndPointSnitch contrib code (several tickets)


0.4.0 RC2
 * fix SSTable generation clash during compaction (CASSANDRA-418)
 * reject method calls with null parameters (CASSANDRA-308)
 * properly order ranges in nodeprobe output (CASSANDRA-421)
 * fix logging of certain errors on executor threads (CASSANDRA-425)


0.4.0 RC1
 * Bootstrap feature is live; use -b on startup (several tickets)
 * Added multiget api (CASSANDRA-70)
 * fix Deadlock with SelectorManager.doProcess and TcpConnection.write
   (CASSANDRA-392)
 * remove key cache b/c of concurrency bugs in third-party
   CLHM library (CASSANDRA-405)
 * update non-major compaction logic to use two threshold values
   (CASSANDRA-407)
 * add periodic / batch commitlog sync modes (several tickets)
 * inline BatchMutation into batch_insert params (CASSANDRA-403)
 * allow setting the logging level at runtime via mbean (CASSANDRA-402)
 * change default comparator to BytesType (CASSANDRA-400)
 * add forwards-compatible ConsistencyLevel parameter to get_key_range
   (CASSANDRA-322)
 * r/m special case of blocking for local destination when writing with
   ConsistencyLevel.ZERO (CASSANDRA-399)
 * Fixes to make BinaryMemtable [bulk load interface] useful (CASSANDRA-337);
   see contrib/bmt_example for an example of using it.
 * More JMX properties added (several tickets)
 * Thrift changes (several tickets)
    - Merged _super get methods with the normal ones; return values
      are now of ColumnOrSuperColumn.
    - Similarly, merged batch_insert_super into batch_insert.



0.4.0 beta
 * On-disk data format has changed to allow billions of keys/rows per
   node instead of only millions
 * Multi-keyspace support
 * Scan all sstables for all queries to avoid situations where
   different types of operation on the same ColumnFamily could
   disagree on what data was present
 * Snapshot support via JMX
 * Thrift API has changed a _lot_:
    - removed time-sorted CFs; instead, user-defined comparators
      may be defined on the column names, which are now byte arrays.
      Default comparators are provided for UTF8, Bytes, Ascii, Long (i64),
      and UUID types.
    - removed colon-delimited strings in thrift api in favor of explicit
      structs such as ColumnPath, ColumnParent, etc.  Also normalized
      thrift struct and argument naming.
    - Added columnFamily argument to get_key_range.
    - Change signature of get_slice to accept starting and ending
      columns as well as an offset.  (This allows use of indexes.)
      Added "ascending" flag to allow reasonably-efficient reverse
      scans as well.  Removed get_slice_by_range as redundant.
    - get_key_range operates on one CF at a time
    - changed `block` boolean on insert methods to ConsistencyLevel enum,
      with options of NONE, ONE, QUORUM, and ALL.
    - added similar consistency_level parameter to read methods
    - column-name-set slice with no names given now returns zero columns
      instead of all of them.  ("all" can run your server out of memory.
      use a range-based slice with a high max column count instead.)
 * Removed the web interface. Node information can now be obtained by
   using the newly introduced nodeprobe utility.
 * More JMX stats
 * Remove magic values from internals (e.g. special key to indicate
   when to flush memtables)
 * Rename configuration "table" to "keyspace"
 * Moved to crash-only design; no more shutdown (just kill the process)
 * Lots of bug fixes

Full list of issues resolved in 0.4 is at https://issues.apache.org/jira/secure/IssueNavigator.jspa?reset=true&&pid=12310865&fixfor=12313862&resolution=1&sorter/field=issuekey&sorter/order=DESC


0.3.0 RC3
 * Fix potential deadlock under load in TCPConnection.
   (CASSANDRA-220)


0.3.0 RC2
 * Fix possible data loss when server is stopped after replaying
   log but before new inserts force memtable flush.
   (CASSANDRA-204)
 * Added BUGS file


0.3.0 RC1
 * Range queries on keys, including user-defined key collation
 * Remove support
 * Workarounds for a weird bug in JDK select/register that seems
   particularly common on VM environments. Cassandra should deploy
   fine on EC2 now
 * Much improved infrastructure: the beginnings of a decent test suite
   ("ant test" for unit tests; "nosetests" for system tests), code
   coverage reporting, etc.
 * Expanded node status reporting via JMX
 * Improved error reporting/logging on both server and client
 * Reduced memory footprint in default configuration
 * Combined blocking and non-blocking versions of insert APIs
 * Added FlushPeriodInMinutes configuration parameter to force
   flushing of infrequently-updated ColumnFamilies<|MERGE_RESOLUTION|>--- conflicted
+++ resolved
@@ -7,12 +7,8 @@
  * TLS connections to the storage port on a node without server encryption configured causes java.io.IOException accessing missing keystore (CASSANDRA-16144)
 Merged from 3.11:
 Merged from 3.0:
-<<<<<<< HEAD
+ * Remove the SEPExecutor blocking behavior (CASSANDRA-16186)
  * Wait for schema agreement when bootstrapping (CASSANDRA-15158)
-=======
- * Remove the SEPExecutor blocking behavior (CASSANDRA-16186)
- * Fix invalid cell value skipping when reading from disk (CASSANDRA-16223)
->>>>>>> 4e24afaa
  * Prevent invoking enable/disable gossip when not in NORMAL (CASSANDRA-16146)
 
 4.0-beta3
