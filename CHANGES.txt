--- conflicted
+++ resolved
@@ -32,12 +32,8 @@
  * Allow cancellation of index summary redistribution (CASSANDRA-8805)
 
 
-<<<<<<< HEAD
 3.1
 Merged from 3.0:
-=======
-3.0.1
->>>>>>> 1deb0443
  * Avoid MV race during node decommission (CASSANDRA-10674)
  * Disable reloading of GossipingPropertyFileSnitch (CASSANDRA-9474)
  * Handle single-column deletions correction in materialized views
