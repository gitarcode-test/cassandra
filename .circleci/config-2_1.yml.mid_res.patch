--- conflicted
+++ resolved
@@ -1,13 +1,7 @@
-<<<<<<< HEAD
---- config-2_1.yml	2022-11-08 15:19:25.000000000 -0500
-+++ config-2_1.yml.MIDRES	2022-11-08 15:29:46.000000000 -0500
+--- config-2_1.yml	2022-12-23 09:48:14.000000000 -0500
++++ config-2_1.yml.MIDRES	2022-12-23 09:49:05.000000000 -0500
 @@ -136,14 +136,14 @@
  j8_par_executor: &j8_par_executor
-=======
---- config-2_1.yml	2022-12-23 09:43:57.000000000 -0500
-+++ config-2_1.yml.MIDRES	2022-12-23 09:45:18.000000000 -0500
-@@ -126,45 +126,65 @@
->>>>>>> fff313e4
    executor:
      name: java8-executor
 -    #exec_resource_class: xlarge
