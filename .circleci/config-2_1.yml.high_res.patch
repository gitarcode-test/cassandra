--- conflicted
+++ resolved
@@ -1,10 +1,5 @@
-<<<<<<< HEAD
---- config-2_1.yml	2022-10-27 10:16:44.059665934 +0100
-+++ config-2_1.yml.HIGHRES	2022-10-27 10:18:01.956045811 +0100
-=======
---- config-2_1.yml	2022-11-03 12:41:29.000000000 -0400
-+++ config-2_1.yml.HIGHRES	2022-11-03 12:48:44.000000000 -0400
->>>>>>> 90fe8608
+--- config-2_1.yml	2022-11-03 12:52:03.000000000 -0400
++++ config-2_1.yml.HIGHRES	2022-11-03 12:53:22.000000000 -0400
 @@ -40,8 +40,8 @@
      CASSANDRA_SKIP_SYNC: true
      DTEST_REPO: https://github.com/apache/cassandra-dtest.git
