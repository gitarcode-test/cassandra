--- conflicted
+++ resolved
@@ -1287,13 +1287,8 @@
           export PATH=$JAVA_HOME/bin:$PATH
           cd ~/cassandra
           mkdir ~/dtest_jars
-<<<<<<< HEAD
-          git remote add apache git://github.com/apache/cassandra.git
+          git remote add apache https://github.com/apache/cassandra.git
           for branch in cassandra-2.2 cassandra-3.0 cassandra-3.11 cassandra-4.0 trunk; do
-=======
-          git remote add apache https://github.com/apache/cassandra.git
-          for branch in cassandra-2.2 cassandra-3.0 cassandra-3.11 trunk; do
->>>>>>> 1d522756
             # check out the correct cassandra version:
             git remote set-branches --add apache '$branch'
             git fetch --depth 1 apache $branch
