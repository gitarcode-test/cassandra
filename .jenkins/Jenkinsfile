// Licensed to the Apache Software Foundation (ASF) under one
// or more contributor license agreements.  See the NOTICE file
// distributed with this work for additional information
// regarding copyright ownership.  The ASF licenses this file
// to you under the Apache License, Version 2.0 (the
// "License"); you may not use this file except in compliance
// with the License.  You may obtain a copy of the License at
//
//    https://www.apache.org/licenses/LICENSE-2.0
//
// Unless required by applicable law or agreed to in writing,
// software distributed under the License is distributed on an
// "AS IS" BASIS, WITHOUT WARRANTIES OR CONDITIONS OF ANY
// KIND, either express or implied.  See the License for the
// specific language governing permissions and limitations
// under the License.
//
//
// Jenkins declaration of how to build and test the current codebase.
//  Jenkins infrastructure related settings should be kept in
//    https://github.com/apache/cassandra-builds/blob/master/jenkins-dsl/cassandra_job_dsl_seed.groovy
//
// Validate/lint this file using the following command
// `curl -X POST  -F "jenkinsfile=<.jenkins/Jenkinsfile" https://ci-cassandra.apache.org/pipeline-model-converter/validate`

pipeline {
  agent { label 'cassandra' }
  stages {
    stage('Init') {
<<<<<<< HEAD
      steps {
          cleanWs()
      }
    }
    stage('Build') {
      steps {
          build job: "${env.JOB_NAME}-artifacts"
      }
=======
        steps {
            cleanWs()
        }
    }
    stage('Build') {
        steps {
            build job: "${env.JOB_NAME}-artifacts"
        }
>>>>>>> 0310a7e4
    }
    stage('Test') {
        parallel {
          stage('stress') {
            steps {
<<<<<<< HEAD
                build job: "${env.JOB_NAME}-stress-test"
            }
            post {
              success {
                  warnError('missing test xml files') {
                      script {
                          copyTestResults('stress-test')
                      }
                  }
              }
              unstable {
                  warnError('missing test xml files') {
                      script {
                          copyTestResults('stress-test')
                      }
                  }
              }
            }
          }
          stage('fqltool') {
            steps {
                build job: "${env.JOB_NAME}-fqltool-test"
            }
            post {
              success {
                  warnError('missing test xml files') {
                      script {
                          copyTestResults('fqltool-test')
                      }
                  }
              }
              unstable {
                  warnError('missing test xml files') {
                      script {
                          copyTestResults('fqltool-test')
                      }
                  }
              }
=======
                script {
                  stress = build job: "${env.JOB_NAME}-stress-test", propagate: false
                  if (stress.result != 'SUCCESS') unstable('stress test failures')
                }
            }
            post {
              always {
                  warnError('missing test xml files') {
                      script {
                          copyTestResults('stress-test', stress.getNumber())
                      }
                  }
              }
>>>>>>> 0310a7e4
            }
          }
          stage('JVM DTests') {
            steps {
<<<<<<< HEAD
                warnError('Tests unstable') {
                  build job: "${env.JOB_NAME}-jvm-dtest"
                }
            }
            post {
              success {
                  warnError('missing test xml files') {
                      script {
                          copyTestResults('jvm-dtest')
                      }
                  }
              }
              unstable {
                  warnError('missing test xml files') {
                      script {
                          copyTestResults('jvm-dtest')
                      }
                  }
              }
            }
          }
          stage('units') {
            steps {
              warnError('Tests unstable') {
                build job: "${env.JOB_NAME}-test"
              }
            }
            post {
              success {
                  warnError('missing test xml files') {
                      script {
                          copyTestResults('test')
                      }
                  }
              }
              unstable {
                  warnError('missing test xml files') {
                      script {
                          copyTestResults('test')
                      }
                  }
              }
=======
              script {
                jvm_dtest = build job: "${env.JOB_NAME}-jvm-dtest", propagate: false
                if (jvm_dtest.result != 'SUCCESS') unstable('jvm-dtest failures')
              }
            }
            post {
              always {
                  warnError('missing test xml files') {
                      script {
                          copyTestResults('jvm-dtest', jvm_dtest.getNumber())
                      }
                  }
              }
            }
          }
          stage('units') {
            steps {
              script {
                test = build job: "${env.JOB_NAME}-test", propagate: false
                if (test.result != 'SUCCESS') unstable('unit test failures')
              }
            }
            post {
              always {
                  warnError('missing test xml files') {
                      script {
                          copyTestResults('test', test.getNumber())
                      }
                  }
              }
>>>>>>> 0310a7e4
            }
          }
          stage('long units') {
            steps {
<<<<<<< HEAD
                warnError('Tests unstable') {
                    build job: "${env.JOB_NAME}-long-test"
                }
            }
            post {
              success {
                  warnError('missing test xml files') {
                      script {
                          copyTestResults('long-test')
                      }
                  }
              }
              unstable {
                  warnError('missing test xml files') {
                      script {
                          copyTestResults('long-test')
                      }
                  }
              }
            }
          }
          stage('burn') {
            steps {
                warnError('Tests unstable') {
                  build job: "${env.JOB_NAME}-test-burn"
                }
            }
            post {
              success {
                  warnError('missing test xml files') {
                      script {
                          copyTestResults('test-burn')
                      }
                  }
              }
              unstable {
                  warnError('missing test xml files') {
                      script {
                          copyTestResults('test-burn')
                      }
                  }
              }
            }
          }
          stage('cdc') {
              steps {
                  warnError('Tests unstable') {
                      build job: "${env.JOB_NAME}-test-cdc"
                  }
              }
              post {
                success {
                    warnError('missing test xml files') {
                        script {
                          copyTestResults('test-cdc')
                        }
                    }
                }
                unstable {
                    warnError('missing test xml files') {
                        script {
                          copyTestResults('test-cdc')
                        }
                    }
                }
=======
              script {
                long_test = build job: "${env.JOB_NAME}-long-test", propagate: false
                if (long_test.result != 'SUCCESS') unstable('long unit test failures')
              }
            }
            post {
              always {
                  warnError('missing test xml files') {
                      script {
                          copyTestResults('long-test', long_test.getNumber())
                      }
                  }
              }
            }
          }
          stage('burn') {
            steps {
              script {
                burn = build job: "${env.JOB_NAME}-test-burn", propagate: false
                if (burn.result != 'SUCCESS') unstable('burn test failures')
>>>>>>> 0310a7e4
              }
            }
            post {
              always {
                  warnError('missing test xml files') {
                      script {
                          copyTestResults('test-burn', burn.getNumber())
                      }
                  }
              }
<<<<<<< HEAD
              post {
                success {
                    warnError('missing test xml files') {
                        script {
                          copyTestResults('test-compression')
                        }
                    }
                }
                unstable {
                    warnError('missing test xml files') {
                        script {
                          copyTestResults('test-compression')
                        }
                    }
                }
=======
            }
          }
          stage('cdc') {
            steps {
              script {
                cdc = build job: "${env.JOB_NAME}-test-cdc", propagate: false
                if (cdc.result != 'SUCCESS') unstable('cdc failures')
>>>>>>> 0310a7e4
              }
            }
            post {
              always {
                  warnError('missing test xml files') {
                      script {
                          copyTestResults('test-cdc', cdc.getNumber())
                      }
                  }
              }
<<<<<<< HEAD
              post {
                success {
                    warnError('missing test xml files') {
                        script {
                          copyTestResults('cqlsh-tests')
                        }
                    }
                }
                unstable {
                    warnError('missing test xml files') {
                        script {
                          copyTestResults('cqlsh-tests')
                        }
                    }
                }
              }
            }
        }
    }
    stage('Distributed Test') {
        parallel {
          stage('dtest') {
            steps {
                warnError('Tests unstable') {
                  build job: "${env.JOB_NAME}-dtest"
                }
            }
            post {
              success {
                  warnError('missing test xml files') {
                      script {
                          copyTestResults('dtest')
                      }
                  }
              }
              unstable {
                  warnError('missing test xml files') {
                      script {
                          copyTestResults('dtest')
                      }
                  }
              }
            }
          }
          stage('dtest-large') {
            steps {
                warnError('Tests unstable') {
                  build job: "${env.JOB_NAME}-dtest-large"
                }
            }
            post {
              success {
                  warnError('missing test xml files') {
                      script {
                          copyTestResults('dtest-large')
                      }
                  }
              }
              unstable {
                  warnError('missing test xml files') {
                      script {
                          copyTestResults('dtest-large')
                      }
                  }
=======
            }
          }
          stage('compression') {
            steps {
              script {
                compression = build job: "${env.JOB_NAME}-test-compression", propagate: false
                if (compression.result != 'SUCCESS') unstable('compression failures')
              }
            }
            post {
              always {
                  warnError('missing test xml files') {
                      script {
                          copyTestResults('test-compression', compression.getNumber())
                      }
                  }
              }
            }
          }
          stage('cqlsh') {
            steps {
              script {
                cqlsh = build job: "${env.JOB_NAME}-cqlsh-tests", propagate: false
                  if (cqlsh.result != 'SUCCESS') unstable('cqlsh failures')
                }
            }
            post {
              always {
                  warnError('missing test xml files') {
                      script {
                          copyTestResults('cqlsh-tests', cqlsh.getNumber())
                      }
                  }
                }
            }
          }
        }
    }
    stage('Distributed Test') {
        parallel {
          stage('dtest') {
            steps {
              script {
                dtest = build job: "${env.JOB_NAME}-dtest", propagate: false
                if (dtest.result != 'SUCCESS') unstable('dtest failures')
              }
            }
            post {
              always {
                  warnError('missing test xml files') {
                      script {
                          copyTestResults('dtest', dtest.getNumber())
                      }
                  }
              }
            }
          }
          stage('dtest-large') {
            steps {
              script {
                dtest_large = build job: "${env.JOB_NAME}-dtest-large", propagate: false
                if (dtest_large.result != 'SUCCESS') unstable('dtest-large failures')
              }
            }
            post {
              always {
                warnError('missing test xml files') {
                    script {
                        copyTestResults('dtest-large', dtest_large.getNumber())
                    }
                }
>>>>>>> 0310a7e4
              }
            }
          }
          stage('dtest-novnode') {
            steps {
<<<<<<< HEAD
                warnError('Tests unstable') {
                  build job: "${env.JOB_NAME}-dtest-novnode"
                }
            }
            post {
              success {
                  warnError('missing test xml files') {
                      script {
                          copyTestResults('dtest-novnode')
                      }
                  }
              }
              unstable {
                  warnError('missing test xml files') {
                      script {
                          copyTestResults('dtest-novnode')
                      }
                  }
=======
              script {
                dtest_novnode = build job: "${env.JOB_NAME}-dtest-novnode", propagate: false
                if (dtest_novnode.result != 'SUCCESS') unstable('dtest-novnode failures')
              }
            }
            post {
              always {
                warnError('missing test xml files') {
                    script {
                        copyTestResults('dtest-novnode', dtest_novnode.getNumber())
                    }
                }
>>>>>>> 0310a7e4
              }
            }
          }
          stage('dtest-offheap') {
            steps {
<<<<<<< HEAD
                warnError('Tests unstable') {
                  build job: "${env.JOB_NAME}-dtest-offheap"
                }
            }
            post {
              success {
                  warnError('missing test xml files') {
                      script {
                          copyTestResults('dtest-offheap')
                      }
                  }
              }
              unstable {
                  warnError('missing test xml files') {
                      script {
                          copyTestResults('dtest-offheap')
                      }
                  }
=======
              script {
                dtest_offheap = build job: "${env.JOB_NAME}-dtest-offheap", propagate: false
                if (dtest_offheap.result != 'SUCCESS') unstable('dtest-offheap failures')
              }
            }
            post {
              always {
                warnError('missing test xml files') {
                    script {
                        copyTestResults('dtest-offheap', dtest_offheap.getNumber())
                    }
                }
>>>>>>> 0310a7e4
              }
            }
          }
        }
    }
    stage('Summary') {
      steps {
          sh "rm -fR cassandra-builds"
          sh "git clone --depth 1 --single-branch https://gitbox.apache.org/repos/asf/cassandra-builds.git"
          sh "./cassandra-builds/build-scripts/cassandra-test-report.sh"
          junit testResults: '**/build/test/**/TEST*.xml,**/cqlshlib.xml,**/nosetests.xml', testDataPublishers: [[$class: 'StabilityTestDataPublisher']]

          // the following should fail on any installation other than ci-cassandra.apache.org
          //  TODO: keep jenkins infrastructure related settings in `cassandra_job_dsl_seed.groovy`
          warnError('cannot send notifications') {
              script {
                changes = formatChanges(currentBuild.changeSets)
                echo "changes: ${changes}"
              }
              slackSend channel: '#cassandra-builds', message: ":apache: <${env.BUILD_URL}|${currentBuild.fullDisplayName}> completed: ${currentBuild.result}. <https://github.com/apache/cassandra/commit/${env.GIT_COMMIT}|${env.GIT_COMMIT}>\n${changes}"
              emailext to: 'builds@cassandra.apache.org', subject: "Build complete: ${currentBuild.fullDisplayName} [${currentBuild.result}] ${env.GIT_COMMIT}", presendScript: '${FILE,path="cassandra-builds/jenkins-dsl/cassandra_email_presend.groovy"}', body: '''
-------------------------------------------------------------------------------
Build ${ENV,var="JOB_NAME"} #${BUILD_NUMBER} ${BUILD_STATUS}
URL: ${BUILD_URL}
-------------------------------------------------------------------------------
Changes:
${CHANGES}
-------------------------------------------------------------------------------
Failed Tests:
${FAILED_TESTS,maxTests=500,showMessage=false,showStack=false}
-------------------------------------------------------------------------------
${FILE,path="cassandra-test-report.txt"}
'''
          }
      }
      post {
          always {
              archiveArtifacts artifacts: 'cassandra-test-report.txt', fingerprint: true
          }
      }
    }
  }
}

def copyTestResults(target, build_number) {
    step([$class: 'CopyArtifact',
            projectName: "${env.JOB_NAME}-${target}",
            optional: true,
            fingerprintArtifacts: true,
            selector: specific("${build_number}"),
            target: target]);
}

def formatChanges(changeLogSets) {
    def result = ''
    for (int i = 0; i < changeLogSets.size(); i++) {
        def entries = changeLogSets[i].items
        for (int j = 0; j < entries.length; j++) {
            def entry = entries[j]
            result = result + "${entry.commitId} by ${entry.author} on ${new Date(entry.timestamp)}: ${entry.msg}\n"
        }
    }
    return result
}<|MERGE_RESOLUTION|>--- conflicted
+++ resolved
@@ -27,7 +27,6 @@
   agent { label 'cassandra' }
   stages {
     stage('Init') {
-<<<<<<< HEAD
       steps {
           cleanWs()
       }
@@ -36,61 +35,11 @@
       steps {
           build job: "${env.JOB_NAME}-artifacts"
       }
-=======
-        steps {
-            cleanWs()
-        }
-    }
-    stage('Build') {
-        steps {
-            build job: "${env.JOB_NAME}-artifacts"
-        }
->>>>>>> 0310a7e4
     }
     stage('Test') {
         parallel {
           stage('stress') {
             steps {
-<<<<<<< HEAD
-                build job: "${env.JOB_NAME}-stress-test"
-            }
-            post {
-              success {
-                  warnError('missing test xml files') {
-                      script {
-                          copyTestResults('stress-test')
-                      }
-                  }
-              }
-              unstable {
-                  warnError('missing test xml files') {
-                      script {
-                          copyTestResults('stress-test')
-                      }
-                  }
-              }
-            }
-          }
-          stage('fqltool') {
-            steps {
-                build job: "${env.JOB_NAME}-fqltool-test"
-            }
-            post {
-              success {
-                  warnError('missing test xml files') {
-                      script {
-                          copyTestResults('fqltool-test')
-                      }
-                  }
-              }
-              unstable {
-                  warnError('missing test xml files') {
-                      script {
-                          copyTestResults('fqltool-test')
-                      }
-                  }
-              }
-=======
                 script {
                   stress = build job: "${env.JOB_NAME}-stress-test", propagate: false
                   if (stress.result != 'SUCCESS') unstable('stress test failures')
@@ -104,55 +53,27 @@
                       }
                   }
               }
->>>>>>> 0310a7e4
+            }
+          }
+          stage('fqltool') {
+            steps {
+                script {
+                  fqltool = build job: "${env.JOB_NAME}-fqltool-test", propagate: false
+                  if (fqltool.result != 'SUCCESS') unstable('fqltool test failures')
+                }
+            }
+            post {
+              always {
+                  warnError('missing test xml files') {
+                      script {
+                          copyTestResults('fqltool-test', fqltool.getNumber())
+                      }
+                  }
+              }
             }
           }
           stage('JVM DTests') {
             steps {
-<<<<<<< HEAD
-                warnError('Tests unstable') {
-                  build job: "${env.JOB_NAME}-jvm-dtest"
-                }
-            }
-            post {
-              success {
-                  warnError('missing test xml files') {
-                      script {
-                          copyTestResults('jvm-dtest')
-                      }
-                  }
-              }
-              unstable {
-                  warnError('missing test xml files') {
-                      script {
-                          copyTestResults('jvm-dtest')
-                      }
-                  }
-              }
-            }
-          }
-          stage('units') {
-            steps {
-              warnError('Tests unstable') {
-                build job: "${env.JOB_NAME}-test"
-              }
-            }
-            post {
-              success {
-                  warnError('missing test xml files') {
-                      script {
-                          copyTestResults('test')
-                      }
-                  }
-              }
-              unstable {
-                  warnError('missing test xml files') {
-                      script {
-                          copyTestResults('test')
-                      }
-                  }
-              }
-=======
               script {
                 jvm_dtest = build job: "${env.JOB_NAME}-jvm-dtest", propagate: false
                 if (jvm_dtest.result != 'SUCCESS') unstable('jvm-dtest failures')
@@ -183,28 +104,20 @@
                       }
                   }
               }
->>>>>>> 0310a7e4
             }
           }
           stage('long units') {
             steps {
-<<<<<<< HEAD
-                warnError('Tests unstable') {
-                    build job: "${env.JOB_NAME}-long-test"
-                }
-            }
-            post {
-              success {
-                  warnError('missing test xml files') {
-                      script {
-                          copyTestResults('long-test')
-                      }
-                  }
-              }
-              unstable {
-                  warnError('missing test xml files') {
-                      script {
-                          copyTestResults('long-test')
+              script {
+                long_test = build job: "${env.JOB_NAME}-long-test", propagate: false
+                if (long_test.result != 'SUCCESS') unstable('long unit test failures')
+              }
+            }
+            post {
+              always {
+                  warnError('missing test xml files') {
+                      script {
+                          copyTestResults('long-test', long_test.getNumber())
                       }
                   }
               }
@@ -212,216 +125,71 @@
           }
           stage('burn') {
             steps {
-                warnError('Tests unstable') {
-                  build job: "${env.JOB_NAME}-test-burn"
-                }
-            }
-            post {
-              success {
-                  warnError('missing test xml files') {
-                      script {
-                          copyTestResults('test-burn')
-                      }
-                  }
-              }
-              unstable {
-                  warnError('missing test xml files') {
-                      script {
-                          copyTestResults('test-burn')
+              script {
+                burn = build job: "${env.JOB_NAME}-test-burn", propagate: false
+                if (burn.result != 'SUCCESS') unstable('burn test failures')
+              }
+            }
+            post {
+              always {
+                  warnError('missing test xml files') {
+                      script {
+                          copyTestResults('test-burn', burn.getNumber())
                       }
                   }
               }
             }
           }
           stage('cdc') {
-              steps {
-                  warnError('Tests unstable') {
-                      build job: "${env.JOB_NAME}-test-cdc"
-                  }
+            steps {
+              script {
+                cdc = build job: "${env.JOB_NAME}-test-cdc", propagate: false
+                if (cdc.result != 'SUCCESS') unstable('cdc failures')
+              }
+            }
+            post {
+              always {
+                  warnError('missing test xml files') {
+                      script {
+                          copyTestResults('test-cdc', cdc.getNumber())
+                      }
+                  }
+              }
+            }
+          }
+          stage('compression') {
+            steps {
+              script {
+                compression = build job: "${env.JOB_NAME}-test-compression", propagate: false
+                if (compression.result != 'SUCCESS') unstable('compression failures')
+              }
+            }
+            post {
+              always {
+                  warnError('missing test xml files') {
+                      script {
+                          copyTestResults('test-compression', compression.getNumber())
+                      }
+                  }
+              }
+            }
+          }
+          stage('cqlsh') {
+            steps {
+              script {
+                cqlsh = build job: "${env.JOB_NAME}-cqlsh-tests", propagate: false
+                  if (cqlsh.result != 'SUCCESS') unstable('cqlsh failures')
+                }
               }
               post {
-                success {
+                always {
                     warnError('missing test xml files') {
                         script {
-                          copyTestResults('test-cdc')
+                            copyTestResults('cqlsh-tests', cqlsh.getNumber())
                         }
                     }
                 }
-                unstable {
-                    warnError('missing test xml files') {
-                        script {
-                          copyTestResults('test-cdc')
-                        }
-                    }
-                }
-=======
-              script {
-                long_test = build job: "${env.JOB_NAME}-long-test", propagate: false
-                if (long_test.result != 'SUCCESS') unstable('long unit test failures')
-              }
-            }
-            post {
-              always {
-                  warnError('missing test xml files') {
-                      script {
-                          copyTestResults('long-test', long_test.getNumber())
-                      }
-                  }
-              }
-            }
-          }
-          stage('burn') {
-            steps {
-              script {
-                burn = build job: "${env.JOB_NAME}-test-burn", propagate: false
-                if (burn.result != 'SUCCESS') unstable('burn test failures')
->>>>>>> 0310a7e4
-              }
-            }
-            post {
-              always {
-                  warnError('missing test xml files') {
-                      script {
-                          copyTestResults('test-burn', burn.getNumber())
-                      }
-                  }
-              }
-<<<<<<< HEAD
-              post {
-                success {
-                    warnError('missing test xml files') {
-                        script {
-                          copyTestResults('test-compression')
-                        }
-                    }
-                }
-                unstable {
-                    warnError('missing test xml files') {
-                        script {
-                          copyTestResults('test-compression')
-                        }
-                    }
-                }
-=======
-            }
-          }
-          stage('cdc') {
-            steps {
-              script {
-                cdc = build job: "${env.JOB_NAME}-test-cdc", propagate: false
-                if (cdc.result != 'SUCCESS') unstable('cdc failures')
->>>>>>> 0310a7e4
-              }
-            }
-            post {
-              always {
-                  warnError('missing test xml files') {
-                      script {
-                          copyTestResults('test-cdc', cdc.getNumber())
-                      }
-                  }
-              }
-<<<<<<< HEAD
-              post {
-                success {
-                    warnError('missing test xml files') {
-                        script {
-                          copyTestResults('cqlsh-tests')
-                        }
-                    }
-                }
-                unstable {
-                    warnError('missing test xml files') {
-                        script {
-                          copyTestResults('cqlsh-tests')
-                        }
-                    }
-                }
-              }
-            }
-        }
-    }
-    stage('Distributed Test') {
-        parallel {
-          stage('dtest') {
-            steps {
-                warnError('Tests unstable') {
-                  build job: "${env.JOB_NAME}-dtest"
-                }
-            }
-            post {
-              success {
-                  warnError('missing test xml files') {
-                      script {
-                          copyTestResults('dtest')
-                      }
-                  }
-              }
-              unstable {
-                  warnError('missing test xml files') {
-                      script {
-                          copyTestResults('dtest')
-                      }
-                  }
-              }
-            }
-          }
-          stage('dtest-large') {
-            steps {
-                warnError('Tests unstable') {
-                  build job: "${env.JOB_NAME}-dtest-large"
-                }
-            }
-            post {
-              success {
-                  warnError('missing test xml files') {
-                      script {
-                          copyTestResults('dtest-large')
-                      }
-                  }
-              }
-              unstable {
-                  warnError('missing test xml files') {
-                      script {
-                          copyTestResults('dtest-large')
-                      }
-                  }
-=======
-            }
-          }
-          stage('compression') {
-            steps {
-              script {
-                compression = build job: "${env.JOB_NAME}-test-compression", propagate: false
-                if (compression.result != 'SUCCESS') unstable('compression failures')
-              }
-            }
-            post {
-              always {
-                  warnError('missing test xml files') {
-                      script {
-                          copyTestResults('test-compression', compression.getNumber())
-                      }
-                  }
-              }
-            }
-          }
-          stage('cqlsh') {
-            steps {
-              script {
-                cqlsh = build job: "${env.JOB_NAME}-cqlsh-tests", propagate: false
-                  if (cqlsh.result != 'SUCCESS') unstable('cqlsh failures')
-                }
-            }
-            post {
-              always {
-                  warnError('missing test xml files') {
-                      script {
-                          copyTestResults('cqlsh-tests', cqlsh.getNumber())
-                      }
-                  }
-                }
-            }
+              }
           }
         }
     }
@@ -458,32 +226,11 @@
                         copyTestResults('dtest-large', dtest_large.getNumber())
                     }
                 }
->>>>>>> 0310a7e4
               }
             }
           }
           stage('dtest-novnode') {
             steps {
-<<<<<<< HEAD
-                warnError('Tests unstable') {
-                  build job: "${env.JOB_NAME}-dtest-novnode"
-                }
-            }
-            post {
-              success {
-                  warnError('missing test xml files') {
-                      script {
-                          copyTestResults('dtest-novnode')
-                      }
-                  }
-              }
-              unstable {
-                  warnError('missing test xml files') {
-                      script {
-                          copyTestResults('dtest-novnode')
-                      }
-                  }
-=======
               script {
                 dtest_novnode = build job: "${env.JOB_NAME}-dtest-novnode", propagate: false
                 if (dtest_novnode.result != 'SUCCESS') unstable('dtest-novnode failures')
@@ -496,32 +243,11 @@
                         copyTestResults('dtest-novnode', dtest_novnode.getNumber())
                     }
                 }
->>>>>>> 0310a7e4
               }
             }
           }
           stage('dtest-offheap') {
             steps {
-<<<<<<< HEAD
-                warnError('Tests unstable') {
-                  build job: "${env.JOB_NAME}-dtest-offheap"
-                }
-            }
-            post {
-              success {
-                  warnError('missing test xml files') {
-                      script {
-                          copyTestResults('dtest-offheap')
-                      }
-                  }
-              }
-              unstable {
-                  warnError('missing test xml files') {
-                      script {
-                          copyTestResults('dtest-offheap')
-                      }
-                  }
-=======
               script {
                 dtest_offheap = build job: "${env.JOB_NAME}-dtest-offheap", propagate: false
                 if (dtest_offheap.result != 'SUCCESS') unstable('dtest-offheap failures')
@@ -534,7 +260,6 @@
                         copyTestResults('dtest-offheap', dtest_offheap.getNumber())
                     }
                 }
->>>>>>> 0310a7e4
               }
             }
           }
