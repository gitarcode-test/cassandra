/*
 * Licensed to the Apache Software Foundation (ASF) under one
 * or more contributor license agreements.  See the NOTICE file
 * distributed with this work for additional information
 * regarding copyright ownership.  The ASF licenses this file
 * to you under the Apache License, Version 2.0 (the
 * "License"); you may not use this file except in compliance
 * with the License.  You may obtain a copy of the License at
 *
 *     http://www.apache.org/licenses/LICENSE-2.0
 *
 * Unless required by applicable law or agreed to in writing, software
 * distributed under the License is distributed on an "AS IS" BASIS,
 * WITHOUT WARRANTIES OR CONDITIONS OF ANY KIND, either express or implied.
 * See the License for the specific language governing permissions and
 * limitations under the License.
 */
package org.apache.cassandra.cql3.statements;

import java.nio.ByteBuffer;
import java.util.*;

<<<<<<< HEAD
import com.google.common.collect.Iterators;
=======
import com.google.common.collect.Lists;

import org.apache.cassandra.cql3.ColumnSpecification;
>>>>>>> 2a294e45

import org.apache.cassandra.cql3.*;
import org.apache.cassandra.cql3.functions.Function;
import org.apache.cassandra.cql3.functions.Functions;
import org.apache.cassandra.config.CFMetaData;
import org.apache.cassandra.config.ColumnDefinition;
import org.apache.cassandra.db.Cell;
import org.apache.cassandra.db.CounterCell;
import org.apache.cassandra.db.ExpiringCell;
import org.apache.cassandra.db.context.CounterContext;
import org.apache.cassandra.db.marshal.AbstractType;
import org.apache.cassandra.db.marshal.Int32Type;
import org.apache.cassandra.db.marshal.LongType;
import org.apache.cassandra.db.marshal.UserType;
import org.apache.cassandra.db.marshal.UTF8Type;
import org.apache.cassandra.exceptions.InvalidRequestException;
import org.apache.cassandra.utils.ByteBufferUtil;

public abstract class Selection
{
    private final List<ColumnDefinition> columns;
    private final SelectionColumnMapping columnMapping;
    private final ResultSet.Metadata metadata;
    private final boolean collectTimestamps;
    private final boolean collectTTLs;

    protected Selection(List<ColumnDefinition> columns, SelectionColumnMapping columnMapping, boolean collectTimestamps, boolean collectTTLs)
    {
        this.columns = columns;
        this.columnMapping = columnMapping;
        this.metadata = new ResultSet.Metadata(columnMapping.getColumnSpecifications());
        this.collectTimestamps = collectTimestamps;
        this.collectTTLs = collectTTLs;
    }

    // Overriden by SimpleSelection when appropriate.
    public boolean isWildcard()
    {
        return false;
    }

    public ResultSet.Metadata getResultMetadata()
    {
        return metadata;
    }

<<<<<<< HEAD
    public static Selection wildcard(CFMetaData cfm)
    {
        List<ColumnDefinition> all = new ArrayList<ColumnDefinition>(cfm.allColumns().size());
        Iterators.addAll(all, cfm.allColumnsInSelectOrder());
        return new SimpleSelection(all, true);
=======
    public static Selection wildcard(CFDefinition cfDef, boolean isCount, ColumnIdentifier countAlias)
    {
        SelectionColumnMapping columnMapping = isCount ? SelectionColumnMapping.countMapping(cfDef, countAlias)
                                                       : SelectionColumnMapping.simpleMapping(cfDef);

        return new SimpleSelection(Lists.newArrayList(cfDef), columnMapping, true, isCount);
>>>>>>> 2a294e45
    }

    public static Selection forColumns(List<ColumnDefinition> columns)
    {
        return new SimpleSelection(columns);
    }

    public int addColumnForOrdering(ColumnDefinition c)
    {
        columns.add(c);
        metadata.addNonSerializedColumn(c);
        return columns.size() - 1;
    }

    private static boolean requiresProcessing(List<RawSelector> rawSelectors)
    {
        for (RawSelector rawSelector : rawSelectors)
        {
            if (rawSelector.processesSelection())
                return true;
        }
        return false;
    }

    private static int addAndGetIndex(ColumnDefinition def, List<ColumnDefinition> l)
    {
        int idx = l.indexOf(def);
        if (idx < 0)
        {
            idx = l.size();
            l.add(def);
        }
        return idx;
    }

    private static Selector makeSelector(CFMetaData cfm, RawSelector raw, List<ColumnDefinition> defs, SelectionColumnMapping columnMapping) throws InvalidRequestException
    {
        Selectable selectable = raw.selectable.prepare(cfm);
        return makeSelector(cfm, selectable, raw.alias, defs, columnMapping);
    }

    private static Selector makeSelector(CFMetaData cfm, Selectable selectable, ColumnIdentifier alias, List<ColumnDefinition> defs, SelectionColumnMapping columnMapping) throws InvalidRequestException
    {
        if (selectable instanceof ColumnIdentifier)
        {
            ColumnDefinition def = cfm.getColumnDefinition((ColumnIdentifier)selectable);
            if (def == null)
                throw new InvalidRequestException(String.format("Undefined name %s in selection clause", selectable));

            if (columnMapping != null)
                columnMapping.addMapping(alias == null ? def : makeAliasSpec(cfm, def.type, alias), def);
            return new SimpleSelector(def.name.toString(), addAndGetIndex(def, defs), def.type);
        }
        else if (selectable instanceof Selectable.WritetimeOrTTL)
        {
            Selectable.WritetimeOrTTL tot = (Selectable.WritetimeOrTTL)selectable;
            ColumnDefinition def = cfm.getColumnDefinition(tot.id);
            if (def == null)
                throw new InvalidRequestException(String.format("Undefined name %s in selection clause", tot.id));
            if (def.isPrimaryKeyColumn())
                throw new InvalidRequestException(String.format("Cannot use selection function %s on PRIMARY KEY part %s", tot.isWritetime ? "writeTime" : "ttl", def.name));
            if (def.type.isCollection())
                throw new InvalidRequestException(String.format("Cannot use selection function %s on collections", tot.isWritetime ? "writeTime" : "ttl"));

            if (columnMapping != null)
                columnMapping.addMapping(makeWritetimeOrTTLSpec(cfm, tot, alias), def);
            return new WritetimeOrTTLSelector(def.name.toString(), addAndGetIndex(def, defs), tot.isWritetime);
        }
        else if (selectable instanceof Selectable.WithFieldSelection)
        {
            Selectable.WithFieldSelection withField = (Selectable.WithFieldSelection)selectable;
            // use a temporary columns mapping to collect the underlying column from the type selectable
            SelectionColumnMapping tmpMapping = SelectionColumnMapping.newMapping();
            Selector selected = makeSelector(cfm, withField.selected, null, defs, tmpMapping);
            AbstractType<?> type = selected.getType();
            if (!(type instanceof UserType))
                throw new InvalidRequestException(String.format("Invalid field selection: %s of type %s is not a user type", withField.selected, type.asCQL3Type()));

            UserType ut = (UserType)type;
            for (int i = 0; i < ut.size(); i++)
            {
                if (!ut.fieldName(i).equals(withField.field.bytes))
                    continue;

                if (columnMapping != null)
                    columnMapping.addMapping(makeFieldSelectSpec(cfm, withField, ut.fieldType(i), alias),
                                             tmpMapping.getMappings().values());
                return new FieldSelector(ut, i, selected);
            }
            throw new InvalidRequestException(String.format("%s of type %s has no field %s", withField.selected, type.asCQL3Type(), withField.field));
        }
        else
        {
            Selectable.WithFunction withFun = (Selectable.WithFunction)selectable;
            List<Selector> args = new ArrayList<Selector>(withFun.args.size());
            // use a temporary columns mapping to collate the columns used by all the function args
            SelectionColumnMapping tmpMapping = SelectionColumnMapping.newMapping();
            for (Selectable arg : withFun.args)
                args.add(makeSelector(cfm, arg, null, defs, tmpMapping));

            AbstractType<?> returnType = Functions.getReturnType(withFun.functionName, cfm.ksName, cfm.cfName);
            if (returnType == null)
                throw new InvalidRequestException(String.format("Unknown function '%s'", withFun.functionName));

            ColumnSpecification spec = makeFunctionSpec(cfm, withFun, returnType, alias);
            Function fun = Functions.get(cfm.ksName, withFun.functionName, args, spec);
            if (columnMapping != null)
                columnMapping.addMapping(spec, tmpMapping.getMappings().values());

            return new FunctionSelector(fun, args);
        }
    }

    private static ColumnSpecification makeWritetimeOrTTLSpec(CFMetaData cfm, Selectable.WritetimeOrTTL tot, ColumnIdentifier alias)
    {
        return new ColumnSpecification(cfm.ksName,
                                       cfm.cfName,
                                       alias == null ? new ColumnIdentifier(tot.toString(), true) : alias,
                                       tot.isWritetime ? LongType.instance : Int32Type.instance);
    }

    private static ColumnSpecification makeFieldSelectSpec(CFMetaData cfm, Selectable.WithFieldSelection s, AbstractType<?> type, ColumnIdentifier alias)
    {
        return new ColumnSpecification(cfm.ksName,
                                       cfm.cfName,
                                       alias == null ? new ColumnIdentifier(s.toString(), true) : alias,
                                       type);
    }

    private static ColumnSpecification makeFunctionSpec(CFMetaData cfm,
                                                        Selectable.WithFunction fun,
                                                        AbstractType<?> returnType,
                                                        ColumnIdentifier alias) throws InvalidRequestException
    {
        if (returnType == null)
            throw new InvalidRequestException(String.format("Unknown function %s called in selection clause", fun.functionName));

        return new ColumnSpecification(cfm.ksName,
                                       cfm.cfName,
                                       alias == null ? new ColumnIdentifier(fun.toString(), true) : alias,
                                       returnType);
    }

    private static ColumnSpecification makeAliasSpec(CFMetaData cfm, AbstractType<?> type, ColumnIdentifier alias)
    {
        return new ColumnSpecification(cfm.ksName, cfm.cfName, alias, type);
    }

    public static Selection fromSelectors(CFMetaData cfm, List<RawSelector> rawSelectors) throws InvalidRequestException
    {
        if (requiresProcessing(rawSelectors))
        {
            List<ColumnDefinition> defs = new ArrayList<ColumnDefinition>();
            SelectionColumnMapping columnMapping = SelectionColumnMapping.newMapping();
            List<Selector> selectors = new ArrayList<Selector>(rawSelectors.size());
            boolean collectTimestamps = false;
            boolean collectTTLs = false;
            for (RawSelector rawSelector : rawSelectors)
            {
                Selector selector = makeSelector(cfm, rawSelector, defs, columnMapping);
                selectors.add(selector);
                collectTimestamps |= selector.usesTimestamps();
                collectTTLs |= selector.usesTTLs();
            }
            return new SelectionWithProcessing(defs, columnMapping, selectors, collectTimestamps, collectTTLs);
        }
        else
        {
            List<ColumnDefinition> defs = new ArrayList<ColumnDefinition>(rawSelectors.size());
            SelectionColumnMapping columnMapping = SelectionColumnMapping.newMapping();
            for (RawSelector rawSelector : rawSelectors)
            {
                assert rawSelector.selectable instanceof ColumnIdentifier.Raw;
                ColumnIdentifier id = (ColumnIdentifier) rawSelector.selectable.prepare(cfm);
                ColumnDefinition def = cfm.getColumnDefinition(id);
                if (def == null)
                    throw new InvalidRequestException(String.format("Undefined name %s in selection clause", id));

                defs.add(def);
                columnMapping.addMapping(rawSelector.alias == null ? def : makeAliasSpec(cfm,
                                                                                         def.type,
                                                                                         rawSelector.alias),
                                         def);
            }
<<<<<<< HEAD
            return new SimpleSelection(defs, columnMapping, false);
=======
            return new SimpleSelection(names, columnMapping);
>>>>>>> 2a294e45
        }
    }

    protected abstract List<ByteBuffer> handleRow(ResultSetBuilder rs) throws InvalidRequestException;

    /**
     * @return the list of CQL3 columns value this SelectionClause needs.
     */
    public List<ColumnDefinition> getColumns()
    {
        return columns;
    }

    /**
     * @return the mappings between resultset columns and the underlying columns
     */
    public SelectionColumns getColumnMapping()
    {
        return columnMapping;
    }

    public ResultSetBuilder resultSetBuilder(long now)
    {
        return new ResultSetBuilder(now);
    }

<<<<<<< HEAD
    private static ByteBuffer value(Cell c)
=======
    protected List<ColumnSpecification> getColumnSpecifications()
    {
        return columnMapping.getColumnSpecifications();
    }

    private static ByteBuffer value(Column c)
>>>>>>> 2a294e45
    {
        return (c instanceof CounterCell)
            ? ByteBufferUtil.bytes(CounterContext.instance().total(c.value()))
            : c.value();
    }

    public class ResultSetBuilder
    {
        private final ResultSet resultSet;

        /*
         * We'll build CQL3 row one by one.
         * The currentRow is the values for the (CQL3) columns we've fetched.
         * We also collect timestamps and ttls for the case where the writetime and
         * ttl functions are used. Note that we might collect timestamp and/or ttls
         * we don't care about, but since the array below are allocated just once,
         * it doesn't matter performance wise.
         */
        List<ByteBuffer> current;
        final long[] timestamps;
        final int[] ttls;
        final long now;

        private ResultSetBuilder(long now)
        {
<<<<<<< HEAD
            this.resultSet = new ResultSet(getResultMetadata().copy(), new ArrayList<List<ByteBuffer>>());
=======
            this.resultSet = new ResultSet(getColumnSpecifications());
>>>>>>> 2a294e45
            this.timestamps = collectTimestamps ? new long[columns.size()] : null;
            this.ttls = collectTTLs ? new int[columns.size()] : null;
            this.now = now;
        }

        public void add(ByteBuffer v)
        {
            current.add(v);
        }

        public void add(Cell c)
        {
            current.add(isDead(c) ? null : value(c));
            if (timestamps != null)
            {
                timestamps[current.size() - 1] = isDead(c) ? Long.MIN_VALUE : c.timestamp();
            }
            if (ttls != null)
            {
                int ttl = -1;
                if (!isDead(c) && c instanceof ExpiringCell)
                    ttl = c.getLocalDeletionTime() - (int) (now / 1000);
                ttls[current.size() - 1] = ttl;
            }
        }

        private boolean isDead(Cell c)
        {
            return c == null || !c.isLive(now);
        }

        public void newRow() throws InvalidRequestException
        {
            if (current != null)
                resultSet.addRow(handleRow(this));
            current = new ArrayList<ByteBuffer>(columns.size());
        }

        public ResultSet build() throws InvalidRequestException
        {
            if (current != null)
            {
                resultSet.addRow(handleRow(this));
                current = null;
            }
            return resultSet;
        }
    }

    // Special cased selection for when no function is used (this save some allocations).
    private static class SimpleSelection extends Selection
    {
        private final boolean isWildcard;
        private final boolean isCount;

        public SimpleSelection(List<CFDefinition.Name> columns)
        {
            this(columns, SelectionColumnMapping.simpleMapping(columns), false, false);
        }

<<<<<<< HEAD
        public SimpleSelection(List<ColumnDefinition> columns, boolean isWildcard)
=======
        public SimpleSelection(List<CFDefinition.Name> columns, SelectionColumnMapping columnMapping)
>>>>>>> 2a294e45
        {
            this(columns, columnMapping, false, false);
        }

<<<<<<< HEAD
        public SimpleSelection(List<ColumnDefinition> columns, SelectionColumnMapping columnMapping, boolean isWildcard)
=======
        public SimpleSelection(List<CFDefinition.Name> columns, SelectionColumnMapping columnMapping, boolean wildcard, boolean isCount)
>>>>>>> 2a294e45
        {
            /*
             * In theory, even a simple selection could have multiple time the same column, so we
             * could filter those duplicate out of columns. But since we're very unlikely to
             * get much duplicate in practice, it's more efficient not to bother.
             */
            super(columns, columnMapping, false, false);
            this.isWildcard = wildcard;
            this.isCount = isCount;
        }

        protected List<ByteBuffer> handleRow(ResultSetBuilder rs)
        {
            return rs.current;
        }

        /**
         * This method is overridden to make sure that the ResultSet is build properly in the case of a count
         * query.
          */
        @Override
        protected List<ColumnSpecification> getColumnSpecifications()
        {
            return isCount ? new ArrayList<ColumnSpecification>(this.getColumns())
                           : super.getColumnSpecifications();
        }

        @Override
        public boolean isWildcard()
        {
            return isWildcard;
        }
    }

    private static abstract class Selector implements AssignementTestable
    {
        public abstract ByteBuffer compute(ResultSetBuilder rs) throws InvalidRequestException;
        public abstract AbstractType<?> getType();

        public boolean isAssignableTo(String keyspace, ColumnSpecification receiver)
        {
            return receiver.type.isValueCompatibleWith(getType());
        }

        /** Returns true if the selector acts on a column's timestamp, false otherwise. */
        public boolean usesTimestamps()
        {
            return false;
        }

        /** Returns true if the selector acts on a column's TTL, false otherwise. */
        public boolean usesTTLs()
        {
            return false;
        }
    }

    private static class SimpleSelector extends Selector
    {
        private final String columnName;
        private final int idx;
        private final AbstractType<?> type;

        public SimpleSelector(String columnName, int idx, AbstractType<?> type)
        {
            this.columnName = columnName;
            this.idx = idx;
            this.type = type;
        }

        public ByteBuffer compute(ResultSetBuilder rs)
        {
            return rs.current.get(idx);
        }

        public AbstractType<?> getType()
        {
            return type;
        }

        @Override
        public String toString()
        {
            return columnName;
        }
    }

    private static class SelectionWithProcessing extends Selection
    {
        private final List<Selector> selectors;

        public SelectionWithProcessing(List<ColumnDefinition> columns,
                                       SelectionColumnMapping columnMapping,
                                       List<Selector> selectors,
                                       boolean collectTimestamps,
                                       boolean collectTTLs)
        {
            super(columns, columnMapping, collectTimestamps, collectTTLs);
            this.selectors = selectors;
        }

        protected List<ByteBuffer> handleRow(ResultSetBuilder rs) throws InvalidRequestException
        {
            List<ByteBuffer> result = new ArrayList<>();
            for (Selector selector : selectors)
                result.add(selector.compute(rs));
            return result;
        }

        @Override
        public int addColumnForOrdering(ColumnDefinition c)
        {
            int index = super.addColumnForOrdering(c);
            selectors.add(new SimpleSelector(c.name.toString(), index, c.type));
            return index;
        }
    }

    private static class FunctionSelector extends Selector
    {
        private final Function fun;
        private final List<Selector> argSelectors;

        public FunctionSelector(Function fun, List<Selector> argSelectors)
        {
            this.fun = fun;
            this.argSelectors = argSelectors;
        }

        public ByteBuffer compute(ResultSetBuilder rs) throws InvalidRequestException
        {
            List<ByteBuffer> args = new ArrayList<ByteBuffer>(argSelectors.size());
            for (Selector s : argSelectors)
                args.add(s.compute(rs));

            return fun.execute(args);
        }

        public AbstractType<?> getType()
        {
            return fun.returnType();
        }

        public boolean usesTimestamps()
        {
            for (Selector s : argSelectors)
                if (s.usesTimestamps())
                    return true;
            return false;
        }

        public boolean usesTTLs()
        {
            for (Selector s : argSelectors)
                if (s.usesTTLs())
                    return true;
            return false;
        }

        @Override
        public String toString()
        {
            StringBuilder sb = new StringBuilder();
            sb.append(fun.name()).append("(");
            for (int i = 0; i < argSelectors.size(); i++)
            {
                if (i > 0)
                    sb.append(", ");
                sb.append(argSelectors.get(i));
            }
            return sb.append(")").toString();
        }
    }

    private static class FieldSelector extends Selector
    {
        private final UserType type;
        private final int field;
        private final Selector selected;

        public FieldSelector(UserType type, int field, Selector selected)
        {
            this.type = type;
            this.field = field;
            this.selected = selected;
        }

        public ByteBuffer compute(ResultSetBuilder rs) throws InvalidRequestException
        {
            ByteBuffer value = selected.compute(rs);
            if (value == null)
                return null;
            ByteBuffer[] buffers = type.split(value);
            return field < buffers.length ? buffers[field] : null;
        }

        public AbstractType<?> getType()
        {
            return type.fieldType(field);
        }

        @Override
        public String toString()
        {
            return String.format("%s.%s", selected, UTF8Type.instance.getString(type.fieldName(field)));
        }
    }

    private static class WritetimeOrTTLSelector extends Selector
    {
        private final String columnName;
        private final int idx;
        private final boolean isWritetime;

        public WritetimeOrTTLSelector(String columnName, int idx, boolean isWritetime)
        {
            this.columnName = columnName;
            this.idx = idx;
            this.isWritetime = isWritetime;
        }

        public ByteBuffer compute(ResultSetBuilder rs)
        {
            if (isWritetime)
            {
                long ts = rs.timestamps[idx];
                return ts != Long.MIN_VALUE ? ByteBufferUtil.bytes(ts) : null;
            }

            int ttl = rs.ttls[idx];
            return ttl > 0 ? ByteBufferUtil.bytes(ttl) : null;
        }

        public AbstractType<?> getType()
        {
            return isWritetime ? LongType.instance : Int32Type.instance;
        }


        public boolean usesTimestamps()
        {
            return isWritetime;
        }

        public boolean usesTTLs()
        {
            return !isWritetime;
        }

        @Override
        public String toString()
        {
            return columnName;
        }
    }
}<|MERGE_RESOLUTION|>--- conflicted
+++ resolved
@@ -20,13 +20,10 @@
 import java.nio.ByteBuffer;
 import java.util.*;
 
-<<<<<<< HEAD
 import com.google.common.collect.Iterators;
-=======
 import com.google.common.collect.Lists;
 
 import org.apache.cassandra.cql3.ColumnSpecification;
->>>>>>> 2a294e45
 
 import org.apache.cassandra.cql3.*;
 import org.apache.cassandra.cql3.functions.Function;
@@ -53,11 +50,25 @@
     private final boolean collectTimestamps;
     private final boolean collectTTLs;
 
-    protected Selection(List<ColumnDefinition> columns, SelectionColumnMapping columnMapping, boolean collectTimestamps, boolean collectTTLs)
+    protected Selection(List<ColumnDefinition> columns,
+                        SelectionColumnMapping columnMapping,
+                        boolean collectTimestamps,
+                        boolean collectTTLs)
+    {
+        this(columns, columnMapping, columnMapping.getColumnSpecifications(), collectTimestamps, collectTTLs);
+    }
+
+    // Alternative ctor for when we need to pass the List<ColumnSpecification> directly,
+    // rather than getting it from columnMapping. This is to handle COUNT correctly.
+    protected Selection(List<ColumnDefinition> columns,
+                        SelectionColumnMapping columnMapping,
+                        List<ColumnSpecification> columnSpecifications,
+                        boolean collectTimestamps,
+                        boolean collectTTLs)
     {
         this.columns = columns;
         this.columnMapping = columnMapping;
-        this.metadata = new ResultSet.Metadata(columnMapping.getColumnSpecifications());
+        this.metadata = new ResultSet.Metadata(columnSpecifications);
         this.collectTimestamps = collectTimestamps;
         this.collectTTLs = collectTTLs;
     }
@@ -73,20 +84,13 @@
         return metadata;
     }
 
-<<<<<<< HEAD
-    public static Selection wildcard(CFMetaData cfm)
-    {
-        List<ColumnDefinition> all = new ArrayList<ColumnDefinition>(cfm.allColumns().size());
-        Iterators.addAll(all, cfm.allColumnsInSelectOrder());
-        return new SimpleSelection(all, true);
-=======
-    public static Selection wildcard(CFDefinition cfDef, boolean isCount, ColumnIdentifier countAlias)
-    {
-        SelectionColumnMapping columnMapping = isCount ? SelectionColumnMapping.countMapping(cfDef, countAlias)
-                                                       : SelectionColumnMapping.simpleMapping(cfDef);
-
-        return new SimpleSelection(Lists.newArrayList(cfDef), columnMapping, true, isCount);
->>>>>>> 2a294e45
+    public static Selection wildcard(CFMetaData cfm, boolean isCount, ColumnIdentifier countAlias)
+    {
+        List<ColumnDefinition> allColumns = Lists.newArrayList(cfm.allColumnsInSelectOrder());
+        SelectionColumnMapping columnMapping = isCount ? SelectionColumnMapping.countMapping(cfm, countAlias)
+                                                       : SelectionColumnMapping.simpleMapping(allColumns);
+
+        return new SimpleSelection(allColumns, columnMapping, true, isCount);
     }
 
     public static Selection forColumns(List<ColumnDefinition> columns)
@@ -132,7 +136,7 @@
     {
         if (selectable instanceof ColumnIdentifier)
         {
-            ColumnDefinition def = cfm.getColumnDefinition((ColumnIdentifier)selectable);
+            ColumnDefinition def = cfm.getColumnDefinition((ColumnIdentifier) selectable);
             if (def == null)
                 throw new InvalidRequestException(String.format("Undefined name %s in selection clause", selectable));
 
@@ -271,11 +275,7 @@
                                                                                          rawSelector.alias),
                                          def);
             }
-<<<<<<< HEAD
-            return new SimpleSelection(defs, columnMapping, false);
-=======
-            return new SimpleSelection(names, columnMapping);
->>>>>>> 2a294e45
+            return new SimpleSelection(defs, columnMapping);
         }
     }
 
@@ -302,16 +302,12 @@
         return new ResultSetBuilder(now);
     }
 
-<<<<<<< HEAD
+    protected List<ColumnSpecification> getColumnSpecifications()
+    {
+        return columnMapping.getColumnSpecifications();
+    }
+
     private static ByteBuffer value(Cell c)
-=======
-    protected List<ColumnSpecification> getColumnSpecifications()
-    {
-        return columnMapping.getColumnSpecifications();
-    }
-
-    private static ByteBuffer value(Column c)
->>>>>>> 2a294e45
     {
         return (c instanceof CounterCell)
             ? ByteBufferUtil.bytes(CounterContext.instance().total(c.value()))
@@ -337,11 +333,7 @@
 
         private ResultSetBuilder(long now)
         {
-<<<<<<< HEAD
             this.resultSet = new ResultSet(getResultMetadata().copy(), new ArrayList<List<ByteBuffer>>());
-=======
-            this.resultSet = new ResultSet(getColumnSpecifications());
->>>>>>> 2a294e45
             this.timestamps = collectTimestamps ? new long[columns.size()] : null;
             this.ttls = collectTTLs ? new int[columns.size()] : null;
             this.now = now;
@@ -397,32 +389,32 @@
         private final boolean isWildcard;
         private final boolean isCount;
 
-        public SimpleSelection(List<CFDefinition.Name> columns)
+        public SimpleSelection(List<ColumnDefinition> columns)
         {
             this(columns, SelectionColumnMapping.simpleMapping(columns), false, false);
         }
 
-<<<<<<< HEAD
-        public SimpleSelection(List<ColumnDefinition> columns, boolean isWildcard)
-=======
-        public SimpleSelection(List<CFDefinition.Name> columns, SelectionColumnMapping columnMapping)
->>>>>>> 2a294e45
+        public SimpleSelection(List<ColumnDefinition> columns, SelectionColumnMapping columnMapping)
         {
             this(columns, columnMapping, false, false);
         }
 
-<<<<<<< HEAD
-        public SimpleSelection(List<ColumnDefinition> columns, SelectionColumnMapping columnMapping, boolean isWildcard)
-=======
-        public SimpleSelection(List<CFDefinition.Name> columns, SelectionColumnMapping columnMapping, boolean wildcard, boolean isCount)
->>>>>>> 2a294e45
+        public SimpleSelection(List<ColumnDefinition> columns,
+                               SelectionColumnMapping columnMapping,
+                               boolean wildcard,
+                               boolean isCount)
         {
             /*
              * In theory, even a simple selection could have multiple time the same column, so we
              * could filter those duplicate out of columns. But since we're very unlikely to
              * get much duplicate in practice, it's more efficient not to bother.
              */
-            super(columns, columnMapping, false, false);
+            // the List<ColumnSpecification> we pass depends on whether this is a COUNT or not
+            super(columns,
+                  columnMapping,
+                  isCount ? new ArrayList<ColumnSpecification>(columns) : columnMapping.getColumnSpecifications(),
+                  false,
+                  false);
             this.isWildcard = wildcard;
             this.isCount = isCount;
         }
@@ -430,17 +422,6 @@
         protected List<ByteBuffer> handleRow(ResultSetBuilder rs)
         {
             return rs.current;
-        }
-
-        /**
-         * This method is overridden to make sure that the ResultSet is build properly in the case of a count
-         * query.
-          */
-        @Override
-        protected List<ColumnSpecification> getColumnSpecifications()
-        {
-            return isCount ? new ArrayList<ColumnSpecification>(this.getColumns())
-                           : super.getColumnSpecifications();
         }
 
         @Override
