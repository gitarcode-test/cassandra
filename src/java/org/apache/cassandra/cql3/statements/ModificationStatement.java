/*
 * Licensed to the Apache Software Foundation (ASF) under one
 * or more contributor license agreements.  See the NOTICE file
 * distributed with this work for additional information
 * regarding copyright ownership.  The ASF licenses this file
 * to you under the Apache License, Version 2.0 (the
 * "License"); you may not use this file except in compliance
 * with the License.  You may obtain a copy of the License at
 *
 *     http://www.apache.org/licenses/LICENSE-2.0
 *
 * Unless required by applicable law or agreed to in writing, software
 * distributed under the License is distributed on an "AS IS" BASIS,
 * WITHOUT WARRANTIES OR CONDITIONS OF ANY KIND, either express or implied.
 * See the License for the specific language governing permissions and
 * limitations under the License.
 */
package org.apache.cassandra.cql3.statements;

import java.nio.ByteBuffer;
import java.util.*;

import com.google.common.base.Function;
import com.google.common.collect.Iterables;
import org.github.jamm.MemoryMeter;

import org.apache.cassandra.auth.Permission;
import org.apache.cassandra.config.CFMetaData;
import org.apache.cassandra.config.ColumnDefinition;
import org.apache.cassandra.cql3.*;
import org.apache.cassandra.db.*;
import org.apache.cassandra.db.composites.CBuilder;
import org.apache.cassandra.db.composites.Composite;
import org.apache.cassandra.db.filter.ColumnSlice;
import org.apache.cassandra.db.filter.SliceQueryFilter;
import org.apache.cassandra.db.marshal.BooleanType;
import org.apache.cassandra.exceptions.*;
import org.apache.cassandra.service.ClientState;
import org.apache.cassandra.service.QueryState;
import org.apache.cassandra.service.StorageProxy;
import org.apache.cassandra.thrift.ThriftValidation;
import org.apache.cassandra.transport.messages.ResultMessage;
import org.apache.cassandra.utils.Pair;

/*
 * Abstract parent class of individual modifications, i.e. INSERT, UPDATE and DELETE.
 */
public abstract class ModificationStatement implements CQLStatement, MeasurableForPreparedCache
{
    private static final ColumnIdentifier CAS_RESULT_COLUMN = new ColumnIdentifier("[applied]", false);

    public static enum StatementType { INSERT, UPDATE, DELETE }
    public final StatementType type;

    private final int boundTerms;
    public final CFMetaData cfm;
    public final Attributes attrs;

    private final Map<ColumnIdentifier, Restriction> processedKeys = new HashMap<ColumnIdentifier, Restriction>();
    private final List<Operation> columnOperations = new ArrayList<Operation>();

    // Separating normal and static conditions makes things somewhat easier
    private List<ColumnCondition> columnConditions;
    private List<ColumnCondition> staticConditions;
    private boolean ifNotExists;
    private boolean ifExists;

    private boolean hasNoClusteringColumns = true;

    private boolean setsStaticColumns;
    private boolean setsRegularColumns;

    private final Function<ColumnCondition, ColumnDefinition> getColumnForCondition = new Function<ColumnCondition, ColumnDefinition>()
    {
        public ColumnDefinition apply(ColumnCondition cond)
        {
            return cond.column;
        }
    };

    public ModificationStatement(StatementType type, int boundTerms, CFMetaData cfm, Attributes attrs)
    {
        this.type = type;
        this.boundTerms = boundTerms;
        this.cfm = cfm;
        this.attrs = attrs;
    }

    public long measureForPreparedCache(MemoryMeter meter)
    {
        return meter.measure(this)
             + meter.measureDeep(attrs)
             + meter.measureDeep(processedKeys)
             + meter.measureDeep(columnOperations)
             + (columnConditions == null ? 0 : meter.measureDeep(columnConditions))
             + (staticConditions == null ? 0 : meter.measureDeep(staticConditions));
    }

    public abstract boolean requireFullClusteringKey();
    public abstract void addUpdateForKey(ColumnFamily updates, ByteBuffer key, Composite prefix, UpdateParameters params) throws InvalidRequestException;

    public int getBoundTerms()
    {
        return boundTerms;
    }

    public String keyspace()
    {
        return cfm.ksName;
    }

    public String columnFamily()
    {
        return cfm.cfName;
    }

    public boolean isCounter()
    {
        return cfm.isCounter();
    }

    public long getTimestamp(long now, QueryOptions options) throws InvalidRequestException
    {
        return attrs.getTimestamp(now, options);
    }

    public boolean isTimestampSet()
    {
        return attrs.isTimestampSet();
    }

    public int getTimeToLive(QueryOptions options) throws InvalidRequestException
    {
        return attrs.getTimeToLive(options);
    }

    public void checkAccess(ClientState state) throws InvalidRequestException, UnauthorizedException
    {
        state.hasColumnFamilyAccess(keyspace(), columnFamily(), Permission.MODIFY);

        // CAS updates can be used to simulate a SELECT query, so should require Permission.SELECT as well.
        if (hasConditions())
            state.hasColumnFamilyAccess(keyspace(), columnFamily(), Permission.SELECT);
    }

    public void validate(ClientState state) throws InvalidRequestException
    {
        if (hasConditions() && attrs.isTimestampSet())
<<<<<<< HEAD
            throw new InvalidRequestException("Cannot provide custom timestamp for conditional updates");
=======
            throw new InvalidRequestException("Cannot provide custom timestamp for conditional update");
>>>>>>> 2e61cd5e

        if (isCounter() && attrs.isTimestampSet())
            throw new InvalidRequestException("Cannot provide custom timestamp for counter updates");

        if (isCounter() && attrs.isTimeToLiveSet())
            throw new InvalidRequestException("Cannot provide custom TTL for counter updates");
    }

    public void addOperation(Operation op)
    {
        if (op.column.isStatic())
            setsStaticColumns = true;
        else
            setsRegularColumns = true;
        columnOperations.add(op);
    }

    public List<Operation> getOperations()
    {
        return columnOperations;
    }

    public Iterable<ColumnDefinition> getColumnsWithConditions()
    {
        if (ifNotExists || ifExists)
            return null;

        return Iterables.concat(columnConditions == null ? Collections.<ColumnDefinition>emptyList() : Iterables.transform(columnConditions, getColumnForCondition),
                                staticConditions == null ? Collections.<ColumnDefinition>emptyList() : Iterables.transform(staticConditions, getColumnForCondition));
    }

    public void addCondition(ColumnCondition cond) throws InvalidRequestException
    {
        List<ColumnCondition> conds = null;
        if (cond.column.isStatic())
        {
            setsStaticColumns = true;
            if (staticConditions == null)
                staticConditions = new ArrayList<ColumnCondition>();
            conds = staticConditions;
        }
        else
        {
            setsRegularColumns = true;
            if (columnConditions == null)
                columnConditions = new ArrayList<ColumnCondition>();
            conds = columnConditions;
        }
        conds.add(cond);
    }

    public void setIfNotExistCondition()
    {
        ifNotExists = true;
    }

    public boolean hasIfNotExistCondition()
    {
        return ifNotExists;
    }

    public void setIfExistCondition()
    {
        ifExists = true;
    }

    public boolean hasIfExistCondition()
    {
        return ifExists;
    }

    private void addKeyValues(ColumnDefinition def, Restriction values) throws InvalidRequestException
    {
        if (def.kind == ColumnDefinition.Kind.CLUSTERING_COLUMN)
            hasNoClusteringColumns = false;
        if (processedKeys.put(def.name, values) != null)
            throw new InvalidRequestException(String.format("Multiple definitions found for PRIMARY KEY part %s", def.name));
    }

    public void addKeyValue(ColumnDefinition def, Term value) throws InvalidRequestException
    {
        addKeyValues(def, new Restriction.EQ(value, false));
    }

    public void processWhereClause(List<Relation> whereClause, VariableSpecifications names) throws InvalidRequestException
    {
        for (Relation rel : whereClause)
        {
            ColumnDefinition def = cfm.getColumnDefinition(rel.getEntity());
            if (def == null)
                throw new InvalidRequestException(String.format("Unknown key identifier %s", rel.getEntity()));

            switch (def.kind)
            {
                case PARTITION_KEY:
                case CLUSTERING_COLUMN:
                    Restriction restriction;

                    if (rel.operator() == Relation.Type.EQ)
                    {
                        Term t = rel.getValue().prepare(keyspace(), def);
                        t.collectMarkerSpecification(names);
                        restriction = new Restriction.EQ(t, false);
                    }
                    else if (def.kind == ColumnDefinition.Kind.PARTITION_KEY && rel.operator() == Relation.Type.IN)
                    {
                        if (rel.getValue() != null)
                        {
                            Term t = rel.getValue().prepare(keyspace(), def);
                            t.collectMarkerSpecification(names);
                            restriction = Restriction.IN.create(t);
                        }
                        else
                        {
                            List<Term> values = new ArrayList<Term>(rel.getInValues().size());
                            for (Term.Raw raw : rel.getInValues())
                            {
                                Term t = raw.prepare(keyspace(), def);
                                t.collectMarkerSpecification(names);
                                values.add(t);
                            }
                            restriction = Restriction.IN.create(values);
                        }
                    }
                    else
                    {
                        throw new InvalidRequestException(String.format("Invalid operator %s for PRIMARY KEY part %s", rel.operator(), def.name));
                    }

                    addKeyValues(def, restriction);
                    break;
                default:
                    throw new InvalidRequestException(String.format("Non PRIMARY KEY %s found in where clause", def.name));
            }
        }
    }

    public List<ByteBuffer> buildPartitionKeyNames(QueryOptions options)
    throws InvalidRequestException
    {
        CBuilder keyBuilder = cfm.getKeyValidatorAsCType().builder();
        List<ByteBuffer> keys = new ArrayList<ByteBuffer>();
        for (ColumnDefinition def : cfm.partitionKeyColumns())
        {
            Restriction r = processedKeys.get(def.name);
            if (r == null)
                throw new InvalidRequestException(String.format("Missing mandatory PRIMARY KEY part %s", def.name));

            List<ByteBuffer> values = r.values(options);

            if (keyBuilder.remainingCount() == 1)
            {
                for (ByteBuffer val : values)
                {
                    if (val == null)
                        throw new InvalidRequestException(String.format("Invalid null value for partition key part %s", def.name));
                    ByteBuffer key = keyBuilder.buildWith(val).toByteBuffer();
                    ThriftValidation.validateKey(cfm, key);
                    keys.add(key);
                }
            }
            else
            {
                if (values.size() != 1)
                    throw new InvalidRequestException("IN is only supported on the last column of the partition key");
                ByteBuffer val = values.get(0);
                if (val == null)
                    throw new InvalidRequestException(String.format("Invalid null value for partition key part %s", def.name));
                keyBuilder.add(val);
            }
        }
        return keys;
    }

    public Composite createClusteringPrefix(QueryOptions options)
    throws InvalidRequestException
    {
        // If the only updated/deleted columns are static, then we don't need clustering columns.
        // And in fact, unless it is an INSERT, we reject if clustering colums are provided as that
        // suggest something unintended. For instance, given:
        //   CREATE TABLE t (k int, v int, s int static, PRIMARY KEY (k, v))
        // it can make sense to do:
        //   INSERT INTO t(k, v, s) VALUES (0, 1, 2)
        // but both
        //   UPDATE t SET s = 3 WHERE k = 0 AND v = 1
        //   DELETE v FROM t WHERE k = 0 AND v = 1
        // sounds like you don't really understand what your are doing.
        if (setsStaticColumns && !setsRegularColumns)
        {
            // If we set no non-static columns, then it's fine not to have clustering columns
            if (hasNoClusteringColumns)
                return cfm.comparator.staticPrefix();

            // If we do have clustering columns however, then either it's an INSERT and the query is valid
            // but we still need to build a proper prefix, or it's not an INSERT, and then we want to reject
            // (see above)
            if (type != StatementType.INSERT)
            {
                for (ColumnDefinition def : cfm.clusteringColumns())
                    if (processedKeys.get(def.name) != null)
                        throw new InvalidRequestException(String.format("Invalid restriction on clustering column %s since the %s statement modifies only static columns", def.name, type));
                // we should get there as it contradicts hasNoClusteringColumns == false
                throw new AssertionError();
            }
        }

        return createClusteringPrefixBuilderInternal(options);
    }

    private Composite createClusteringPrefixBuilderInternal(QueryOptions options)
    throws InvalidRequestException
    {
        CBuilder builder = cfm.comparator.prefixBuilder();
        ColumnDefinition firstEmptyKey = null;
        for (ColumnDefinition def : cfm.clusteringColumns())
        {
            Restriction r = processedKeys.get(def.name);
            if (r == null)
            {
                firstEmptyKey = def;
                if (requireFullClusteringKey() && !cfm.comparator.isDense() && cfm.comparator.isCompound())
                    throw new InvalidRequestException(String.format("Missing mandatory PRIMARY KEY part %s", def.name));
            }
            else if (firstEmptyKey != null)
            {
                throw new InvalidRequestException(String.format("Missing PRIMARY KEY part %s since %s is set", firstEmptyKey.name, def.name));
            }
            else
            {
                List<ByteBuffer> values = r.values(options);
                assert values.size() == 1; // We only allow IN for row keys so far
                ByteBuffer val = values.get(0);
                if (val == null)
                    throw new InvalidRequestException(String.format("Invalid null value for clustering key part %s", def.name));
                builder.add(val);
            }
        }
        return builder.build();
    }

    protected ColumnDefinition getFirstEmptyKey()
    {
        for (ColumnDefinition def : cfm.clusteringColumns())
        {
            if (processedKeys.get(def.name) == null)
                return def;
        }
        return null;
    }

    protected Map<ByteBuffer, CQL3Row> readRequiredRows(Collection<ByteBuffer> partitionKeys, Composite clusteringPrefix, boolean local, ConsistencyLevel cl)
    throws RequestExecutionException, RequestValidationException
    {
        // Lists SET operation incurs a read.
        boolean requiresRead = false;
        for (Operation op : columnOperations)
        {
            if (op.requiresRead())
            {
                requiresRead = true;
                break;
            }
        }

        return requiresRead ? readRows(partitionKeys, clusteringPrefix, cfm, local, cl) : null;
    }

    protected Map<ByteBuffer, CQL3Row> readRows(Collection<ByteBuffer> partitionKeys, Composite rowPrefix, CFMetaData cfm, boolean local, ConsistencyLevel cl)
    throws RequestExecutionException, RequestValidationException
    {
        try
        {
            cl.validateForRead(keyspace());
        }
        catch (InvalidRequestException e)
        {
            throw new InvalidRequestException(String.format("Write operation require a read but consistency %s is not supported on reads", cl));
        }

        ColumnSlice[] slices = new ColumnSlice[]{ rowPrefix.slice() };
        List<ReadCommand> commands = new ArrayList<ReadCommand>(partitionKeys.size());
        long now = System.currentTimeMillis();
        for (ByteBuffer key : partitionKeys)
            commands.add(new SliceFromReadCommand(keyspace(),
                                                  key,
                                                  columnFamily(),
                                                  now,
                                                  new SliceQueryFilter(slices, false, Integer.MAX_VALUE)));

        List<Row> rows = local
                       ? SelectStatement.readLocally(keyspace(), commands)
                       : StorageProxy.read(commands, cl);

        Map<ByteBuffer, CQL3Row> map = new HashMap<ByteBuffer, CQL3Row>();
        for (Row row : rows)
        {
            if (row.cf == null || row.cf.isEmpty())
                continue;

            Iterator<CQL3Row> iter = cfm.comparator.CQL3RowBuilder(cfm, now).group(row.cf.getSortedColumns().iterator());
            if (iter.hasNext())
            {
                map.put(row.key.getKey(), iter.next());
                // We can only update one CQ3Row per partition key at a time (we don't allow IN for clustering key)
                assert !iter.hasNext();
            }
        }
        return map;
    }

    public boolean hasConditions()
    {
        return ifNotExists
            || ifExists
            || (columnConditions != null && !columnConditions.isEmpty())
            || (staticConditions != null && !staticConditions.isEmpty());
    }

    public ResultMessage execute(QueryState queryState, QueryOptions options)
    throws RequestExecutionException, RequestValidationException
    {
        if (options.getConsistency() == null)
            throw new InvalidRequestException("Invalid empty consistency level");

        if (hasConditions() && options.getProtocolVersion() == 1)
            throw new InvalidRequestException("Conditional updates are not supported by the protocol version in use. You need to upgrade to a driver using the native protocol v2.");

        return hasConditions()
             ? executeWithCondition(queryState, options)
             : executeWithoutCondition(queryState, options);
    }

    private ResultMessage executeWithoutCondition(QueryState queryState, QueryOptions options)
    throws RequestExecutionException, RequestValidationException
    {
        ConsistencyLevel cl = options.getConsistency();
        if (isCounter())
            cl.validateCounterForWrite(cfm);
        else
            cl.validateForWrite(cfm.ksName);

        Collection<? extends IMutation> mutations = getMutations(options, false, options.getTimestamp(queryState));
        if (!mutations.isEmpty())
            StorageProxy.mutateWithTriggers(mutations, cl, false);

        return null;
    }

    public ResultMessage executeWithCondition(QueryState queryState, QueryOptions options)
    throws RequestExecutionException, RequestValidationException
    {
        List<ByteBuffer> keys = buildPartitionKeyNames(options);
        // We don't support IN for CAS operation so far
        if (keys.size() > 1)
            throw new InvalidRequestException("IN on the partition key is not supported with conditional updates");

        ByteBuffer key = keys.get(0);

        long now = options.getTimestamp(queryState);
        CQL3CasConditions conditions = new CQL3CasConditions(cfm, now);
        Composite prefix = createClusteringPrefix(options);
        ColumnFamily updates = ArrayBackedSortedColumns.factory.create(cfm);
        addUpdatesAndConditions(key, prefix, updates, conditions, options, getTimestamp(now, options));

        ColumnFamily result = StorageProxy.cas(keyspace(),
                                               columnFamily(),
                                               key,
                                               conditions,
                                               updates,
                                               options.getSerialConsistency(),
                                               options.getConsistency());
        return new ResultMessage.Rows(buildCasResultSet(key, result));
    }

    public void addUpdatesAndConditions(ByteBuffer key, Composite clusteringPrefix, ColumnFamily updates, CQL3CasConditions conditions, QueryOptions options, long now)
    throws InvalidRequestException
    {
        UpdateParameters updParams = new UpdateParameters(cfm, options, now, getTimeToLive(options), null);
        addUpdateForKey(updates, key, clusteringPrefix, updParams);

        if (ifNotExists)
        {
            // If we use ifNotExists, if the statement applies to any non static columns, then the condition is on the row of the non-static
            // columns and the prefix should be the clusteringPrefix. But if only static columns are set, then the ifNotExists apply to the existence
            // of any static columns and we should use the prefix for the "static part" of the partition.
            conditions.addNotExist(clusteringPrefix);
        }
        else if (ifExists)
        {
            conditions.addExist(clusteringPrefix);
        }
        else
        {
            if (columnConditions != null)
                conditions.addConditions(clusteringPrefix, columnConditions, options);
            if (staticConditions != null)
                conditions.addConditions(cfm.comparator.staticPrefix(), staticConditions, options);
        }
    }

    private ResultSet buildCasResultSet(ByteBuffer key, ColumnFamily cf) throws InvalidRequestException
    {
        return buildCasResultSet(keyspace(), key, columnFamily(), cf, getColumnsWithConditions(), false);
    }

    public static ResultSet buildCasResultSet(String ksName, ByteBuffer key, String cfName, ColumnFamily cf, Iterable<ColumnDefinition> columnsWithConditions, boolean isBatch)
    throws InvalidRequestException
    {
        boolean success = cf == null;

        ColumnSpecification spec = new ColumnSpecification(ksName, cfName, CAS_RESULT_COLUMN, BooleanType.instance);
        ResultSet.Metadata metadata = new ResultSet.Metadata(Collections.singletonList(spec));
        List<List<ByteBuffer>> rows = Collections.singletonList(Collections.singletonList(BooleanType.instance.decompose(success)));

        ResultSet rs = new ResultSet(metadata, rows);
        return success ? rs : merge(rs, buildCasFailureResultSet(key, cf, columnsWithConditions, isBatch));
    }

    private static ResultSet merge(ResultSet left, ResultSet right)
    {
        if (left.size() == 0)
            return right;
        else if (right.size() == 0)
            return left;

        assert left.size() == 1;
        int size = left.metadata.names.size() + right.metadata.names.size();
        List<ColumnSpecification> specs = new ArrayList<ColumnSpecification>(size);
        specs.addAll(left.metadata.names);
        specs.addAll(right.metadata.names);
        List<List<ByteBuffer>> rows = new ArrayList<>(right.size());
        for (int i = 0; i < right.size(); i++)
        {
            List<ByteBuffer> row = new ArrayList<ByteBuffer>(size);
            row.addAll(left.rows.get(0));
            row.addAll(right.rows.get(i));
            rows.add(row);
        }
        return new ResultSet(new ResultSet.Metadata(specs), rows);
    }

    private static ResultSet buildCasFailureResultSet(ByteBuffer key, ColumnFamily cf, Iterable<ColumnDefinition> columnsWithConditions, boolean isBatch)
    throws InvalidRequestException
    {
        CFMetaData cfm = cf.metadata();
        Selection selection;
        if (columnsWithConditions == null)
        {
            selection = Selection.wildcard(cfm);
        }
        else
        {
            List<ColumnDefinition> defs = new ArrayList<>();
            // Adding the partition key for batches to disambiguate if the conditions span multipe rows (we don't add them outside
            // of batches for compatibility sakes).
            if (isBatch)
            {
                defs.addAll(cfm.partitionKeyColumns());
                defs.addAll(cfm.clusteringColumns());
            }
            for (ColumnDefinition def : columnsWithConditions)
                defs.add(def);
            selection = Selection.forColumns(defs);
        }

        long now = System.currentTimeMillis();
        Selection.ResultSetBuilder builder = selection.resultSetBuilder(now);
        SelectStatement.forSelection(cfm, selection).processColumnFamily(key, cf, QueryOptions.DEFAULT, now, builder);

        return builder.build();
    }

    public ResultMessage executeInternal(QueryState queryState) throws RequestValidationException, RequestExecutionException
    {
        if (hasConditions())
            throw new UnsupportedOperationException();

        for (IMutation mutation : getMutations(QueryOptions.DEFAULT, true, queryState.getTimestamp()))
        {
            // We don't use counters internally.
            assert mutation instanceof Mutation;
            ((Mutation) mutation).apply();
        }
        return null;
    }

    /**
     * Convert statement into a list of mutations to apply on the server
     *
     * @param options value for prepared statement markers
     * @param local if true, any requests (for collections) performed by getMutation should be done locally only.
     * @param cl the consistency to use for the potential reads involved in generating the mutations (for lists set/delete operations)
     * @param now the current timestamp in microseconds to use if no timestamp is user provided.
     *
     * @return list of the mutations
     * @throws InvalidRequestException on invalid requests
     */
    private Collection<? extends IMutation> getMutations(QueryOptions options, boolean local, long now)
    throws RequestExecutionException, RequestValidationException
    {
        List<ByteBuffer> keys = buildPartitionKeyNames(options);
        Composite clusteringPrefix = createClusteringPrefix(options);

        UpdateParameters params = makeUpdateParameters(keys, clusteringPrefix, options, local, now);

        Collection<IMutation> mutations = new ArrayList<IMutation>();
        for (ByteBuffer key: keys)
        {
            ThriftValidation.validateKey(cfm, key);
            ColumnFamily cf = ArrayBackedSortedColumns.factory.create(cfm);
            addUpdateForKey(cf, key, clusteringPrefix, params);
            Mutation mut = new Mutation(cfm.ksName, key, cf);
            mutations.add(isCounter() ? new CounterMutation(mut, options.getConsistency()) : mut);
        }
        return mutations;
    }

    public UpdateParameters makeUpdateParameters(Collection<ByteBuffer> keys,
                                                 Composite prefix,
                                                 QueryOptions options,
                                                 boolean local,
                                                 long now)
    throws RequestExecutionException, RequestValidationException
    {
        // Some lists operation requires reading
        Map<ByteBuffer, CQL3Row> rows = readRequiredRows(keys, prefix, local, options.getConsistency());
        return new UpdateParameters(cfm, options, getTimestamp(now, options), getTimeToLive(options), rows);
    }

    public static abstract class Parsed extends CFStatement
    {
        protected final Attributes.Raw attrs;
        protected final List<Pair<ColumnIdentifier, ColumnCondition.Raw>> conditions;
        private final boolean ifNotExists;
        private final boolean ifExists;

        protected Parsed(CFName name, Attributes.Raw attrs, List<Pair<ColumnIdentifier, ColumnCondition.Raw>> conditions, boolean ifNotExists, boolean ifExists)
        {
            super(name);
            this.attrs = attrs;
            this.conditions = conditions == null ? Collections.<Pair<ColumnIdentifier, ColumnCondition.Raw>>emptyList() : conditions;
            this.ifNotExists = ifNotExists;
            this.ifExists = ifExists;
        }

        public ParsedStatement.Prepared prepare() throws InvalidRequestException
        {
            VariableSpecifications boundNames = getBoundVariables();
            ModificationStatement statement = prepare(boundNames);
            return new ParsedStatement.Prepared(statement, boundNames);
        }

        public ModificationStatement prepare(VariableSpecifications boundNames) throws InvalidRequestException
        {
            CFMetaData metadata = ThriftValidation.validateColumnFamily(keyspace(), columnFamily());

            Attributes preparedAttributes = attrs.prepare(keyspace(), columnFamily());
            preparedAttributes.collectMarkerSpecification(boundNames);

            ModificationStatement stmt = prepareInternal(metadata, boundNames, preparedAttributes);

            if (ifNotExists || ifExists || !conditions.isEmpty())
            {
                if (stmt.isCounter())
                    throw new InvalidRequestException("Conditional updates are not supported on counter tables");

<<<<<<< HEAD
                if (attrs.timestamp != null)
                    throw new InvalidRequestException("Cannot provide custom timestamp for conditional updates");

=======
>>>>>>> 2e61cd5e
                if (ifNotExists)
                {
                    // To have both 'IF NOT EXISTS' and some other conditions doesn't make sense.
                    // So far this is enforced by the parser, but let's assert it for sanity if ever the parse changes.
                    assert conditions.isEmpty();
                    assert !ifExists;
                    stmt.setIfNotExistCondition();
                }
                else if (ifExists)
                {
                    assert conditions.isEmpty();
                    assert !ifNotExists;
                    stmt.setIfExistCondition();
                }
                else
                {
                    for (Pair<ColumnIdentifier, ColumnCondition.Raw> entry : conditions)
                    {
                        ColumnDefinition def = metadata.getColumnDefinition(entry.left);
                        if (def == null)
                            throw new InvalidRequestException(String.format("Unknown identifier %s", entry.left));

                        ColumnCondition condition = entry.right.prepare(keyspace(), def);
                        condition.collectMarkerSpecification(boundNames);

                        switch (def.kind)
                        {
                            case PARTITION_KEY:
                            case CLUSTERING_COLUMN:
                                throw new InvalidRequestException(String.format("PRIMARY KEY part %s found in SET part", entry.left));
                            default:
                                stmt.addCondition(condition);
                                break;
                        }
                    }
                }
            }
            return stmt;
        }

        protected abstract ModificationStatement prepareInternal(CFMetaData cfm, VariableSpecifications boundNames, Attributes attrs) throws InvalidRequestException;
    }
}<|MERGE_RESOLUTION|>--- conflicted
+++ resolved
@@ -146,11 +146,7 @@
     public void validate(ClientState state) throws InvalidRequestException
     {
         if (hasConditions() && attrs.isTimestampSet())
-<<<<<<< HEAD
             throw new InvalidRequestException("Cannot provide custom timestamp for conditional updates");
-=======
-            throw new InvalidRequestException("Cannot provide custom timestamp for conditional update");
->>>>>>> 2e61cd5e
 
         if (isCounter() && attrs.isTimestampSet())
             throw new InvalidRequestException("Cannot provide custom timestamp for counter updates");
@@ -717,12 +713,6 @@
                 if (stmt.isCounter())
                     throw new InvalidRequestException("Conditional updates are not supported on counter tables");
 
-<<<<<<< HEAD
-                if (attrs.timestamp != null)
-                    throw new InvalidRequestException("Cannot provide custom timestamp for conditional updates");
-
-=======
->>>>>>> 2e61cd5e
                 if (ifNotExists)
                 {
                     // To have both 'IF NOT EXISTS' and some other conditions doesn't make sense.
