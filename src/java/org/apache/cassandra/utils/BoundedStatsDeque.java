/*
 * Licensed to the Apache Software Foundation (ASF) under one
 * or more contributor license agreements.  See the NOTICE file
 * distributed with this work for additional information
 * regarding copyright ownership.  The ASF licenses this file
 * to you under the Apache License, Version 2.0 (the
 * "License"); you may not use this file except in compliance
 * with the License.  You may obtain a copy of the License at
 *
 *     http://www.apache.org/licenses/LICENSE-2.0
 *
 * Unless required by applicable law or agreed to in writing, software
 * distributed under the License is distributed on an "AS IS" BASIS,
 * WITHOUT WARRANTIES OR CONDITIONS OF ANY KIND, either express or implied.
 * See the License for the specific language governing permissions and
 * limitations under the License.
 */
package org.apache.cassandra.utils;

import java.util.Iterator;
import java.util.NoSuchElementException;
import java.util.concurrent.LinkedBlockingDeque;
import java.util.concurrent.atomic.AtomicReference;

import com.google.common.util.concurrent.AtomicDouble;

/**
 * bounded threadsafe deque
 */
public class BoundedStatsDeque implements Iterable<Long>
{
<<<<<<< HEAD
    protected final LinkedBlockingDeque<Long> deque;

    public BoundedStatsDeque(int size)
    {
        deque = new LinkedBlockingDeque<Long>(size);
=======
    private final LinkedBlockingDeque<Double> deque;
    private final AtomicDouble sum;

    public BoundedStatsDeque(int size)
    {
        deque = new LinkedBlockingDeque<Double>(size);
        sum = new AtomicDouble(0);
>>>>>>> b3ae77d7
    }

    public Iterator<Long> iterator()
    {
        return deque.iterator();
    }

    public int size()
    {
        return deque.size();
    }

<<<<<<< HEAD
    public void clear()
    {
        deque.clear();
    }

    public void add(long i)
=======
    public void add(double i)
>>>>>>> b3ae77d7
    {
        if (!deque.offer(i))
        {
            Double removed = deque.remove();
            sum.addAndGet(-removed);
            deque.offer(i);
        }
        sum.addAndGet(i);
    }

    public double sum()
    {
<<<<<<< HEAD
        double sum = 0d;
        for (Long interval : deque)
        {
            sum += interval;
        }
        return sum;
=======
        return sum.get();
>>>>>>> b3ae77d7
    }

    public double mean()
    {
        return size() > 0 ? sum() / size() : 0;
    }
}<|MERGE_RESOLUTION|>--- conflicted
+++ resolved
@@ -20,6 +20,7 @@
 import java.util.Iterator;
 import java.util.NoSuchElementException;
 import java.util.concurrent.LinkedBlockingDeque;
+import java.util.concurrent.atomic.AtomicLong;
 import java.util.concurrent.atomic.AtomicReference;
 
 import com.google.common.util.concurrent.AtomicDouble;
@@ -29,21 +30,13 @@
  */
 public class BoundedStatsDeque implements Iterable<Long>
 {
-<<<<<<< HEAD
-    protected final LinkedBlockingDeque<Long> deque;
+    private final LinkedBlockingDeque<Long> deque;
+    private final AtomicLong sum;
 
     public BoundedStatsDeque(int size)
     {
-        deque = new LinkedBlockingDeque<Long>(size);
-=======
-    private final LinkedBlockingDeque<Double> deque;
-    private final AtomicDouble sum;
-
-    public BoundedStatsDeque(int size)
-    {
-        deque = new LinkedBlockingDeque<Double>(size);
-        sum = new AtomicDouble(0);
->>>>>>> b3ae77d7
+        deque = new LinkedBlockingDeque<>(size);
+        sum = new AtomicLong(0);
     }
 
     public Iterator<Long> iterator()
@@ -56,38 +49,20 @@
         return deque.size();
     }
 
-<<<<<<< HEAD
-    public void clear()
-    {
-        deque.clear();
-    }
-
     public void add(long i)
-=======
-    public void add(double i)
->>>>>>> b3ae77d7
     {
         if (!deque.offer(i))
         {
-            Double removed = deque.remove();
+            Long removed = deque.remove();
             sum.addAndGet(-removed);
             deque.offer(i);
         }
         sum.addAndGet(i);
     }
 
-    public double sum()
+    public long sum()
     {
-<<<<<<< HEAD
-        double sum = 0d;
-        for (Long interval : deque)
-        {
-            sum += interval;
-        }
-        return sum;
-=======
         return sum.get();
->>>>>>> b3ae77d7
     }
 
     public double mean()
