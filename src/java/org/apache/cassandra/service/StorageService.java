/*
 * Licensed to the Apache Software Foundation (ASF) under one
 * or more contributor license agreements.  See the NOTICE file
 * distributed with this work for additional information
 * regarding copyright ownership.  The ASF licenses this file
 * to you under the Apache License, Version 2.0 (the
 * "License"); you may not use this file except in compliance
 * with the License.  You may obtain a copy of the License at
 *
 *     http://www.apache.org/licenses/LICENSE-2.0
 *
 * Unless required by applicable law or agreed to in writing, software
 * distributed under the License is distributed on an "AS IS" BASIS,
 * WITHOUT WARRANTIES OR CONDITIONS OF ANY KIND, either express or implied.
 * See the License for the specific language governing permissions and
 * limitations under the License.
 */
package org.apache.cassandra.service;

import java.io.*;
import java.lang.management.ManagementFactory;
import java.net.InetAddress;
import java.net.UnknownHostException;
import java.nio.ByteBuffer;
import java.util.*;
import java.util.Map.Entry;
import java.util.concurrent.*;
import java.util.concurrent.atomic.AtomicBoolean;
import java.util.concurrent.atomic.AtomicInteger;
import java.util.regex.MatchResult;
import java.util.regex.Pattern;
import java.util.stream.StreamSupport;

import javax.annotation.Nullable;
import javax.management.*;
import javax.management.openmbean.TabularData;
import javax.management.openmbean.TabularDataSupport;

import com.google.common.annotations.VisibleForTesting;
import com.google.common.base.Predicate;
import com.google.common.collect.*;
import com.google.common.util.concurrent.*;

import org.apache.commons.lang3.StringUtils;

import org.slf4j.Logger;
import org.slf4j.LoggerFactory;

import ch.qos.logback.classic.LoggerContext;
import ch.qos.logback.classic.jmx.JMXConfiguratorMBean;
import ch.qos.logback.classic.spi.ILoggingEvent;
import ch.qos.logback.core.Appender;
import ch.qos.logback.core.hook.DelayingShutdownHook;
import org.apache.cassandra.auth.AuthKeyspace;
import org.apache.cassandra.auth.AuthMigrationListener;
import org.apache.cassandra.batchlog.BatchRemoveVerbHandler;
import org.apache.cassandra.batchlog.BatchStoreVerbHandler;
import org.apache.cassandra.batchlog.BatchlogManager;
import org.apache.cassandra.concurrent.ScheduledExecutors;
import org.apache.cassandra.concurrent.Stage;
import org.apache.cassandra.concurrent.StageManager;
import org.apache.cassandra.config.CFMetaData;
import org.apache.cassandra.config.DatabaseDescriptor;
import org.apache.cassandra.config.Schema;
import org.apache.cassandra.config.SchemaConstants;
import org.apache.cassandra.db.*;
import org.apache.cassandra.db.commitlog.CommitLog;
import org.apache.cassandra.db.compaction.CompactionManager;
import org.apache.cassandra.db.lifecycle.LifecycleTransaction;
import org.apache.cassandra.dht.*;
import org.apache.cassandra.dht.Range;
import org.apache.cassandra.dht.Token.TokenFactory;
import org.apache.cassandra.exceptions.*;
import org.apache.cassandra.gms.*;
import org.apache.cassandra.hints.HintVerbHandler;
import org.apache.cassandra.hints.HintsService;
import org.apache.cassandra.io.sstable.SSTableLoader;
import org.apache.cassandra.io.util.FileUtils;
import org.apache.cassandra.locator.*;
import org.apache.cassandra.metrics.StorageMetrics;
import org.apache.cassandra.net.*;
import org.apache.cassandra.repair.*;
import org.apache.cassandra.repair.messages.RepairOption;
import org.apache.cassandra.schema.CompactionParams.TombstoneOption;
import org.apache.cassandra.schema.KeyspaceMetadata;
import org.apache.cassandra.service.paxos.CommitVerbHandler;
import org.apache.cassandra.service.paxos.PrepareVerbHandler;
import org.apache.cassandra.service.paxos.ProposeVerbHandler;
import org.apache.cassandra.streaming.*;
import org.apache.cassandra.thrift.EndpointDetails;
import org.apache.cassandra.thrift.TokenRange;
import org.apache.cassandra.thrift.cassandraConstants;
import org.apache.cassandra.tracing.TraceKeyspace;
import org.apache.cassandra.transport.ProtocolVersion;
import org.apache.cassandra.utils.*;
import org.apache.cassandra.utils.progress.ProgressEvent;
import org.apache.cassandra.utils.progress.ProgressEventType;
import org.apache.cassandra.utils.progress.jmx.JMXProgressSupport;
import org.apache.cassandra.utils.progress.jmx.LegacyJMXProgressSupport;

import static java.util.Arrays.asList;
import static java.util.stream.Collectors.toList;
import static org.apache.cassandra.index.SecondaryIndexManager.getIndexName;
import static org.apache.cassandra.index.SecondaryIndexManager.isIndexColumnFamily;

/**
 * This abstraction contains the token/identifier of this node
 * on the identifier space. This token gets gossiped around.
 * This class will also maintain histograms of the load information
 * of other nodes in the cluster.
 */
public class StorageService extends NotificationBroadcasterSupport implements IEndpointStateChangeSubscriber, StorageServiceMBean
{
    private static final Logger logger = LoggerFactory.getLogger(StorageService.class);

    public static final int RING_DELAY = getRingDelay(); // delay after which we assume ring has stablized

    private final JMXProgressSupport progressSupport = new JMXProgressSupport(this);

    /**
     * @deprecated backward support to previous notification interface
     * Will be removed on 4.0
     */
    @Deprecated
    private final LegacyJMXProgressSupport legacyProgressSupport;

    private static int getRingDelay()
    {
        String newdelay = System.getProperty("cassandra.ring_delay_ms");
        if (newdelay != null)
        {
            logger.info("Overriding RING_DELAY to {}ms", newdelay);
            return Integer.parseInt(newdelay);
        }
        else
            return 30 * 1000;
    }

    /* This abstraction maintains the token/endpoint metadata information */
    private TokenMetadata tokenMetadata = new TokenMetadata();

    public volatile VersionedValue.VersionedValueFactory valueFactory = new VersionedValue.VersionedValueFactory(tokenMetadata.partitioner);

    private Thread drainOnShutdown = null;
    private volatile boolean isShutdown = false;
    private final List<Runnable> preShutdownHooks = new ArrayList<>();
    private final List<Runnable> postShutdownHooks = new ArrayList<>();

    public static final StorageService instance = new StorageService();

    @Deprecated
    public boolean isInShutdownHook()
    {
        return isShutdown();
    }

    public boolean isShutdown()
    {
        return isShutdown;
    }

    public Collection<Range<Token>> getLocalRanges(String keyspaceName)
    {
        return getRangesForEndpoint(keyspaceName, FBUtilities.getBroadcastAddress());
    }

    public Collection<Range<Token>> getPrimaryRanges(String keyspace)
    {
        return getPrimaryRangesForEndpoint(keyspace, FBUtilities.getBroadcastAddress());
    }

    public Collection<Range<Token>> getPrimaryRangesWithinDC(String keyspace)
    {
        return getPrimaryRangeForEndpointWithinDC(keyspace, FBUtilities.getBroadcastAddress());
    }

    private final Set<InetAddress> replicatingNodes = Collections.synchronizedSet(new HashSet<InetAddress>());
    private CassandraDaemon daemon;

    private InetAddress removingNode;

    /* Are we starting this node in bootstrap mode? */
    private volatile boolean isBootstrapMode;

    /* we bootstrap but do NOT join the ring unless told to do so */
    private boolean isSurveyMode = Boolean.parseBoolean(System.getProperty("cassandra.write_survey", "false"));
    /* true if node is rebuilding and receiving data */
    private final AtomicBoolean isRebuilding = new AtomicBoolean();
    private final AtomicBoolean isDecommissioning = new AtomicBoolean();

    private volatile boolean initialized = false;
    private volatile boolean joined = false;
    private volatile boolean gossipActive = false;
    private volatile boolean authSetupComplete = false;

    /* the probability for tracing any particular request, 0 disables tracing and 1 enables for all */
    private double traceProbability = 0.0;

    private static enum Mode { STARTING, NORMAL, JOINING, LEAVING, DECOMMISSIONED, MOVING, DRAINING, DRAINED }
    private volatile Mode operationMode = Mode.STARTING;

    /* Used for tracking drain progress */
    private volatile int totalCFs, remainingCFs;

    private static final AtomicInteger nextRepairCommand = new AtomicInteger();

    private final List<IEndpointLifecycleSubscriber> lifecycleSubscribers = new CopyOnWriteArrayList<>();

    private final ObjectName jmxObjectName;

    private Collection<Token> bootstrapTokens = null;

    // true when keeping strict consistency while bootstrapping
    private static final boolean useStrictConsistency = Boolean.parseBoolean(System.getProperty("cassandra.consistent.rangemovement", "true"));
    private static final boolean allowSimultaneousMoves = Boolean.parseBoolean(System.getProperty("cassandra.consistent.simultaneousmoves.allow","false"));
    private static final boolean joinRing = Boolean.parseBoolean(System.getProperty("cassandra.join_ring", "true"));
    private boolean replacing;

    private final StreamStateStore streamStateStore = new StreamStateStore();

    /** This method updates the local token on disk  */
    public void setTokens(Collection<Token> tokens)
    {
        assert tokens != null && !tokens.isEmpty() : "Node needs at least one token.";
        if (logger.isDebugEnabled())
            logger.debug("Setting tokens to {}", tokens);
        SystemKeyspace.updateTokens(tokens);
        Collection<Token> localTokens = getLocalTokens();
        setGossipTokens(localTokens);
        tokenMetadata.updateNormalTokens(tokens, FBUtilities.getBroadcastAddress());
        setMode(Mode.NORMAL, false);
    }

    public void setGossipTokens(Collection<Token> tokens)
    {
        List<Pair<ApplicationState, VersionedValue>> states = new ArrayList<Pair<ApplicationState, VersionedValue>>();
        states.add(Pair.create(ApplicationState.TOKENS, valueFactory.tokens(tokens)));
        states.add(Pair.create(ApplicationState.STATUS, valueFactory.normal(tokens)));
        Gossiper.instance.addLocalApplicationStates(states);
    }

    public StorageService()
    {
        // use dedicated executor for sending JMX notifications
        super(Executors.newSingleThreadExecutor());

        MBeanServer mbs = ManagementFactory.getPlatformMBeanServer();
        try
        {
            jmxObjectName = new ObjectName("org.apache.cassandra.db:type=StorageService");
            mbs.registerMBean(this, jmxObjectName);
            mbs.registerMBean(StreamManager.instance, new ObjectName(StreamManager.OBJECT_NAME));
        }
        catch (Exception e)
        {
            throw new RuntimeException(e);
        }

        legacyProgressSupport = new LegacyJMXProgressSupport(this, jmxObjectName);

        /* register the verb handlers */
        MessagingService.instance().registerVerbHandlers(MessagingService.Verb.MUTATION, new MutationVerbHandler());
        MessagingService.instance().registerVerbHandlers(MessagingService.Verb.READ_REPAIR, new ReadRepairVerbHandler());
        MessagingService.instance().registerVerbHandlers(MessagingService.Verb.READ, new ReadCommandVerbHandler());
        MessagingService.instance().registerVerbHandlers(MessagingService.Verb.RANGE_SLICE, new RangeSliceVerbHandler());
        MessagingService.instance().registerVerbHandlers(MessagingService.Verb.PAGED_RANGE, new RangeSliceVerbHandler());
        MessagingService.instance().registerVerbHandlers(MessagingService.Verb.COUNTER_MUTATION, new CounterMutationVerbHandler());
        MessagingService.instance().registerVerbHandlers(MessagingService.Verb.TRUNCATE, new TruncateVerbHandler());
        MessagingService.instance().registerVerbHandlers(MessagingService.Verb.PAXOS_PREPARE, new PrepareVerbHandler());
        MessagingService.instance().registerVerbHandlers(MessagingService.Verb.PAXOS_PROPOSE, new ProposeVerbHandler());
        MessagingService.instance().registerVerbHandlers(MessagingService.Verb.PAXOS_COMMIT, new CommitVerbHandler());
        MessagingService.instance().registerVerbHandlers(MessagingService.Verb.HINT, new HintVerbHandler());

        // see BootStrapper for a summary of how the bootstrap verbs interact
        MessagingService.instance().registerVerbHandlers(MessagingService.Verb.REPLICATION_FINISHED, new ReplicationFinishedVerbHandler());
        MessagingService.instance().registerVerbHandlers(MessagingService.Verb.REQUEST_RESPONSE, new ResponseVerbHandler());
        MessagingService.instance().registerVerbHandlers(MessagingService.Verb.INTERNAL_RESPONSE, new ResponseVerbHandler());
        MessagingService.instance().registerVerbHandlers(MessagingService.Verb.REPAIR_MESSAGE, new RepairMessageVerbHandler());
        MessagingService.instance().registerVerbHandlers(MessagingService.Verb.GOSSIP_SHUTDOWN, new GossipShutdownVerbHandler());

        MessagingService.instance().registerVerbHandlers(MessagingService.Verb.GOSSIP_DIGEST_SYN, new GossipDigestSynVerbHandler());
        MessagingService.instance().registerVerbHandlers(MessagingService.Verb.GOSSIP_DIGEST_ACK, new GossipDigestAckVerbHandler());
        MessagingService.instance().registerVerbHandlers(MessagingService.Verb.GOSSIP_DIGEST_ACK2, new GossipDigestAck2VerbHandler());

        MessagingService.instance().registerVerbHandlers(MessagingService.Verb.DEFINITIONS_UPDATE, new DefinitionsUpdateVerbHandler());
        MessagingService.instance().registerVerbHandlers(MessagingService.Verb.SCHEMA_CHECK, new SchemaCheckVerbHandler());
        MessagingService.instance().registerVerbHandlers(MessagingService.Verb.MIGRATION_REQUEST, new MigrationRequestVerbHandler());

        MessagingService.instance().registerVerbHandlers(MessagingService.Verb.SNAPSHOT, new SnapshotVerbHandler());
        MessagingService.instance().registerVerbHandlers(MessagingService.Verb.ECHO, new EchoVerbHandler());

        MessagingService.instance().registerVerbHandlers(MessagingService.Verb.BATCH_STORE, new BatchStoreVerbHandler());
        MessagingService.instance().registerVerbHandlers(MessagingService.Verb.BATCH_REMOVE, new BatchRemoveVerbHandler());
    }

    public void registerDaemon(CassandraDaemon daemon)
    {
        this.daemon = daemon;
    }

    public void register(IEndpointLifecycleSubscriber subscriber)
    {
        lifecycleSubscribers.add(subscriber);
    }

    public void unregister(IEndpointLifecycleSubscriber subscriber)
    {
        lifecycleSubscribers.remove(subscriber);
    }

    // should only be called via JMX
    public void stopGossiping()
    {
        if (gossipActive)
        {
            logger.warn("Stopping gossip by operator request");
            Gossiper.instance.stop();
            gossipActive = false;
        }
    }

    // should only be called via JMX
    public synchronized void startGossiping()
    {
        if (!gossipActive)
        {
            checkServiceAllowedToStart("gossip");

            logger.warn("Starting gossip by operator request");
            Collection<Token> tokens = SystemKeyspace.getSavedTokens();

            boolean validTokens = tokens != null && !tokens.isEmpty();

            // shouldn't be called before these are set if we intend to join the ring/are in the process of doing so
            if (joined || joinRing)
                assert validTokens : "Cannot start gossiping for a node intended to join without valid tokens";

            if (validTokens)
                setGossipTokens(tokens);

            Gossiper.instance.forceNewerGeneration();
            Gossiper.instance.start((int) (System.currentTimeMillis() / 1000));
            gossipActive = true;
        }
    }

    // should only be called via JMX
    public boolean isGossipRunning()
    {
        return Gossiper.instance.isEnabled();
    }

    // should only be called via JMX
    public synchronized void startRPCServer()
    {
        checkServiceAllowedToStart("thrift");

        if (daemon == null)
        {
            throw new IllegalStateException("No configured daemon");
        }
        daemon.thriftServer.start();
    }

    public void stopRPCServer()
    {
        if (daemon == null)
        {
            throw new IllegalStateException("No configured daemon");
        }
        if (daemon.thriftServer != null)
            daemon.thriftServer.stop();
    }

    public boolean isRPCServerRunning()
    {
        if ((daemon == null) || (daemon.thriftServer == null))
        {
            return false;
        }
        return daemon.thriftServer.isRunning();
    }

    public synchronized void startNativeTransport()
    {
        checkServiceAllowedToStart("native transport");

        if (daemon == null)
        {
            throw new IllegalStateException("No configured daemon");
        }

        try
        {
            daemon.startNativeTransport();
        }
        catch (Exception e)
        {
            throw new RuntimeException("Error starting native transport: " + e.getMessage());
        }
    }

    public void stopNativeTransport()
    {
        if (daemon == null)
        {
            throw new IllegalStateException("No configured daemon");
        }
        daemon.stopNativeTransport();
    }

    public boolean isNativeTransportRunning()
    {
        if (daemon == null)
        {
            return false;
        }
        return daemon.isNativeTransportRunning();
    }

    public void stopTransports()
    {
        if (isGossipActive())
        {
            logger.error("Stopping gossiper");
            stopGossiping();
        }
        if (isRPCServerRunning())
        {
            logger.error("Stopping RPC server");
            stopRPCServer();
        }
        if (isNativeTransportRunning())
        {
            logger.error("Stopping native transport");
            stopNativeTransport();
        }
    }

    private void shutdownClientServers()
    {
        stopRPCServer();
        stopNativeTransport();
    }

    public void stopClient()
    {
        Gossiper.instance.unregister(this);
        Gossiper.instance.stop();
        MessagingService.instance().shutdown();
        // give it a second so that task accepted before the MessagingService shutdown gets submitted to the stage (to avoid RejectedExecutionException)
        Uninterruptibles.sleepUninterruptibly(1, TimeUnit.SECONDS);
        StageManager.shutdownNow();
    }

    public boolean isInitialized()
    {
        return initialized;
    }

    public boolean isGossipActive()
    {
        return gossipActive;
    }

    public boolean isDaemonSetupCompleted()
    {
        return daemon == null
               ? false
               : daemon.setupCompleted();
    }

    public void stopDaemon()
    {
        if (daemon == null)
            throw new IllegalStateException("No configured daemon");
        daemon.deactivate();
    }

    private synchronized UUID prepareForReplacement() throws ConfigurationException
    {
        if (SystemKeyspace.bootstrapComplete())
            throw new RuntimeException("Cannot replace address with a node that is already bootstrapped");

        if (!joinRing)
            throw new ConfigurationException("Cannot set both join_ring=false and attempt to replace a node");

        if (!DatabaseDescriptor.isAutoBootstrap() && !Boolean.getBoolean("cassandra.allow_unsafe_replace"))
            throw new RuntimeException("Replacing a node without bootstrapping risks invalidating consistency " +
                                       "guarantees as the expected data may not be present until repair is run. " +
                                       "To perform this operation, please restart with " +
                                       "-Dcassandra.allow_unsafe_replace=true");

        InetAddress replaceAddress = DatabaseDescriptor.getReplaceAddress();
        logger.info("Gathering node replacement information for {}", replaceAddress);
        Gossiper.instance.doShadowRound();
        // as we've completed the shadow round of gossip, we should be able to find the node we're replacing
        if (Gossiper.instance.getEndpointStateForEndpoint(replaceAddress) == null)
            throw new RuntimeException(String.format("Cannot replace_address %s because it doesn't exist in gossip", replaceAddress));

        try
        {
            VersionedValue tokensVersionedValue = Gossiper.instance.getEndpointStateForEndpoint(replaceAddress).getApplicationState(ApplicationState.TOKENS);
            if (tokensVersionedValue == null)
                throw new RuntimeException(String.format("Could not find tokens for %s to replace", replaceAddress));

            bootstrapTokens = TokenSerializer.deserialize(tokenMetadata.partitioner, new DataInputStream(new ByteArrayInputStream(tokensVersionedValue.toBytes())));
        }
        catch (IOException e)
        {
            throw new RuntimeException(e);
        }

        UUID localHostId = SystemKeyspace.getLocalHostId();

        if (isReplacingSameAddress())
        {
            localHostId = Gossiper.instance.getHostId(replaceAddress);
            SystemKeyspace.setLocalHostId(localHostId); // use the replacee's host Id as our own so we receive hints, etc
        }

        Gossiper.instance.resetEndpointStateMap(); // clean up since we have what we need
        return localHostId;
    }

    private synchronized void checkForEndpointCollision(UUID localHostId) throws ConfigurationException
    {
        if (Boolean.getBoolean("cassandra.allow_unsafe_join"))
        {
            logger.warn("Skipping endpoint collision check as cassandra.allow_unsafe_join=true");
            return;
        }

        logger.debug("Starting shadow gossip round to check for endpoint collision");
        Gossiper.instance.doShadowRound();
        // If bootstrapping, check whether any previously known status for the endpoint makes it unsafe to do so.
        // If not bootstrapping, compare the host id for this endpoint learned from gossip (if any) with the local
        // one, which was either read from system.local or generated at startup. If a learned id is present &
        // doesn't match the local, then the node needs replacing
        if (!Gossiper.instance.isSafeForStartup(FBUtilities.getBroadcastAddress(), localHostId, shouldBootstrap()))
        {
            throw new RuntimeException(String.format("A node with address %s already exists, cancelling join. " +
                                                     "Use cassandra.replace_address if you want to replace this node.",
                                                     FBUtilities.getBroadcastAddress()));
        }

        if (shouldBootstrap() && useStrictConsistency && !allowSimultaneousMoves())
        {
            for (Map.Entry<InetAddress, EndpointState> entry : Gossiper.instance.getEndpointStates())
            {
                // ignore local node or empty status
                if (entry.getKey().equals(FBUtilities.getBroadcastAddress()) || entry.getValue().getApplicationState(ApplicationState.STATUS) == null)
                    continue;
                String[] pieces = splitValue(entry.getValue().getApplicationState(ApplicationState.STATUS));
                assert (pieces.length > 0);
                String state = pieces[0];
                if (state.equals(VersionedValue.STATUS_BOOTSTRAPPING) || state.equals(VersionedValue.STATUS_LEAVING) || state.equals(VersionedValue.STATUS_MOVING))
                    throw new UnsupportedOperationException("Other bootstrapping/leaving/moving nodes detected, cannot bootstrap while cassandra.consistent.rangemovement is true");
            }
        }
        logger.debug("Resetting gossip state after shadow round");
        Gossiper.instance.resetEndpointStateMap();
    }

    private boolean allowSimultaneousMoves()
    {
        return allowSimultaneousMoves && DatabaseDescriptor.getNumTokens() == 1;
    }

    // for testing only
    public void unsafeInitialize() throws ConfigurationException
    {
        initialized = true;
        gossipActive = true;
        Gossiper.instance.register(this);
        Gossiper.instance.start((int) (System.currentTimeMillis() / 1000)); // needed for node-ring gathering.
        Gossiper.instance.addLocalApplicationState(ApplicationState.NET_VERSION, valueFactory.networkVersion());
        if (!MessagingService.instance().isListening())
            MessagingService.instance().listen();
    }

    public void populateTokenMetadata()
    {
        if (Boolean.parseBoolean(System.getProperty("cassandra.load_ring_state", "true")))
        {
            logger.info("Populating token metadata from system tables");
            Multimap<InetAddress, Token> loadedTokens = SystemKeyspace.loadTokens();
            if (!shouldBootstrap()) // if we have not completed bootstrapping, we should not add ourselves as a normal token
                loadedTokens.putAll(FBUtilities.getBroadcastAddress(), SystemKeyspace.getSavedTokens());
            for (InetAddress ep : loadedTokens.keySet())
                tokenMetadata.updateNormalTokens(loadedTokens.get(ep), ep);

            logger.info("Token metadata: {}", tokenMetadata);
        }
    }

    public synchronized void initServer() throws ConfigurationException
    {
        initServer(RING_DELAY);
    }

    public synchronized void initServer(int delay) throws ConfigurationException
    {
        logger.info("Cassandra version: {}", FBUtilities.getReleaseVersionString());
        logger.info("Thrift API version: {}", cassandraConstants.VERSION);
        logger.info("CQL supported versions: {} (default: {})",
                StringUtils.join(ClientState.getCQLSupportedVersion(), ", "), ClientState.DEFAULT_CQL_VERSION);
        logger.info("Native protocol supported versions: {} (default: {})",
                    StringUtils.join(ProtocolVersion.supportedVersions(), ", "), ProtocolVersion.CURRENT);

        try
        {
            // Ensure StorageProxy is initialized on start-up; see CASSANDRA-3797.
            Class.forName("org.apache.cassandra.service.StorageProxy");
            // also IndexSummaryManager, which is otherwise unreferenced
            Class.forName("org.apache.cassandra.io.sstable.IndexSummaryManager");
        }
        catch (ClassNotFoundException e)
        {
            throw new AssertionError(e);
        }

        // daemon threads, like our executors', continue to run while shutdown hooks are invoked
        drainOnShutdown = new Thread(new WrappedRunnable()
        {
            @Override
            public void runMayThrow() throws InterruptedException, ExecutionException, IOException
            {
                drain(true);

                if (FBUtilities.isWindows)
                    WindowsTimer.endTimerPeriod(DatabaseDescriptor.getWindowsTimerInterval());

                // Cleanup logback
                DelayingShutdownHook logbackHook = new DelayingShutdownHook();
                logbackHook.setContext((LoggerContext)LoggerFactory.getILoggerFactory());
                logbackHook.run();
            }
        }, "StorageServiceShutdownHook");
        Runtime.getRuntime().addShutdownHook(drainOnShutdown);

        replacing = isReplacing();

        if (!Boolean.parseBoolean(System.getProperty("cassandra.start_gossip", "true")))
        {
            logger.info("Not starting gossip as requested.");
            // load ring state in preparation for starting gossip later
            loadRingState();
            initialized = true;
            return;
        }

        prepareToJoin();

        // Has to be called after the host id has potentially changed in prepareToJoin().
        try
        {
            CacheService.instance.counterCache.loadSavedAsync().get();
        }
        catch (Throwable t)
        {
            JVMStabilityInspector.inspectThrowable(t);
            logger.warn("Error loading counter cache", t);
        }

        if (joinRing)
        {
            joinTokenRing(delay);
        }
        else
        {
            Collection<Token> tokens = SystemKeyspace.getSavedTokens();
            if (!tokens.isEmpty())
            {
                tokenMetadata.updateNormalTokens(tokens, FBUtilities.getBroadcastAddress());
                // order is important here, the gossiper can fire in between adding these two states.  It's ok to send TOKENS without STATUS, but *not* vice versa.
                List<Pair<ApplicationState, VersionedValue>> states = new ArrayList<Pair<ApplicationState, VersionedValue>>();
                states.add(Pair.create(ApplicationState.TOKENS, valueFactory.tokens(tokens)));
                states.add(Pair.create(ApplicationState.STATUS, valueFactory.hibernate(true)));
                Gossiper.instance.addLocalApplicationStates(states);
            }
            logger.info("Not joining ring as requested. Use JMX (StorageService->joinRing()) to initiate ring joining");
        }

        initialized = true;
    }

    private void loadRingState()
    {
        if (Boolean.parseBoolean(System.getProperty("cassandra.load_ring_state", "true")))
        {
            logger.info("Loading persisted ring state");
            Multimap<InetAddress, Token> loadedTokens = SystemKeyspace.loadTokens();
            Map<InetAddress, UUID> loadedHostIds = SystemKeyspace.loadHostIds();
            for (InetAddress ep : loadedTokens.keySet())
            {
                if (ep.equals(FBUtilities.getBroadcastAddress()))
                {
                    // entry has been mistakenly added, delete it
                    SystemKeyspace.removeEndpoint(ep);
                }
                else
                {
                    if (loadedHostIds.containsKey(ep))
                        tokenMetadata.updateHostId(loadedHostIds.get(ep), ep);
                    Gossiper.instance.addSavedEndpoint(ep);
                }
            }
        }
    }

    private boolean isReplacing()
    {
        if (System.getProperty("cassandra.replace_address_first_boot", null) != null && SystemKeyspace.bootstrapComplete())
        {
            logger.info("Replace address on first boot requested; this node is already bootstrapped");
            return false;
        }
        return DatabaseDescriptor.getReplaceAddress() != null;
    }

    /**
     * In the event of forceful termination we need to remove the shutdown hook to prevent hanging (OOM for instance)
     */
    public void removeShutdownHook()
    {
        if (drainOnShutdown != null)
            Runtime.getRuntime().removeShutdownHook(drainOnShutdown);

        if (FBUtilities.isWindows)
            WindowsTimer.endTimerPeriod(DatabaseDescriptor.getWindowsTimerInterval());
    }

    private boolean shouldBootstrap()
    {
        return DatabaseDescriptor.isAutoBootstrap() && !SystemKeyspace.bootstrapComplete() && !DatabaseDescriptor.getSeeds().contains(FBUtilities.getBroadcastAddress());
    }

    private void prepareToJoin() throws ConfigurationException
    {
        if (!joined)
        {
            Map<ApplicationState, VersionedValue> appStates = new EnumMap<>(ApplicationState.class);

            if (SystemKeyspace.wasDecommissioned())
            {
                if (Boolean.getBoolean("cassandra.override_decommission"))
                {
                    logger.warn("This node was decommissioned, but overriding by operator request.");
                    SystemKeyspace.setBootstrapState(SystemKeyspace.BootstrapState.COMPLETED);
                }
                else
                    throw new ConfigurationException("This node was decommissioned and will not rejoin the ring unless cassandra.override_decommission=true has been set, or all existing data is removed and the node is bootstrapped again");
            }

            if (DatabaseDescriptor.getReplaceTokens().size() > 0 || DatabaseDescriptor.getReplaceNode() != null)
                throw new RuntimeException("Replace method removed; use cassandra.replace_address instead");

            if (!MessagingService.instance().isListening())
                MessagingService.instance().listen();

            UUID localHostId = SystemKeyspace.getLocalHostId();

            if (replacing)
            {
                localHostId = prepareForReplacement();
                appStates.put(ApplicationState.TOKENS, valueFactory.tokens(bootstrapTokens));

                if (!DatabaseDescriptor.isAutoBootstrap())
                {
                    // Will not do replace procedure, persist the tokens we're taking over locally
                    // so that they don't get clobbered with auto generated ones in joinTokenRing
                    SystemKeyspace.updateTokens(bootstrapTokens);
                }
                else if (isReplacingSameAddress())
                {
                    //only go into hibernate state if replacing the same address (CASSANDRA-8523)
                    logger.warn("Writes will not be forwarded to this node during replacement because it has the same address as " +
                                "the node to be replaced ({}). If the previous node has been down for longer than max_hint_window_in_ms, " +
                                "repair must be run after the replacement process in order to make this node consistent.",
                                DatabaseDescriptor.getReplaceAddress());
                    appStates.put(ApplicationState.STATUS, valueFactory.hibernate(true));
                }
            }
            else
            {
                checkForEndpointCollision(localHostId);
            }

            // have to start the gossip service before we can see any info on other nodes.  this is necessary
            // for bootstrap to get the load info it needs.
            // (we won't be part of the storage ring though until we add a counterId to our state, below.)
            // Seed the host ID-to-endpoint map with our own ID.
            getTokenMetadata().updateHostId(localHostId, FBUtilities.getBroadcastAddress());
            appStates.put(ApplicationState.NET_VERSION, valueFactory.networkVersion());
            appStates.put(ApplicationState.HOST_ID, valueFactory.hostId(localHostId));
            appStates.put(ApplicationState.RPC_ADDRESS, valueFactory.rpcaddress(FBUtilities.getBroadcastRpcAddress()));
            appStates.put(ApplicationState.RELEASE_VERSION, valueFactory.releaseVersion());

            // load the persisted ring state. This used to be done earlier in the init process,
            // but now we always perform a shadow round when preparing to join and we have to
            // clear endpoint states after doing that.
            loadRingState();

            logger.info("Starting up server gossip");
            Gossiper.instance.register(this);
            Gossiper.instance.start(SystemKeyspace.incrementAndGetGeneration(), appStates); // needed for node-ring gathering.
            gossipActive = true;
            // gossip snitch infos (local DC and rack)
            gossipSnitchInfo();
            // gossip Schema.emptyVersion forcing immediate check for schema updates (see MigrationManager#maybeScheduleSchemaPull)
            Schema.instance.updateVersionAndAnnounce(); // Ensure we know our own actual Schema UUID in preparation for updates
            LoadBroadcaster.instance.startBroadcasting();
            HintsService.instance.startDispatch();
            BatchlogManager.instance.start();
        }
    }

    private void joinTokenRing(int delay) throws ConfigurationException
    {
        joined = true;

        // We bootstrap if we haven't successfully bootstrapped before, as long as we are not a seed.
        // If we are a seed, or if the user manually sets auto_bootstrap to false,
        // we'll skip streaming data from other nodes and jump directly into the ring.
        //
        // The seed check allows us to skip the RING_DELAY sleep for the single-node cluster case,
        // which is useful for both new users and testing.
        //
        // We attempted to replace this with a schema-presence check, but you need a meaningful sleep
        // to get schema info from gossip which defeats the purpose.  See CASSANDRA-4427 for the gory details.
        Set<InetAddress> current = new HashSet<>();
        if (logger.isDebugEnabled())
        {
            logger.debug("Bootstrap variables: {} {} {} {}",
                         DatabaseDescriptor.isAutoBootstrap(),
                         SystemKeyspace.bootstrapInProgress(),
                         SystemKeyspace.bootstrapComplete(),
                         DatabaseDescriptor.getSeeds().contains(FBUtilities.getBroadcastAddress()));
        }
        if (DatabaseDescriptor.isAutoBootstrap() && !SystemKeyspace.bootstrapComplete() && DatabaseDescriptor.getSeeds().contains(FBUtilities.getBroadcastAddress()))
        {
            logger.info("This node will not auto bootstrap because it is configured to be a seed node.");
        }

        boolean dataAvailable = true; // make this to false when bootstrap streaming failed
        boolean bootstrap = shouldBootstrap();
        if (bootstrap)
        {
            if (SystemKeyspace.bootstrapInProgress())
                logger.warn("Detected previous bootstrap failure; retrying");
            else
                SystemKeyspace.setBootstrapState(SystemKeyspace.BootstrapState.IN_PROGRESS);
            setMode(Mode.JOINING, "waiting for ring information", true);
            // first sleep the delay to make sure we see all our peers
            for (int i = 0; i < delay; i += 1000)
            {
                // if we see schema, we can proceed to the next check directly
                if (!Schema.instance.getVersion().equals(SchemaConstants.emptyVersion))
                {
                    logger.debug("got schema: {}", Schema.instance.getVersion());
                    break;
                }
                Uninterruptibles.sleepUninterruptibly(1, TimeUnit.SECONDS);
            }
            // if our schema hasn't matched yet, wait until it has
            // we do this by waiting for all in-flight migration requests and responses to complete
            // (post CASSANDRA-1391 we don't expect this to be necessary very often, but it doesn't hurt to be careful)
            if (!MigrationManager.isReadyForBootstrap())
            {
                setMode(Mode.JOINING, "waiting for schema information to complete", true);
                MigrationManager.waitUntilReadyForBootstrap();
            }
            setMode(Mode.JOINING, "schema complete, ready to bootstrap", true);
            setMode(Mode.JOINING, "waiting for pending range calculation", true);
            PendingRangeCalculatorService.instance.blockUntilFinished();
            setMode(Mode.JOINING, "calculation complete, ready to bootstrap", true);

            logger.debug("... got ring + schema info");

            if (useStrictConsistency && !allowSimultaneousMoves() &&
                    (
                        tokenMetadata.getBootstrapTokens().valueSet().size() > 0 ||
                        tokenMetadata.getLeavingEndpoints().size() > 0 ||
                        tokenMetadata.getMovingEndpoints().size() > 0
                    ))
            {
                throw new UnsupportedOperationException("Other bootstrapping/leaving/moving nodes detected, cannot bootstrap while cassandra.consistent.rangemovement is true");
            }

            // get bootstrap tokens
            if (!replacing)
            {
                if (tokenMetadata.isMember(FBUtilities.getBroadcastAddress()))
                {
                    String s = "This node is already a member of the token ring; bootstrap aborted. (If replacing a dead node, remove the old one from the ring first.)";
                    throw new UnsupportedOperationException(s);
                }
                setMode(Mode.JOINING, "getting bootstrap token", true);
                bootstrapTokens = BootStrapper.getBootstrapTokens(tokenMetadata, FBUtilities.getBroadcastAddress());
            }
            else
            {
                if (!isReplacingSameAddress())
                {
                    try
                    {
                        // Sleep additionally to make sure that the server actually is not alive
                        // and giving it more time to gossip if alive.
                        Thread.sleep(LoadBroadcaster.BROADCAST_INTERVAL);
                    }
                    catch (InterruptedException e)
                    {
                        throw new AssertionError(e);
                    }

                    // check for operator errors...
                    for (Token token : bootstrapTokens)
                    {
                        InetAddress existing = tokenMetadata.getEndpoint(token);
                        if (existing != null)
                        {
                            long nanoDelay = delay * 1000000L;
                            if (Gossiper.instance.getEndpointStateForEndpoint(existing).getUpdateTimestamp() > (System.nanoTime() - nanoDelay))
                                throw new UnsupportedOperationException("Cannot replace a live node... ");
                            current.add(existing);
                        }
                        else
                        {
                            throw new UnsupportedOperationException("Cannot replace token " + token + " which does not exist!");
                        }
                    }
                }
                else
                {
                    try
                    {
                        Thread.sleep(RING_DELAY);
                    }
                    catch (InterruptedException e)
                    {
                        throw new AssertionError(e);
                    }

                }
                setMode(Mode.JOINING, "Replacing a node with token(s): " + bootstrapTokens, true);
            }

            dataAvailable = bootstrap(bootstrapTokens);
        }
        else
        {
            bootstrapTokens = SystemKeyspace.getSavedTokens();
            if (bootstrapTokens.isEmpty())
            {
                Collection<String> initialTokens = DatabaseDescriptor.getInitialTokens();
                if (initialTokens.size() < 1)
                {
                    bootstrapTokens = BootStrapper.getRandomTokens(tokenMetadata, DatabaseDescriptor.getNumTokens());
                    if (DatabaseDescriptor.getNumTokens() == 1)
                        logger.warn("Generated random token {}. Random tokens will result in an unbalanced ring; see http://wiki.apache.org/cassandra/Operations", bootstrapTokens);
                    else
                        logger.info("Generated random tokens. tokens are {}", bootstrapTokens);
                }
                else
                {
                    bootstrapTokens = new ArrayList<>(initialTokens.size());
                    for (String token : initialTokens)
                        bootstrapTokens.add(getTokenFactory().fromString(token));
                    logger.info("Saved tokens not found. Using configuration value: {}", bootstrapTokens);
                }
            }
            else
            {
                if (bootstrapTokens.size() != DatabaseDescriptor.getNumTokens())
                    throw new ConfigurationException("Cannot change the number of tokens from " + bootstrapTokens.size() + " to " + DatabaseDescriptor.getNumTokens());
                else
                    logger.info("Using saved tokens {}", bootstrapTokens);
            }
        }

        // if we don't have system_traces keyspace at this point, then create it manually
        maybeAddOrUpdateKeyspace(TraceKeyspace.metadata());
        maybeAddOrUpdateKeyspace(SystemDistributedKeyspace.metadata());

        if (!isSurveyMode)
        {
            if (dataAvailable)
            {
<<<<<<< HEAD
                finishJoiningRing(bootstrap);
=======
                finishJoiningRing(bootstrapTokens);

>>>>>>> 5f64ed7c
                // remove the existing info about the replaced node.
                if (!current.isEmpty())
                {
                    for (InetAddress existing : current)
                        Gossiper.instance.replacedEndpoint(existing);
                }
            }
            else
            {
                logger.warn("Some data streaming failed. Use nodetool to check bootstrap state and resume. For more, see `nodetool help bootstrap`. {}", SystemKeyspace.getBootstrapState());
            }
        }
        else
        {
            logger.info("Startup complete, but write survey mode is active, not becoming an active ring member. Use JMX (StorageService->joinRing()) to finalize ring joining.");
        }
    }

    public static boolean isReplacingSameAddress()
    {
        return DatabaseDescriptor.getReplaceAddress().equals(FBUtilities.getBroadcastAddress());
    }

    public void gossipSnitchInfo()
    {
        IEndpointSnitch snitch = DatabaseDescriptor.getEndpointSnitch();
        String dc = snitch.getDatacenter(FBUtilities.getBroadcastAddress());
        String rack = snitch.getRack(FBUtilities.getBroadcastAddress());
        Gossiper.instance.addLocalApplicationState(ApplicationState.DC, StorageService.instance.valueFactory.datacenter(dc));
        Gossiper.instance.addLocalApplicationState(ApplicationState.RACK, StorageService.instance.valueFactory.rack(rack));
    }

    public void joinRing() throws IOException
    {
        SystemKeyspace.BootstrapState state = SystemKeyspace.getBootstrapState();
        joinRing(state.equals(SystemKeyspace.BootstrapState.IN_PROGRESS));
    }

    private synchronized void joinRing(boolean resumedBootstrap) throws IOException
    {
        if (!joined)
        {
            logger.info("Joining ring by operator request");
            try
            {
                joinTokenRing(0);
            }
            catch (ConfigurationException e)
            {
                throw new IOException(e.getMessage());
            }
        }
        else if (isSurveyMode)
        {
            logger.info("Leaving write survey mode and joining ring at operator request");
<<<<<<< HEAD
            finishJoiningRing(resumedBootstrap);
            isSurveyMode = false;
        }
    }

    private void executePreJoinTasks(boolean bootstrap)
    {
        StreamSupport.stream(ColumnFamilyStore.all().spliterator(), false)
                .filter(cfs -> Schema.instance.getUserKeyspaces().contains(cfs.keyspace.getName()))
                .forEach(cfs -> cfs.indexManager.executePreJoinTasksBlocking(bootstrap));
    }

    private void finishJoiningRing(boolean didBootstrap)
=======
            finishJoiningRing(SystemKeyspace.getSavedTokens());
        }
    }

    private void finishJoiningRing(Collection<Token> tokens)
>>>>>>> 5f64ed7c
    {
        // start participating in the ring.
        setMode(Mode.JOINING, "Finish joining ring", true);
        SystemKeyspace.setBootstrapState(SystemKeyspace.BootstrapState.COMPLETED);
<<<<<<< HEAD
        executePreJoinTasks(didBootstrap);
        setTokens(bootstrapTokens);
=======
        setTokens(tokens);
>>>>>>> 5f64ed7c

        assert tokenMetadata.sortedTokens().size() > 0;
        doAuthSetup();
    }

    private void doAuthSetup()
    {
        maybeAddOrUpdateKeyspace(AuthKeyspace.metadata());

        DatabaseDescriptor.getRoleManager().setup();
        DatabaseDescriptor.getAuthenticator().setup();
        DatabaseDescriptor.getAuthorizer().setup();
        MigrationManager.instance.register(new AuthMigrationListener());
        authSetupComplete = true;
    }

    public boolean isAuthSetupComplete()
    {
        return authSetupComplete;
    }

    private void maybeAddKeyspace(KeyspaceMetadata ksm)
    {
        try
        {
            MigrationManager.announceNewKeyspace(ksm, 0, false);
        }
        catch (AlreadyExistsException e)
        {
            logger.debug("Attempted to create new keyspace {}, but it already exists", ksm.name);
        }
    }

    /**
     * Ensure the schema of a pseudo-system keyspace (a distributed system keyspace: traces, auth and the so-called distributedKeyspace),
     * is up to date with what we expected (creating it if it doesn't exist and updating tables that may have been upgraded).
     */
    private void maybeAddOrUpdateKeyspace(KeyspaceMetadata expected)
    {
        // Note that want to deal with the keyspace and its table a bit differently: for the keyspace definition
        // itself, we want to create it if it doesn't exist yet, but if it does exist, we don't want to modify it,
        // because user can modify the definition to change the replication factor (#6016) and we don't want to
        // override it. For the tables however, we have to deal with the fact that new version can add new columns
        // (#8162 being an example), so even if the table definition exists, we still need to force the "current"
        // version of the schema, the one the node will be expecting.

        KeyspaceMetadata defined = Schema.instance.getKSMetaData(expected.name);
        // If the keyspace doesn't exist, create it
        if (defined == null)
        {
            maybeAddKeyspace(expected);
            defined = Schema.instance.getKSMetaData(expected.name);
        }

        // While the keyspace exists, it might miss table or have outdated one
        // There is also the potential for a race, as schema migrations add the bare
        // keyspace into Schema.instance before adding its tables, so double check that
        // all the expected tables are present
        for (CFMetaData expectedTable : expected.tables)
        {
            CFMetaData definedTable = defined.tables.get(expectedTable.cfName).orElse(null);
            if (definedTable == null || !definedTable.equals(expectedTable))
                MigrationManager.forceAnnounceNewColumnFamily(expectedTable);
        }
    }

    public boolean isJoined()
    {
        return tokenMetadata.isMember(FBUtilities.getBroadcastAddress()) && !isSurveyMode;
    }

    public void rebuild(String sourceDc)
    {
        rebuild(sourceDc, null, null, null);
    }

    public void rebuild(String sourceDc, String keyspace, String tokens, String specificSources)
    {
        // check ongoing rebuild
        if (!isRebuilding.compareAndSet(false, true))
        {
            throw new IllegalStateException("Node is still rebuilding. Check nodetool netstats.");
        }

        // check the arguments
        if (keyspace == null && tokens != null)
        {
            throw new IllegalArgumentException("Cannot specify tokens without keyspace.");
        }

        logger.info("rebuild from dc: {}, {}, {}", sourceDc == null ? "(any dc)" : sourceDc,
                    keyspace == null ? "(All keyspaces)" : keyspace,
                    tokens == null ? "(All tokens)" : tokens);

        try
        {
            RangeStreamer streamer = new RangeStreamer(tokenMetadata,
                                                       null,
                                                       FBUtilities.getBroadcastAddress(),
                                                       "Rebuild",
                                                       useStrictConsistency && !replacing,
                                                       DatabaseDescriptor.getEndpointSnitch(),
                                                       streamStateStore,
                                                       false);
            streamer.addSourceFilter(new RangeStreamer.FailureDetectorSourceFilter(FailureDetector.instance));
            if (sourceDc != null)
                streamer.addSourceFilter(new RangeStreamer.SingleDatacenterFilter(DatabaseDescriptor.getEndpointSnitch(), sourceDc));

            if (keyspace == null)
            {
                for (String keyspaceName : Schema.instance.getNonLocalStrategyKeyspaces())
                    streamer.addRanges(keyspaceName, getLocalRanges(keyspaceName));
            }
            else if (tokens == null)
            {
                streamer.addRanges(keyspace, getLocalRanges(keyspace));
            }
            else
            {
                Token.TokenFactory factory = getTokenFactory();
                List<Range<Token>> ranges = new ArrayList<>();
                Pattern rangePattern = Pattern.compile("\\(\\s*(-?\\w+)\\s*,\\s*(-?\\w+)\\s*\\]");
                try (Scanner tokenScanner = new Scanner(tokens))
                {
                    while (tokenScanner.findInLine(rangePattern) != null)
                    {
                        MatchResult range = tokenScanner.match();
                        Token startToken = factory.fromString(range.group(1));
                        Token endToken = factory.fromString(range.group(2));
                        logger.info("adding range: ({},{}]", startToken, endToken);
                        ranges.add(new Range<>(startToken, endToken));
                    }
                    if (tokenScanner.hasNext())
                        throw new IllegalArgumentException("Unexpected string: " + tokenScanner.next());
                }

                // Ensure all specified ranges are actually ranges owned by this host
                Collection<Range<Token>> localRanges = getLocalRanges(keyspace);
                for (Range<Token> specifiedRange : ranges)
                {
                    boolean foundParentRange = false;
                    for (Range<Token> localRange : localRanges)
                    {
                        if (localRange.contains(specifiedRange))
                        {
                            foundParentRange = true;
                            break;
                        }
                    }
                    if (!foundParentRange)
                    {
                        throw new IllegalArgumentException(String.format("The specified range %s is not a range that is owned by this node. Please ensure that all token ranges specified to be rebuilt belong to this node.", specifiedRange.toString()));
                    }
                }

                if (specificSources != null)
                {
                    String[] stringHosts = specificSources.split(",");
                    Set<InetAddress> sources = new HashSet<>(stringHosts.length);
                    for (String stringHost : stringHosts)
                    {
                        try
                        {
                            InetAddress endpoint = InetAddress.getByName(stringHost);
                            if (FBUtilities.getBroadcastAddress().equals(endpoint))
                            {
                                throw new IllegalArgumentException("This host was specified as a source for rebuilding. Sources for a rebuild can only be other nodes in the cluster.");
                            }
                            sources.add(endpoint);
                        }
                        catch (UnknownHostException ex)
                        {
                            throw new IllegalArgumentException("Unknown host specified " + stringHost, ex);
                        }
                    }
                    streamer.addSourceFilter(new RangeStreamer.WhitelistedSourcesFilter(sources));
                }

                streamer.addRanges(keyspace, ranges);
            }

            StreamResultFuture resultFuture = streamer.fetchAsync();
            // wait for result
            resultFuture.get();
        }
        catch (InterruptedException e)
        {
            throw new RuntimeException("Interrupted while waiting on rebuild streaming");
        }
        catch (ExecutionException e)
        {
            // This is used exclusively through JMX, so log the full trace but only throw a simple RTE
            logger.error("Error while rebuilding node", e.getCause());
            throw new RuntimeException("Error while rebuilding node: " + e.getCause().getMessage());
        }
        finally
        {
            // rebuild is done (successfully or not)
            isRebuilding.set(false);
        }
    }

    public void setRpcTimeout(long value)
    {
        DatabaseDescriptor.setRpcTimeout(value);
        logger.info("set rpc timeout to {} ms", value);
    }

    public long getRpcTimeout()
    {
        return DatabaseDescriptor.getRpcTimeout();
    }

    public void setReadRpcTimeout(long value)
    {
        DatabaseDescriptor.setReadRpcTimeout(value);
        logger.info("set read rpc timeout to {} ms", value);
    }

    public long getReadRpcTimeout()
    {
        return DatabaseDescriptor.getReadRpcTimeout();
    }

    public void setRangeRpcTimeout(long value)
    {
        DatabaseDescriptor.setRangeRpcTimeout(value);
        logger.info("set range rpc timeout to {} ms", value);
    }

    public long getRangeRpcTimeout()
    {
        return DatabaseDescriptor.getRangeRpcTimeout();
    }

    public void setWriteRpcTimeout(long value)
    {
        DatabaseDescriptor.setWriteRpcTimeout(value);
        logger.info("set write rpc timeout to {} ms", value);
    }

    public long getWriteRpcTimeout()
    {
        return DatabaseDescriptor.getWriteRpcTimeout();
    }

    public void setCounterWriteRpcTimeout(long value)
    {
        DatabaseDescriptor.setCounterWriteRpcTimeout(value);
        logger.info("set counter write rpc timeout to {} ms", value);
    }

    public long getCounterWriteRpcTimeout()
    {
        return DatabaseDescriptor.getCounterWriteRpcTimeout();
    }

    public void setCasContentionTimeout(long value)
    {
        DatabaseDescriptor.setCasContentionTimeout(value);
        logger.info("set cas contention rpc timeout to {} ms", value);
    }

    public long getCasContentionTimeout()
    {
        return DatabaseDescriptor.getCasContentionTimeout();
    }

    public void setTruncateRpcTimeout(long value)
    {
        DatabaseDescriptor.setTruncateRpcTimeout(value);
        logger.info("set truncate rpc timeout to {} ms", value);
    }

    public long getTruncateRpcTimeout()
    {
        return DatabaseDescriptor.getTruncateRpcTimeout();
    }

    public void setStreamingSocketTimeout(int value)
    {
        DatabaseDescriptor.setStreamingSocketTimeout(value);
        logger.info("set streaming socket timeout to {} ms", value);
    }

    public int getStreamingSocketTimeout()
    {
        return DatabaseDescriptor.getStreamingSocketTimeout();
    }

    public void setStreamThroughputMbPerSec(int value)
    {
        DatabaseDescriptor.setStreamThroughputOutboundMegabitsPerSec(value);
        logger.info("setstreamthroughput: throttle set to {}", value);
    }

    public int getStreamThroughputMbPerSec()
    {
        return DatabaseDescriptor.getStreamThroughputOutboundMegabitsPerSec();
    }

    public void setInterDCStreamThroughputMbPerSec(int value)
    {
        DatabaseDescriptor.setInterDCStreamThroughputOutboundMegabitsPerSec(value);
        logger.info("setinterdcstreamthroughput: throttle set to {}", value);
    }

    public int getInterDCStreamThroughputMbPerSec()
    {
        return DatabaseDescriptor.getInterDCStreamThroughputOutboundMegabitsPerSec();
    }


    public int getCompactionThroughputMbPerSec()
    {
        return DatabaseDescriptor.getCompactionThroughputMbPerSec();
    }

    public void setCompactionThroughputMbPerSec(int value)
    {
        DatabaseDescriptor.setCompactionThroughputMbPerSec(value);
        CompactionManager.instance.setRate(value);
    }

    public int getConcurrentCompactors()
    {
        return DatabaseDescriptor.getConcurrentCompactors();
    }

    public void setConcurrentCompactors(int value)
    {
        if (value <= 0)
            throw new IllegalArgumentException("Number of concurrent compactors should be greater than 0.");
        DatabaseDescriptor.setConcurrentCompactors(value);
        CompactionManager.instance.setConcurrentCompactors(value);
    }

    public boolean isIncrementalBackupsEnabled()
    {
        return DatabaseDescriptor.isIncrementalBackupsEnabled();
    }

    public void setIncrementalBackupsEnabled(boolean value)
    {
        DatabaseDescriptor.setIncrementalBackupsEnabled(value);
    }

    private void setMode(Mode m, boolean log)
    {
        setMode(m, null, log);
    }

    private void setMode(Mode m, String msg, boolean log)
    {
        operationMode = m;
        String logMsg = msg == null ? m.toString() : String.format("%s: %s", m, msg);
        if (log)
            logger.info(logMsg);
        else
            logger.debug(logMsg);
    }

    /**
     * Bootstrap node by fetching data from other nodes.
     * If node is bootstrapping as a new node, then this also announces bootstrapping to the cluster.
     *
     * This blocks until streaming is done.
     *
     * @param tokens bootstrapping tokens
     * @return true if bootstrap succeeds.
     */
    private boolean bootstrap(final Collection<Token> tokens)
    {
        isBootstrapMode = true;
        SystemKeyspace.updateTokens(tokens); // DON'T use setToken, that makes us part of the ring locally which is incorrect until we are done bootstrapping

        if (!replacing || !isReplacingSameAddress())
        {
            // if not an existing token then bootstrap
            List<Pair<ApplicationState, VersionedValue>> states = new ArrayList<>();
            states.add(Pair.create(ApplicationState.TOKENS, valueFactory.tokens(tokens)));
            states.add(Pair.create(ApplicationState.STATUS, replacing?
                                                            valueFactory.bootReplacing(DatabaseDescriptor.getReplaceAddress()) :
                                                            valueFactory.bootstrapping(tokens)));
            Gossiper.instance.addLocalApplicationStates(states);
            setMode(Mode.JOINING, "sleeping " + RING_DELAY + " ms for pending range setup", true);
            Uninterruptibles.sleepUninterruptibly(RING_DELAY, TimeUnit.MILLISECONDS);
        }
        else
        {
            // Dont set any state for the node which is bootstrapping the existing token...
            tokenMetadata.updateNormalTokens(tokens, FBUtilities.getBroadcastAddress());
            SystemKeyspace.removeEndpoint(DatabaseDescriptor.getReplaceAddress());
        }
        if (!Gossiper.instance.seenAnySeed())
            throw new IllegalStateException("Unable to contact any seeds!");

        if (Boolean.getBoolean("cassandra.reset_bootstrap_progress"))
        {
            logger.info("Resetting bootstrap progress to start fresh");
            SystemKeyspace.resetAvailableRanges();
        }

        setMode(Mode.JOINING, "Starting to bootstrap...", true);
        BootStrapper bootstrapper = new BootStrapper(FBUtilities.getBroadcastAddress(), tokens, tokenMetadata);
        bootstrapper.addProgressListener(progressSupport);
        ListenableFuture<StreamState> bootstrapStream = bootstrapper.bootstrap(streamStateStore, useStrictConsistency && !replacing); // handles token update
        Futures.addCallback(bootstrapStream, new FutureCallback<StreamState>()
        {
            @Override
            public void onSuccess(StreamState streamState)
            {
                isBootstrapMode = false;
                logger.info("Bootstrap completed! for the tokens {}", tokens);
            }

            @Override
            public void onFailure(Throwable e)
            {
                logger.warn("Error during bootstrap.", e);
            }
        });
        try
        {
            bootstrapStream.get();
            return true;
        }
        catch (Throwable e)
        {
            logger.error("Error while waiting on bootstrap to complete. Bootstrap will have to be restarted.", e);
            return false;
        }
    }

    public boolean resumeBootstrap()
    {
        if (isBootstrapMode && SystemKeyspace.bootstrapInProgress())
        {
            logger.info("Resuming bootstrap...");

            // get bootstrap tokens saved in system keyspace
            final Collection<Token> tokens = SystemKeyspace.getSavedTokens();
            // already bootstrapped ranges are filtered during bootstrap
            BootStrapper bootstrapper = new BootStrapper(FBUtilities.getBroadcastAddress(), tokens, tokenMetadata);
            bootstrapper.addProgressListener(progressSupport);
            ListenableFuture<StreamState> bootstrapStream = bootstrapper.bootstrap(streamStateStore, useStrictConsistency && !replacing); // handles token update
            Futures.addCallback(bootstrapStream, new FutureCallback<StreamState>()
            {
                @Override
                public void onSuccess(StreamState streamState)
                {
                    isBootstrapMode = false;
                    // start participating in the ring.
                    // pretend we are in survey mode so we can use joinRing() here
                    isSurveyMode = true;
                    try
                    {
                        progressSupport.progress("bootstrap", ProgressEvent.createNotification("Joining ring..."));
                        joinRing(true);
                    }
                    catch (IOException ignore)
                    {
                        // joinRing with survey mode does not throw IOException
                    }
                    progressSupport.progress("bootstrap", new ProgressEvent(ProgressEventType.COMPLETE, 1, 1, "Resume bootstrap complete"));
                    logger.info("Resume complete");
                }

                @Override
                public void onFailure(Throwable e)
                {
                    String message = "Error during bootstrap: " + e.getCause().getMessage();
                    logger.error(message, e.getCause());
                    progressSupport.progress("bootstrap", new ProgressEvent(ProgressEventType.ERROR, 1, 1, message));
                    progressSupport.progress("bootstrap", new ProgressEvent(ProgressEventType.COMPLETE, 1, 1, "Resume bootstrap complete"));
                }
            });
            return true;
        }
        else
        {
            logger.info("Resuming bootstrap is requested, but the node is already bootstrapped.");
            return false;
        }
    }

    public boolean isBootstrapMode()
    {
        return isBootstrapMode;
    }

    public TokenMetadata getTokenMetadata()
    {
        return tokenMetadata;
    }

    /**
     * for a keyspace, return the ranges and corresponding listen addresses.
     * @param keyspace
     * @return the endpoint map
     */
    public Map<List<String>, List<String>> getRangeToEndpointMap(String keyspace)
    {
        /* All the ranges for the tokens */
        Map<List<String>, List<String>> map = new HashMap<>();
        for (Map.Entry<Range<Token>,List<InetAddress>> entry : getRangeToAddressMap(keyspace).entrySet())
        {
            map.put(entry.getKey().asList(), stringify(entry.getValue()));
        }
        return map;
    }

    /**
     * Return the rpc address associated with an endpoint as a string.
     * @param endpoint The endpoint to get rpc address for
     * @return the rpc address
     */
    public String getRpcaddress(InetAddress endpoint)
    {
        if (endpoint.equals(FBUtilities.getBroadcastAddress()))
            return FBUtilities.getBroadcastRpcAddress().getHostAddress();
        else if (Gossiper.instance.getEndpointStateForEndpoint(endpoint).getApplicationState(ApplicationState.RPC_ADDRESS) == null)
            return endpoint.getHostAddress();
        else
            return Gossiper.instance.getEndpointStateForEndpoint(endpoint).getApplicationState(ApplicationState.RPC_ADDRESS).value;
    }

    /**
     * for a keyspace, return the ranges and corresponding RPC addresses for a given keyspace.
     * @param keyspace
     * @return the endpoint map
     */
    public Map<List<String>, List<String>> getRangeToRpcaddressMap(String keyspace)
    {
        /* All the ranges for the tokens */
        Map<List<String>, List<String>> map = new HashMap<>();
        for (Map.Entry<Range<Token>, List<InetAddress>> entry : getRangeToAddressMap(keyspace).entrySet())
        {
            List<String> rpcaddrs = new ArrayList<>(entry.getValue().size());
            for (InetAddress endpoint: entry.getValue())
            {
                rpcaddrs.add(getRpcaddress(endpoint));
            }
            map.put(entry.getKey().asList(), rpcaddrs);
        }
        return map;
    }

    public Map<List<String>, List<String>> getPendingRangeToEndpointMap(String keyspace)
    {
        // some people just want to get a visual representation of things. Allow null and set it to the first
        // non-system keyspace.
        if (keyspace == null)
            keyspace = Schema.instance.getNonLocalStrategyKeyspaces().get(0);

        Map<List<String>, List<String>> map = new HashMap<>();
        for (Map.Entry<Range<Token>, Collection<InetAddress>> entry : tokenMetadata.getPendingRangesMM(keyspace).asMap().entrySet())
        {
            List<InetAddress> l = new ArrayList<>(entry.getValue());
            map.put(entry.getKey().asList(), stringify(l));
        }
        return map;
    }

    public Map<Range<Token>, List<InetAddress>> getRangeToAddressMap(String keyspace)
    {
        return getRangeToAddressMap(keyspace, tokenMetadata.sortedTokens());
    }

    public Map<Range<Token>, List<InetAddress>> getRangeToAddressMapInLocalDC(String keyspace)
    {
        Predicate<InetAddress> isLocalDC = new Predicate<InetAddress>()
        {
            public boolean apply(InetAddress address)
            {
                return isLocalDC(address);
            }
        };

        Map<Range<Token>, List<InetAddress>> origMap = getRangeToAddressMap(keyspace, getTokensInLocalDC());
        Map<Range<Token>, List<InetAddress>> filteredMap = Maps.newHashMap();
        for (Map.Entry<Range<Token>, List<InetAddress>> entry : origMap.entrySet())
        {
            List<InetAddress> endpointsInLocalDC = Lists.newArrayList(Collections2.filter(entry.getValue(), isLocalDC));
            filteredMap.put(entry.getKey(), endpointsInLocalDC);
        }

        return filteredMap;
    }

    private List<Token> getTokensInLocalDC()
    {
        List<Token> filteredTokens = Lists.newArrayList();
        for (Token token : tokenMetadata.sortedTokens())
        {
            InetAddress endpoint = tokenMetadata.getEndpoint(token);
            if (isLocalDC(endpoint))
                filteredTokens.add(token);
        }
        return filteredTokens;
    }

    private boolean isLocalDC(InetAddress targetHost)
    {
        String remoteDC = DatabaseDescriptor.getEndpointSnitch().getDatacenter(targetHost);
        String localDC = DatabaseDescriptor.getEndpointSnitch().getDatacenter(FBUtilities.getBroadcastAddress());
        return remoteDC.equals(localDC);
    }

    private Map<Range<Token>, List<InetAddress>> getRangeToAddressMap(String keyspace, List<Token> sortedTokens)
    {
        // some people just want to get a visual representation of things. Allow null and set it to the first
        // non-system keyspace.
        if (keyspace == null)
            keyspace = Schema.instance.getNonLocalStrategyKeyspaces().get(0);

        List<Range<Token>> ranges = getAllRanges(sortedTokens);
        return constructRangeToEndpointMap(keyspace, ranges);
    }


    /**
     * The same as {@code describeRing(String)} but converts TokenRange to the String for JMX compatibility
     *
     * @param keyspace The keyspace to fetch information about
     *
     * @return a List of TokenRange(s) converted to String for the given keyspace
     */
    public List<String> describeRingJMX(String keyspace) throws IOException
    {
        List<TokenRange> tokenRanges;
        try
        {
            tokenRanges = describeRing(keyspace);
        }
        catch (InvalidRequestException e)
        {
            throw new IOException(e.getMessage());
        }
        List<String> result = new ArrayList<>(tokenRanges.size());

        for (TokenRange tokenRange : tokenRanges)
            result.add(tokenRange.toString());

        return result;
    }

    /**
     * The TokenRange for a given keyspace.
     *
     * @param keyspace The keyspace to fetch information about
     *
     * @return a List of TokenRange(s) for the given keyspace
     *
     * @throws InvalidRequestException if there is no ring information available about keyspace
     */
    public List<TokenRange> describeRing(String keyspace) throws InvalidRequestException
    {
        return describeRing(keyspace, false);
    }

    /**
     * The same as {@code describeRing(String)} but considers only the part of the ring formed by nodes in the local DC.
     */
    public List<TokenRange> describeLocalRing(String keyspace) throws InvalidRequestException
    {
        return describeRing(keyspace, true);
    }

    private List<TokenRange> describeRing(String keyspace, boolean includeOnlyLocalDC) throws InvalidRequestException
    {
        if (!Schema.instance.getKeyspaces().contains(keyspace))
            throw new InvalidRequestException("No such keyspace: " + keyspace);

        if (keyspace == null || Keyspace.open(keyspace).getReplicationStrategy() instanceof LocalStrategy)
            throw new InvalidRequestException("There is no ring for the keyspace: " + keyspace);

        List<TokenRange> ranges = new ArrayList<>();
        Token.TokenFactory tf = getTokenFactory();

        Map<Range<Token>, List<InetAddress>> rangeToAddressMap =
                includeOnlyLocalDC
                        ? getRangeToAddressMapInLocalDC(keyspace)
                        : getRangeToAddressMap(keyspace);

        for (Map.Entry<Range<Token>, List<InetAddress>> entry : rangeToAddressMap.entrySet())
        {
            Range<Token> range = entry.getKey();
            List<InetAddress> addresses = entry.getValue();
            List<String> endpoints = new ArrayList<>(addresses.size());
            List<String> rpc_endpoints = new ArrayList<>(addresses.size());
            List<EndpointDetails> epDetails = new ArrayList<>(addresses.size());

            for (InetAddress endpoint : addresses)
            {
                EndpointDetails details = new EndpointDetails();
                details.host = endpoint.getHostAddress();
                details.datacenter = DatabaseDescriptor.getEndpointSnitch().getDatacenter(endpoint);
                details.rack = DatabaseDescriptor.getEndpointSnitch().getRack(endpoint);

                endpoints.add(details.host);
                rpc_endpoints.add(getRpcaddress(endpoint));

                epDetails.add(details);
            }

            TokenRange tr = new TokenRange(tf.toString(range.left.getToken()), tf.toString(range.right.getToken()), endpoints)
                                    .setEndpoint_details(epDetails)
                                    .setRpc_endpoints(rpc_endpoints);

            ranges.add(tr);
        }

        return ranges;
    }

    public Map<String, String> getTokenToEndpointMap()
    {
        Map<Token, InetAddress> mapInetAddress = tokenMetadata.getNormalAndBootstrappingTokenToEndpointMap();
        // in order to preserve tokens in ascending order, we use LinkedHashMap here
        Map<String, String> mapString = new LinkedHashMap<>(mapInetAddress.size());
        List<Token> tokens = new ArrayList<>(mapInetAddress.keySet());
        Collections.sort(tokens);
        for (Token token : tokens)
        {
            mapString.put(token.toString(), mapInetAddress.get(token).getHostAddress());
        }
        return mapString;
    }

    public String getLocalHostId()
    {
        return getTokenMetadata().getHostId(FBUtilities.getBroadcastAddress()).toString();
    }

    public UUID getLocalHostUUID()
    {
        return getTokenMetadata().getHostId(FBUtilities.getBroadcastAddress());
    }

    public Map<String, String> getHostIdMap()
    {
        return getEndpointToHostId();
    }

    public Map<String, String> getEndpointToHostId()
    {
        Map<String, String> mapOut = new HashMap<>();
        for (Map.Entry<InetAddress, UUID> entry : getTokenMetadata().getEndpointToHostIdMapForReading().entrySet())
            mapOut.put(entry.getKey().getHostAddress(), entry.getValue().toString());
        return mapOut;
    }

    public Map<String, String> getHostIdToEndpoint()
    {
        Map<String, String> mapOut = new HashMap<>();
        for (Map.Entry<InetAddress, UUID> entry : getTokenMetadata().getEndpointToHostIdMapForReading().entrySet())
            mapOut.put(entry.getValue().toString(), entry.getKey().getHostAddress());
        return mapOut;
    }

    /**
     * Construct the range to endpoint mapping based on the true view
     * of the world.
     * @param ranges
     * @return mapping of ranges to the replicas responsible for them.
    */
    private Map<Range<Token>, List<InetAddress>> constructRangeToEndpointMap(String keyspace, List<Range<Token>> ranges)
    {
        Map<Range<Token>, List<InetAddress>> rangeToEndpointMap = new HashMap<>(ranges.size());
        for (Range<Token> range : ranges)
        {
            rangeToEndpointMap.put(range, Keyspace.open(keyspace).getReplicationStrategy().getNaturalEndpoints(range.right));
        }
        return rangeToEndpointMap;
    }

    public void beforeChange(InetAddress endpoint, EndpointState currentState, ApplicationState newStateKey, VersionedValue newValue)
    {
        // no-op
    }

    /*
     * Handle the reception of a new particular ApplicationState for a particular endpoint. Note that the value of the
     * ApplicationState has not necessarily "changed" since the last known value, if we already received the same update
     * from somewhere else.
     *
     * onChange only ever sees one ApplicationState piece change at a time (even if many ApplicationState updates were
     * received at the same time), so we perform a kind of state machine here. We are concerned with two events: knowing
     * the token associated with an endpoint, and knowing its operation mode. Nodes can start in either bootstrap or
     * normal mode, and from bootstrap mode can change mode to normal. A node in bootstrap mode needs to have
     * pendingranges set in TokenMetadata; a node in normal mode should instead be part of the token ring.
     *
     * Normal progression of ApplicationState.STATUS values for a node should be like this:
     * STATUS_BOOTSTRAPPING,token
     *   if bootstrapping. stays this way until all files are received.
     * STATUS_NORMAL,token
     *   ready to serve reads and writes.
     * STATUS_LEAVING,token
     *   get ready to leave the cluster as part of a decommission
     * STATUS_LEFT,token
     *   set after decommission is completed.
     *
     * Other STATUS values that may be seen (possibly anywhere in the normal progression):
     * STATUS_MOVING,newtoken
     *   set if node is currently moving to a new token in the ring
     * REMOVING_TOKEN,deadtoken
     *   set if the node is dead and is being removed by its REMOVAL_COORDINATOR
     * REMOVED_TOKEN,deadtoken
     *   set if the node is dead and has been removed by its REMOVAL_COORDINATOR
     *
     * Note: Any time a node state changes from STATUS_NORMAL, it will not be visible to new nodes. So it follows that
     * you should never bootstrap a new node during a removenode, decommission or move.
     */
    public void onChange(InetAddress endpoint, ApplicationState state, VersionedValue value)
    {
        if (state == ApplicationState.STATUS)
        {
            String[] pieces = splitValue(value);
            assert (pieces.length > 0);

            String moveName = pieces[0];

            switch (moveName)
            {
                case VersionedValue.STATUS_BOOTSTRAPPING_REPLACE:
                    handleStateBootreplacing(endpoint, pieces);
                    break;
                case VersionedValue.STATUS_BOOTSTRAPPING:
                    handleStateBootstrap(endpoint);
                    break;
                case VersionedValue.STATUS_NORMAL:
                    handleStateNormal(endpoint, VersionedValue.STATUS_NORMAL);
                    break;
                case VersionedValue.SHUTDOWN:
                    handleStateNormal(endpoint, VersionedValue.SHUTDOWN);
                    break;
                case VersionedValue.REMOVING_TOKEN:
                case VersionedValue.REMOVED_TOKEN:
                    handleStateRemoving(endpoint, pieces);
                    break;
                case VersionedValue.STATUS_LEAVING:
                    handleStateLeaving(endpoint);
                    break;
                case VersionedValue.STATUS_LEFT:
                    handleStateLeft(endpoint, pieces);
                    break;
                case VersionedValue.STATUS_MOVING:
                    handleStateMoving(endpoint, pieces);
                    break;
            }
        }
        else
        {
            EndpointState epState = Gossiper.instance.getEndpointStateForEndpoint(endpoint);
            if (epState == null || Gossiper.instance.isDeadState(epState))
            {
                logger.debug("Ignoring state change for dead or unknown endpoint: {}", endpoint);
                return;
            }

            if (getTokenMetadata().isMember(endpoint))
            {
                switch (state)
                {
                    case RELEASE_VERSION:
                        SystemKeyspace.updatePeerInfo(endpoint, "release_version", value.value);
                        break;
                    case DC:
                        updateTopology(endpoint);
                        SystemKeyspace.updatePeerInfo(endpoint, "data_center", value.value);
                        break;
                    case RACK:
                        updateTopology(endpoint);
                        SystemKeyspace.updatePeerInfo(endpoint, "rack", value.value);
                        break;
                    case RPC_ADDRESS:
                        try
                        {
                            SystemKeyspace.updatePeerInfo(endpoint, "rpc_address", InetAddress.getByName(value.value));
                        }
                        catch (UnknownHostException e)
                        {
                            throw new RuntimeException(e);
                        }
                        break;
                    case SCHEMA:
                        SystemKeyspace.updatePeerInfo(endpoint, "schema_version", UUID.fromString(value.value));
                        MigrationManager.instance.scheduleSchemaPull(endpoint, epState);
                        break;
                    case HOST_ID:
                        SystemKeyspace.updatePeerInfo(endpoint, "host_id", UUID.fromString(value.value));
                        break;
                    case RPC_READY:
                        notifyRpcChange(endpoint, epState.isRpcReady());
                        break;
                    case NET_VERSION:
                        updateNetVersion(endpoint, value);
                        break;
                }
            }
        }
    }

    private static String[] splitValue(VersionedValue value)
    {
        return value.value.split(VersionedValue.DELIMITER_STR, -1);
    }

    private void updateNetVersion(InetAddress endpoint, VersionedValue value)
    {
        try
        {
            MessagingService.instance().setVersion(endpoint, Integer.parseInt(value.value));
        }
        catch (NumberFormatException e)
        {
            throw new AssertionError("Got invalid value for NET_VERSION application state: " + value.value);
        }
    }

    public void updateTopology(InetAddress endpoint)
    {
        if (getTokenMetadata().isMember(endpoint))
        {
            getTokenMetadata().updateTopology(endpoint);
        }
    }

    public void updateTopology()
    {
        getTokenMetadata().updateTopology();
    }

    private void updatePeerInfo(InetAddress endpoint)
    {
        EndpointState epState = Gossiper.instance.getEndpointStateForEndpoint(endpoint);
        for (Map.Entry<ApplicationState, VersionedValue> entry : epState.states())
        {
            switch (entry.getKey())
            {
                case RELEASE_VERSION:
                    SystemKeyspace.updatePeerInfo(endpoint, "release_version", entry.getValue().value);
                    break;
                case DC:
                    SystemKeyspace.updatePeerInfo(endpoint, "data_center", entry.getValue().value);
                    break;
                case RACK:
                    SystemKeyspace.updatePeerInfo(endpoint, "rack", entry.getValue().value);
                    break;
                case RPC_ADDRESS:
                    try
                    {
                        SystemKeyspace.updatePeerInfo(endpoint, "rpc_address", InetAddress.getByName(entry.getValue().value));
                    }
                    catch (UnknownHostException e)
                    {
                        throw new RuntimeException(e);
                    }
                    break;
                case SCHEMA:
                    SystemKeyspace.updatePeerInfo(endpoint, "schema_version", UUID.fromString(entry.getValue().value));
                    break;
                case HOST_ID:
                    SystemKeyspace.updatePeerInfo(endpoint, "host_id", UUID.fromString(entry.getValue().value));
                    break;
            }
        }
    }

    private void notifyRpcChange(InetAddress endpoint, boolean ready)
    {
        if (ready)
            notifyUp(endpoint);
        else
            notifyDown(endpoint);
    }

    private void notifyUp(InetAddress endpoint)
    {
        if (!isRpcReady(endpoint) || !Gossiper.instance.isAlive(endpoint))
            return;

        for (IEndpointLifecycleSubscriber subscriber : lifecycleSubscribers)
            subscriber.onUp(endpoint);
    }

    private void notifyDown(InetAddress endpoint)
    {
        for (IEndpointLifecycleSubscriber subscriber : lifecycleSubscribers)
            subscriber.onDown(endpoint);
    }

    private void notifyJoined(InetAddress endpoint)
    {
        if (!isStatus(endpoint, VersionedValue.STATUS_NORMAL))
            return;

        for (IEndpointLifecycleSubscriber subscriber : lifecycleSubscribers)
            subscriber.onJoinCluster(endpoint);
    }

    private void notifyMoved(InetAddress endpoint)
    {
        for (IEndpointLifecycleSubscriber subscriber : lifecycleSubscribers)
            subscriber.onMove(endpoint);
    }

    private void notifyLeft(InetAddress endpoint)
    {
        for (IEndpointLifecycleSubscriber subscriber : lifecycleSubscribers)
            subscriber.onLeaveCluster(endpoint);
    }

    private boolean isStatus(InetAddress endpoint, String status)
    {
        return Gossiper.instance.getEndpointStateForEndpoint(endpoint).getStatus().equals(status);
    }

    public boolean isRpcReady(InetAddress endpoint)
    {
        return MessagingService.instance().getVersion(endpoint) < MessagingService.VERSION_22 ||
                Gossiper.instance.getEndpointStateForEndpoint(endpoint).isRpcReady();
    }

    public void setRpcReady(boolean value)
    {
        Gossiper.instance.addLocalApplicationState(ApplicationState.RPC_READY, valueFactory.rpcReady(value));
    }

    private Collection<Token> getTokensFor(InetAddress endpoint)
    {
        try
        {
            EndpointState state = Gossiper.instance.getEndpointStateForEndpoint(endpoint);
            if (state == null)
                return Collections.emptyList();

            VersionedValue versionedValue = state.getApplicationState(ApplicationState.TOKENS);
            if (versionedValue == null)
                return Collections.emptyList();

            return TokenSerializer.deserialize(tokenMetadata.partitioner, new DataInputStream(new ByteArrayInputStream(versionedValue.toBytes())));
        }
        catch (IOException e)
        {
            throw new RuntimeException(e);
        }
    }

    /**
     * Handle node bootstrap
     *
     * @param endpoint bootstrapping node
     */
    private void handleStateBootstrap(InetAddress endpoint)
    {
        Collection<Token> tokens;
        // explicitly check for TOKENS, because a bootstrapping node might be bootstrapping in legacy mode; that is, not using vnodes and no token specified
        tokens = getTokensFor(endpoint);

        if (logger.isDebugEnabled())
            logger.debug("Node {} state bootstrapping, token {}", endpoint, tokens);

        // if this node is present in token metadata, either we have missed intermediate states
        // or the node had crashed. Print warning if needed, clear obsolete stuff and
        // continue.
        if (tokenMetadata.isMember(endpoint))
        {
            // If isLeaving is false, we have missed both LEAVING and LEFT. However, if
            // isLeaving is true, we have only missed LEFT. Waiting time between completing
            // leave operation and rebootstrapping is relatively short, so the latter is quite
            // common (not enough time for gossip to spread). Therefore we report only the
            // former in the log.
            if (!tokenMetadata.isLeaving(endpoint))
                logger.info("Node {} state jump to bootstrap", endpoint);
            tokenMetadata.removeEndpoint(endpoint);
        }

        tokenMetadata.addBootstrapTokens(tokens, endpoint);
        PendingRangeCalculatorService.instance.update();

        tokenMetadata.updateHostId(Gossiper.instance.getHostId(endpoint), endpoint);
    }

    private void handleStateBootreplacing(InetAddress newNode, String[] pieces)
    {
        InetAddress oldNode;
        try
        {
            oldNode = InetAddress.getByName(pieces[1]);
        }
        catch (Exception e)
        {
            logger.error("Node {} tried to replace malformed endpoint {}.", newNode, pieces[1], e);
            return;
        }

        if (FailureDetector.instance.isAlive(oldNode))
        {
            throw new RuntimeException(String.format("Node %s is trying to replace alive node %s.", newNode, oldNode));
        }

        Optional<InetAddress> replacingNode = tokenMetadata.getReplacingNode(newNode);
        if (replacingNode.isPresent() && !replacingNode.get().equals(oldNode))
        {
            throw new RuntimeException(String.format("Node %s is already replacing %s but is trying to replace %s.",
                                                     newNode, replacingNode.get(), oldNode));
        }

        Collection<Token> tokens = getTokensFor(newNode);

        if (logger.isDebugEnabled())
            logger.debug("Node {} is replacing {}, tokens {}", newNode, oldNode, tokens);

        tokenMetadata.addReplaceTokens(tokens, newNode, oldNode);
        PendingRangeCalculatorService.instance.update();

        tokenMetadata.updateHostId(Gossiper.instance.getHostId(newNode), newNode);
    }

    /**
     * Handle node move to normal state. That is, node is entering token ring and participating
     * in reads.
     *
     * @param endpoint node
     */
    private void handleStateNormal(final InetAddress endpoint, final String status)
    {
        Collection<Token> tokens = getTokensFor(endpoint);
        Set<Token> tokensToUpdateInMetadata = new HashSet<>();
        Set<Token> tokensToUpdateInSystemKeyspace = new HashSet<>();
        Set<InetAddress> endpointsToRemove = new HashSet<>();

        if (logger.isDebugEnabled())
            logger.debug("Node {} state {}, token {}", endpoint, status, tokens);

        if (tokenMetadata.isMember(endpoint))
            logger.info("Node {} state jump to {}", endpoint, status);

        if (tokens.isEmpty() && status.equals(VersionedValue.STATUS_NORMAL))
            logger.error("Node {} is in state normal but it has no tokens, state: {}",
                         endpoint,
                         Gossiper.instance.getEndpointStateForEndpoint(endpoint));

        Optional<InetAddress> replacingNode = tokenMetadata.getReplacingNode(endpoint);
        if (replacingNode.isPresent())
        {
            assert !endpoint.equals(replacingNode.get()) : "Pending replacement endpoint with same address is not supported";
            logger.info("Node {} will complete replacement of {} for tokens {}", endpoint, replacingNode.get(), tokens);
            if (FailureDetector.instance.isAlive(replacingNode.get()))
            {
                logger.error("Node {} cannot complete replacement of alive node {}.", endpoint, replacingNode.get());
                return;
            }
            endpointsToRemove.add(replacingNode.get());
        }

        Optional<InetAddress> replacementNode = tokenMetadata.getReplacementNode(endpoint);
        if (replacementNode.isPresent())
        {
            logger.warn("Node {} is currently being replaced by node {}.", endpoint, replacementNode.get());
        }

        updatePeerInfo(endpoint);
        // Order Matters, TM.updateHostID() should be called before TM.updateNormalToken(), (see CASSANDRA-4300).
        UUID hostId = Gossiper.instance.getHostId(endpoint);
        InetAddress existing = tokenMetadata.getEndpointForHostId(hostId);
        if (replacing && isReplacingSameAddress() && Gossiper.instance.getEndpointStateForEndpoint(DatabaseDescriptor.getReplaceAddress()) != null
            && (hostId.equals(Gossiper.instance.getHostId(DatabaseDescriptor.getReplaceAddress()))))
            logger.warn("Not updating token metadata for {} because I am replacing it", endpoint);
        else
        {
            if (existing != null && !existing.equals(endpoint))
            {
                if (existing.equals(FBUtilities.getBroadcastAddress()))
                {
                    logger.warn("Not updating host ID {} for {} because it's mine", hostId, endpoint);
                    tokenMetadata.removeEndpoint(endpoint);
                    endpointsToRemove.add(endpoint);
                }
                else if (Gossiper.instance.compareEndpointStartup(endpoint, existing) > 0)
                {
                    logger.warn("Host ID collision for {} between {} and {}; {} is the new owner", hostId, existing, endpoint, endpoint);
                    tokenMetadata.removeEndpoint(existing);
                    endpointsToRemove.add(existing);
                    tokenMetadata.updateHostId(hostId, endpoint);
                }
                else
                {
                    logger.warn("Host ID collision for {} between {} and {}; ignored {}", hostId, existing, endpoint, endpoint);
                    tokenMetadata.removeEndpoint(endpoint);
                    endpointsToRemove.add(endpoint);
                }
            }
            else
                tokenMetadata.updateHostId(hostId, endpoint);
        }

        for (final Token token : tokens)
        {
            // we don't want to update if this node is responsible for the token and it has a later startup time than endpoint.
            InetAddress currentOwner = tokenMetadata.getEndpoint(token);
            if (currentOwner == null)
            {
                logger.debug("New node {} at token {}", endpoint, token);
                tokensToUpdateInMetadata.add(token);
                tokensToUpdateInSystemKeyspace.add(token);
            }
            else if (endpoint.equals(currentOwner))
            {
                // set state back to normal, since the node may have tried to leave, but failed and is now back up
                tokensToUpdateInMetadata.add(token);
                tokensToUpdateInSystemKeyspace.add(token);
            }
            else if (Gossiper.instance.compareEndpointStartup(endpoint, currentOwner) > 0)
            {
                tokensToUpdateInMetadata.add(token);
                tokensToUpdateInSystemKeyspace.add(token);

                // currentOwner is no longer current, endpoint is.  Keep track of these moves, because when
                // a host no longer has any tokens, we'll want to remove it.
                Multimap<InetAddress, Token> epToTokenCopy = getTokenMetadata().getEndpointToTokenMapForReading();
                epToTokenCopy.get(currentOwner).remove(token);
                if (epToTokenCopy.get(currentOwner).size() < 1)
                    endpointsToRemove.add(currentOwner);

                logger.info("Nodes {} and {} have the same token {}.  {} is the new owner",
                            endpoint,
                            currentOwner,
                            token,
                            endpoint);
            }
            else
            {
                logger.info("Nodes {} and {} have the same token {}.  Ignoring {}",
                            endpoint,
                            currentOwner,
                            token,
                            endpoint);
            }
        }

        // capture because updateNormalTokens clears moving and member status
        boolean isMember = tokenMetadata.isMember(endpoint);
        boolean isMoving = tokenMetadata.isMoving(endpoint);
        tokenMetadata.updateNormalTokens(tokensToUpdateInMetadata, endpoint);
        for (InetAddress ep : endpointsToRemove)
        {
            removeEndpoint(ep);
            if (replacing && DatabaseDescriptor.getReplaceAddress().equals(ep))
                Gossiper.instance.replacementQuarantine(ep); // quarantine locally longer than normally; see CASSANDRA-8260
        }
        if (!tokensToUpdateInSystemKeyspace.isEmpty())
            SystemKeyspace.updateTokens(endpoint, tokensToUpdateInSystemKeyspace);

        if (isMoving || operationMode == Mode.MOVING)
        {
            tokenMetadata.removeFromMoving(endpoint);
            notifyMoved(endpoint);
        }
        else if (!isMember) // prior to this, the node was not a member
        {
            notifyJoined(endpoint);
        }

        PendingRangeCalculatorService.instance.update();
    }

    /**
     * Handle node preparing to leave the ring
     *
     * @param endpoint node
     */
    private void handleStateLeaving(InetAddress endpoint)
    {
        Collection<Token> tokens = getTokensFor(endpoint);

        if (logger.isDebugEnabled())
            logger.debug("Node {} state leaving, tokens {}", endpoint, tokens);

        // If the node is previously unknown or tokens do not match, update tokenmetadata to
        // have this node as 'normal' (it must have been using this token before the
        // leave). This way we'll get pending ranges right.
        if (!tokenMetadata.isMember(endpoint))
        {
            logger.info("Node {} state jump to leaving", endpoint);
            tokenMetadata.updateNormalTokens(tokens, endpoint);
        }
        else if (!tokenMetadata.getTokens(endpoint).containsAll(tokens))
        {
            logger.warn("Node {} 'leaving' token mismatch. Long network partition?", endpoint);
            tokenMetadata.updateNormalTokens(tokens, endpoint);
        }

        // at this point the endpoint is certainly a member with this token, so let's proceed
        // normally
        tokenMetadata.addLeavingEndpoint(endpoint);
        PendingRangeCalculatorService.instance.update();
    }

    /**
     * Handle node leaving the ring. This will happen when a node is decommissioned
     *
     * @param endpoint If reason for leaving is decommission, endpoint is the leaving node.
     * @param pieces STATE_LEFT,token
     */
    private void handleStateLeft(InetAddress endpoint, String[] pieces)
    {
        assert pieces.length >= 2;
        Collection<Token> tokens = getTokensFor(endpoint);

        if (logger.isDebugEnabled())
            logger.debug("Node {} state left, tokens {}", endpoint, tokens);

        excise(tokens, endpoint, extractExpireTime(pieces));
    }

    /**
     * Handle node moving inside the ring.
     *
     * @param endpoint moving endpoint address
     * @param pieces STATE_MOVING, token
     */
    private void handleStateMoving(InetAddress endpoint, String[] pieces)
    {
        assert pieces.length >= 2;
        Token token = getTokenFactory().fromString(pieces[1]);

        if (logger.isDebugEnabled())
            logger.debug("Node {} state moving, new token {}", endpoint, token);

        tokenMetadata.addMovingEndpoint(token, endpoint);

        PendingRangeCalculatorService.instance.update();
    }

    /**
     * Handle notification that a node being actively removed from the ring via 'removenode'
     *
     * @param endpoint node
     * @param pieces either REMOVED_TOKEN (node is gone) or REMOVING_TOKEN (replicas need to be restored)
     */
    private void handleStateRemoving(InetAddress endpoint, String[] pieces)
    {
        assert (pieces.length > 0);

        if (endpoint.equals(FBUtilities.getBroadcastAddress()))
        {
            logger.info("Received removenode gossip about myself. Is this node rejoining after an explicit removenode?");
            try
            {
                drain();
            }
            catch (Exception e)
            {
                throw new RuntimeException(e);
            }
            return;
        }
        if (tokenMetadata.isMember(endpoint))
        {
            String state = pieces[0];
            Collection<Token> removeTokens = tokenMetadata.getTokens(endpoint);

            if (VersionedValue.REMOVED_TOKEN.equals(state))
            {
                excise(removeTokens, endpoint, extractExpireTime(pieces));
            }
            else if (VersionedValue.REMOVING_TOKEN.equals(state))
            {
                if (logger.isDebugEnabled())
                    logger.debug("Tokens {} removed manually (endpoint was {})", removeTokens, endpoint);

                // Note that the endpoint is being removed
                tokenMetadata.addLeavingEndpoint(endpoint);
                PendingRangeCalculatorService.instance.update();

                // find the endpoint coordinating this removal that we need to notify when we're done
                String[] coordinator = splitValue(Gossiper.instance.getEndpointStateForEndpoint(endpoint).getApplicationState(ApplicationState.REMOVAL_COORDINATOR));
                UUID hostId = UUID.fromString(coordinator[1]);
                // grab any data we are now responsible for and notify responsible node
                restoreReplicaCount(endpoint, tokenMetadata.getEndpointForHostId(hostId));
            }
        }
        else // now that the gossiper has told us about this nonexistent member, notify the gossiper to remove it
        {
            if (VersionedValue.REMOVED_TOKEN.equals(pieces[0]))
                addExpireTimeIfFound(endpoint, extractExpireTime(pieces));
            removeEndpoint(endpoint);
        }
    }

    private void excise(Collection<Token> tokens, InetAddress endpoint)
    {
        logger.info("Removing tokens {} for {}", tokens, endpoint);

        if (tokenMetadata.isMember(endpoint))
            HintsService.instance.excise(tokenMetadata.getHostId(endpoint));

        removeEndpoint(endpoint);
        tokenMetadata.removeEndpoint(endpoint);
        if (!tokens.isEmpty())
            tokenMetadata.removeBootstrapTokens(tokens);
        notifyLeft(endpoint);
        PendingRangeCalculatorService.instance.update();
    }

    private void excise(Collection<Token> tokens, InetAddress endpoint, long expireTime)
    {
        addExpireTimeIfFound(endpoint, expireTime);
        excise(tokens, endpoint);
    }

    /** unlike excise we just need this endpoint gone without going through any notifications **/
    private void removeEndpoint(InetAddress endpoint)
    {
        Gossiper.instance.removeEndpoint(endpoint);
        SystemKeyspace.removeEndpoint(endpoint);
    }

    protected void addExpireTimeIfFound(InetAddress endpoint, long expireTime)
    {
        if (expireTime != 0L)
        {
            Gossiper.instance.addExpireTimeForEndpoint(endpoint, expireTime);
        }
    }

    protected long extractExpireTime(String[] pieces)
    {
        return Long.parseLong(pieces[2]);
    }

    /**
     * Finds living endpoints responsible for the given ranges
     *
     * @param keyspaceName the keyspace ranges belong to
     * @param ranges the ranges to find sources for
     * @return multimap of addresses to ranges the address is responsible for
     */
    private Multimap<InetAddress, Range<Token>> getNewSourceRanges(String keyspaceName, Set<Range<Token>> ranges)
    {
        InetAddress myAddress = FBUtilities.getBroadcastAddress();
        Multimap<Range<Token>, InetAddress> rangeAddresses = Keyspace.open(keyspaceName).getReplicationStrategy().getRangeAddresses(tokenMetadata.cloneOnlyTokenMap());
        Multimap<InetAddress, Range<Token>> sourceRanges = HashMultimap.create();
        IFailureDetector failureDetector = FailureDetector.instance;

        // find alive sources for our new ranges
        for (Range<Token> range : ranges)
        {
            Collection<InetAddress> possibleRanges = rangeAddresses.get(range);
            IEndpointSnitch snitch = DatabaseDescriptor.getEndpointSnitch();
            List<InetAddress> sources = snitch.getSortedListByProximity(myAddress, possibleRanges);

            assert (!sources.contains(myAddress));

            for (InetAddress source : sources)
            {
                if (failureDetector.isAlive(source))
                {
                    sourceRanges.put(source, range);
                    break;
                }
            }
        }
        return sourceRanges;
    }

    /**
     * Sends a notification to a node indicating we have finished replicating data.
     *
     * @param remote node to send notification to
     */
    private void sendReplicationNotification(InetAddress remote)
    {
        // notify the remote token
        MessageOut msg = new MessageOut(MessagingService.Verb.REPLICATION_FINISHED);
        IFailureDetector failureDetector = FailureDetector.instance;
        if (logger.isDebugEnabled())
            logger.debug("Notifying {} of replication completion\n", remote);
        while (failureDetector.isAlive(remote))
        {
            AsyncOneResponse iar = MessagingService.instance().sendRR(msg, remote);
            try
            {
                iar.get(DatabaseDescriptor.getRpcTimeout(), TimeUnit.MILLISECONDS);
                return; // done
            }
            catch(TimeoutException e)
            {
                // try again
            }
        }
    }

    /**
     * Called when an endpoint is removed from the ring. This function checks
     * whether this node becomes responsible for new ranges as a
     * consequence and streams data if needed.
     *
     * This is rather ineffective, but it does not matter so much
     * since this is called very seldom
     *
     * @param endpoint the node that left
     */
    private void restoreReplicaCount(InetAddress endpoint, final InetAddress notifyEndpoint)
    {
        Multimap<String, Map.Entry<InetAddress, Collection<Range<Token>>>> rangesToFetch = HashMultimap.create();

        InetAddress myAddress = FBUtilities.getBroadcastAddress();

        for (String keyspaceName : Schema.instance.getNonLocalStrategyKeyspaces())
        {
            Multimap<Range<Token>, InetAddress> changedRanges = getChangedRangesForLeaving(keyspaceName, endpoint);
            Set<Range<Token>> myNewRanges = new HashSet<>();
            for (Map.Entry<Range<Token>, InetAddress> entry : changedRanges.entries())
            {
                if (entry.getValue().equals(myAddress))
                    myNewRanges.add(entry.getKey());
            }
            Multimap<InetAddress, Range<Token>> sourceRanges = getNewSourceRanges(keyspaceName, myNewRanges);
            for (Map.Entry<InetAddress, Collection<Range<Token>>> entry : sourceRanges.asMap().entrySet())
            {
                rangesToFetch.put(keyspaceName, entry);
            }
        }

        StreamPlan stream = new StreamPlan("Restore replica count");
        for (String keyspaceName : rangesToFetch.keySet())
        {
            for (Map.Entry<InetAddress, Collection<Range<Token>>> entry : rangesToFetch.get(keyspaceName))
            {
                InetAddress source = entry.getKey();
                InetAddress preferred = SystemKeyspace.getPreferredIP(source);
                Collection<Range<Token>> ranges = entry.getValue();
                if (logger.isDebugEnabled())
                    logger.debug("Requesting from {} ranges {}", source, StringUtils.join(ranges, ", "));
                stream.requestRanges(source, preferred, keyspaceName, ranges);
            }
        }
        StreamResultFuture future = stream.execute();
        Futures.addCallback(future, new FutureCallback<StreamState>()
        {
            public void onSuccess(StreamState finalState)
            {
                sendReplicationNotification(notifyEndpoint);
            }

            public void onFailure(Throwable t)
            {
                logger.warn("Streaming to restore replica count failed", t);
                // We still want to send the notification
                sendReplicationNotification(notifyEndpoint);
            }
        });
    }

    // needs to be modified to accept either a keyspace or ARS.
    private Multimap<Range<Token>, InetAddress> getChangedRangesForLeaving(String keyspaceName, InetAddress endpoint)
    {
        // First get all ranges the leaving endpoint is responsible for
        Collection<Range<Token>> ranges = getRangesForEndpoint(keyspaceName, endpoint);

        if (logger.isDebugEnabled())
            logger.debug("Node {} ranges [{}]", endpoint, StringUtils.join(ranges, ", "));

        Map<Range<Token>, List<InetAddress>> currentReplicaEndpoints = new HashMap<>(ranges.size());

        // Find (for each range) all nodes that store replicas for these ranges as well
        TokenMetadata metadata = tokenMetadata.cloneOnlyTokenMap(); // don't do this in the loop! #7758
        for (Range<Token> range : ranges)
            currentReplicaEndpoints.put(range, Keyspace.open(keyspaceName).getReplicationStrategy().calculateNaturalEndpoints(range.right, metadata));

        TokenMetadata temp = tokenMetadata.cloneAfterAllLeft();

        // endpoint might or might not be 'leaving'. If it was not leaving (that is, removenode
        // command was used), it is still present in temp and must be removed.
        if (temp.isMember(endpoint))
            temp.removeEndpoint(endpoint);

        Multimap<Range<Token>, InetAddress> changedRanges = HashMultimap.create();

        // Go through the ranges and for each range check who will be
        // storing replicas for these ranges when the leaving endpoint
        // is gone. Whoever is present in newReplicaEndpoints list, but
        // not in the currentReplicaEndpoints list, will be needing the
        // range.
        for (Range<Token> range : ranges)
        {
            Collection<InetAddress> newReplicaEndpoints = Keyspace.open(keyspaceName).getReplicationStrategy().calculateNaturalEndpoints(range.right, temp);
            newReplicaEndpoints.removeAll(currentReplicaEndpoints.get(range));
            if (logger.isDebugEnabled())
                if (newReplicaEndpoints.isEmpty())
                    logger.debug("Range {} already in all replicas", range);
                else
                    logger.debug("Range {} will be responsibility of {}", range, StringUtils.join(newReplicaEndpoints, ", "));
            changedRanges.putAll(range, newReplicaEndpoints);
        }

        return changedRanges;
    }

    public void onJoin(InetAddress endpoint, EndpointState epState)
    {
        for (Map.Entry<ApplicationState, VersionedValue> entry : epState.states())
        {
            onChange(endpoint, entry.getKey(), entry.getValue());
        }
        MigrationManager.instance.scheduleSchemaPull(endpoint, epState);
    }

    public void onAlive(InetAddress endpoint, EndpointState state)
    {
        MigrationManager.instance.scheduleSchemaPull(endpoint, state);

        if (tokenMetadata.isMember(endpoint))
            notifyUp(endpoint);
    }

    public void onRemove(InetAddress endpoint)
    {
        tokenMetadata.removeEndpoint(endpoint);
        PendingRangeCalculatorService.instance.update();
    }

    public void onDead(InetAddress endpoint, EndpointState state)
    {
        MessagingService.instance().convict(endpoint);
        notifyDown(endpoint);
    }

    public void onRestart(InetAddress endpoint, EndpointState state)
    {
        // If we have restarted before the node was even marked down, we need to reset the connection pool
        if (state.isAlive())
            onDead(endpoint, state);

        // Then, the node may have been upgraded and changed its messaging protocol version. If so, we
        // want to update that before we mark the node live again to avoid problems like CASSANDRA-11128.
        VersionedValue netVersion = state.getApplicationState(ApplicationState.NET_VERSION);
        if (netVersion != null)
            updateNetVersion(endpoint, netVersion);
    }


    public String getLoadString()
    {
        return FileUtils.stringifyFileSize(StorageMetrics.load.getCount());
    }

    public Map<String, String> getLoadMap()
    {
        Map<String, String> map = new HashMap<>();
        for (Map.Entry<InetAddress,Double> entry : LoadBroadcaster.instance.getLoadInfo().entrySet())
        {
            map.put(entry.getKey().getHostAddress(), FileUtils.stringifyFileSize(entry.getValue()));
        }
        // gossiper doesn't see its own updates, so we need to special-case the local node
        map.put(FBUtilities.getBroadcastAddress().getHostAddress(), getLoadString());
        return map;
    }

    // TODO
    public final void deliverHints(String host)
    {
        throw new UnsupportedOperationException();
    }

    public Collection<Token> getLocalTokens()
    {
        Collection<Token> tokens = SystemKeyspace.getSavedTokens();
        assert tokens != null && !tokens.isEmpty(); // should not be called before initServer sets this
        return tokens;
    }

    @Nullable
    public InetAddress getEndpointForHostId(UUID hostId)
    {
        return tokenMetadata.getEndpointForHostId(hostId);
    }

    @Nullable
    public UUID getHostIdForEndpoint(InetAddress address)
    {
        return tokenMetadata.getHostId(address);
    }

    /* These methods belong to the MBean interface */

    public List<String> getTokens()
    {
        return getTokens(FBUtilities.getBroadcastAddress());
    }

    public List<String> getTokens(String endpoint) throws UnknownHostException
    {
        return getTokens(InetAddress.getByName(endpoint));
    }

    private List<String> getTokens(InetAddress endpoint)
    {
        List<String> strTokens = new ArrayList<>();
        for (Token tok : getTokenMetadata().getTokens(endpoint))
            strTokens.add(tok.toString());
        return strTokens;
    }

    public String getReleaseVersion()
    {
        return FBUtilities.getReleaseVersionString();
    }

    public String getSchemaVersion()
    {
        return Schema.instance.getVersion().toString();
    }

    public List<String> getLeavingNodes()
    {
        return stringify(tokenMetadata.getLeavingEndpoints());
    }

    public List<String> getMovingNodes()
    {
        List<String> endpoints = new ArrayList<>();

        for (Pair<Token, InetAddress> node : tokenMetadata.getMovingEndpoints())
        {
            endpoints.add(node.right.getHostAddress());
        }

        return endpoints;
    }

    public List<String> getJoiningNodes()
    {
        return stringify(tokenMetadata.getBootstrapTokens().valueSet());
    }

    public List<String> getLiveNodes()
    {
        return stringify(Gossiper.instance.getLiveMembers());
    }

    public Set<InetAddress> getLiveRingMembers()
    {
        return getLiveRingMembers(false);
    }

    public Set<InetAddress> getLiveRingMembers(boolean excludeDeadStates)
    {
        Set<InetAddress> ret = new HashSet<>();
        for (InetAddress ep : Gossiper.instance.getLiveMembers())
        {
            if (excludeDeadStates)
            {
                EndpointState epState = Gossiper.instance.getEndpointStateForEndpoint(ep);
                if (epState == null || Gossiper.instance.isDeadState(epState))
                    continue;
            }

            if (tokenMetadata.isMember(ep))
                ret.add(ep);
        }
        return ret;
    }


    public List<String> getUnreachableNodes()
    {
        return stringify(Gossiper.instance.getUnreachableMembers());
    }

    public String[] getAllDataFileLocations()
    {
        String[] locations = DatabaseDescriptor.getAllDataFileLocations();
        for (int i = 0; i < locations.length; i++)
            locations[i] = FileUtils.getCanonicalPath(locations[i]);
        return locations;
    }

    public String getCommitLogLocation()
    {
        return FileUtils.getCanonicalPath(DatabaseDescriptor.getCommitLogLocation());
    }

    public String getSavedCachesLocation()
    {
        return FileUtils.getCanonicalPath(DatabaseDescriptor.getSavedCachesLocation());
    }

    private List<String> stringify(Iterable<InetAddress> endpoints)
    {
        List<String> stringEndpoints = new ArrayList<>();
        for (InetAddress ep : endpoints)
        {
            stringEndpoints.add(ep.getHostAddress());
        }
        return stringEndpoints;
    }

    public int getCurrentGenerationNumber()
    {
        return Gossiper.instance.getCurrentGenerationNumber(FBUtilities.getBroadcastAddress());
    }

    public int forceKeyspaceCleanup(String keyspaceName, String... tables) throws IOException, ExecutionException, InterruptedException
    {
        return forceKeyspaceCleanup(0, keyspaceName, tables);
    }

    public int forceKeyspaceCleanup(int jobs, String keyspaceName, String... tables) throws IOException, ExecutionException, InterruptedException
    {
        if (SchemaConstants.isSystemKeyspace(keyspaceName))
            throw new RuntimeException("Cleanup of the system keyspace is neither necessary nor wise");

        CompactionManager.AllSSTableOpStatus status = CompactionManager.AllSSTableOpStatus.SUCCESSFUL;
        for (ColumnFamilyStore cfStore : getValidColumnFamilies(false, false, keyspaceName, tables))
        {
            CompactionManager.AllSSTableOpStatus oneStatus = cfStore.forceCleanup(jobs);
            if (oneStatus != CompactionManager.AllSSTableOpStatus.SUCCESSFUL)
                status = oneStatus;
        }
        return status.statusCode;
    }

    public int scrub(boolean disableSnapshot, boolean skipCorrupted, String keyspaceName, String... tables) throws IOException, ExecutionException, InterruptedException
    {
        return scrub(disableSnapshot, skipCorrupted, true, 0, keyspaceName, tables);
    }

    public int scrub(boolean disableSnapshot, boolean skipCorrupted, boolean checkData, String keyspaceName, String... tables) throws IOException, ExecutionException, InterruptedException
    {
        return scrub(disableSnapshot, skipCorrupted, checkData, 0, keyspaceName, tables);
    }

    public int scrub(boolean disableSnapshot, boolean skipCorrupted, boolean checkData, int jobs, String keyspaceName, String... tables) throws IOException, ExecutionException, InterruptedException
    {
        CompactionManager.AllSSTableOpStatus status = CompactionManager.AllSSTableOpStatus.SUCCESSFUL;
        for (ColumnFamilyStore cfStore : getValidColumnFamilies(true, false, keyspaceName, tables))
        {
            CompactionManager.AllSSTableOpStatus oneStatus = cfStore.scrub(disableSnapshot, skipCorrupted, checkData, jobs);
            if (oneStatus != CompactionManager.AllSSTableOpStatus.SUCCESSFUL)
                status = oneStatus;
        }
        return status.statusCode;
    }

    public int verify(boolean extendedVerify, String keyspaceName, String... tableNames) throws IOException, ExecutionException, InterruptedException
    {
        CompactionManager.AllSSTableOpStatus status = CompactionManager.AllSSTableOpStatus.SUCCESSFUL;
        for (ColumnFamilyStore cfStore : getValidColumnFamilies(false, false, keyspaceName, tableNames))
        {
            CompactionManager.AllSSTableOpStatus oneStatus = cfStore.verify(extendedVerify);
            if (oneStatus != CompactionManager.AllSSTableOpStatus.SUCCESSFUL)
                status = oneStatus;
        }
        return status.statusCode;
    }

    public int upgradeSSTables(String keyspaceName, boolean excludeCurrentVersion, String... tableNames) throws IOException, ExecutionException, InterruptedException
    {
        return upgradeSSTables(keyspaceName, excludeCurrentVersion, 0, tableNames);
    }

    public int upgradeSSTables(String keyspaceName, boolean excludeCurrentVersion, int jobs, String... tableNames) throws IOException, ExecutionException, InterruptedException
    {
        CompactionManager.AllSSTableOpStatus status = CompactionManager.AllSSTableOpStatus.SUCCESSFUL;
        for (ColumnFamilyStore cfStore : getValidColumnFamilies(true, true, keyspaceName, tableNames))
        {
            CompactionManager.AllSSTableOpStatus oneStatus = cfStore.sstablesRewrite(excludeCurrentVersion, jobs);
            if (oneStatus != CompactionManager.AllSSTableOpStatus.SUCCESSFUL)
                status = oneStatus;
        }
        return status.statusCode;
    }

    public void forceKeyspaceCompaction(boolean splitOutput, String keyspaceName, String... tableNames) throws IOException, ExecutionException, InterruptedException
    {
        for (ColumnFamilyStore cfStore : getValidColumnFamilies(true, false, keyspaceName, tableNames))
        {
            cfStore.forceMajorCompaction(splitOutput);
        }
    }

    public int relocateSSTables(String keyspaceName, String ... columnFamilies) throws IOException, ExecutionException, InterruptedException
    {
        return relocateSSTables(0, keyspaceName, columnFamilies);
    }

    public int relocateSSTables(int jobs, String keyspaceName, String ... columnFamilies) throws IOException, ExecutionException, InterruptedException
    {
        CompactionManager.AllSSTableOpStatus status = CompactionManager.AllSSTableOpStatus.SUCCESSFUL;
        for (ColumnFamilyStore cfs : getValidColumnFamilies(false, false, keyspaceName, columnFamilies))
        {
            CompactionManager.AllSSTableOpStatus oneStatus = cfs.relocateSSTables(jobs);
            if (oneStatus != CompactionManager.AllSSTableOpStatus.SUCCESSFUL)
                status = oneStatus;
        }
        return status.statusCode;
    }

    public int garbageCollect(String tombstoneOptionString, int jobs, String keyspaceName, String ... columnFamilies) throws IOException, ExecutionException, InterruptedException
    {
        TombstoneOption tombstoneOption = TombstoneOption.valueOf(tombstoneOptionString);
        CompactionManager.AllSSTableOpStatus status = CompactionManager.AllSSTableOpStatus.SUCCESSFUL;
        for (ColumnFamilyStore cfs : getValidColumnFamilies(false, false, keyspaceName, columnFamilies))
        {
            CompactionManager.AllSSTableOpStatus oneStatus = cfs.garbageCollect(tombstoneOption, jobs);
            if (oneStatus != CompactionManager.AllSSTableOpStatus.SUCCESSFUL)
                status = oneStatus;
        }
        return status.statusCode;
    }

    /**
     * Takes the snapshot of a multiple column family from different keyspaces. A snapshot name must be specified.
     *
     * @param tag
     *            the tag given to the snapshot; may not be null or empty
     * @param options
     *            Map of options (skipFlush is the only supported option for now)
     * @param entities
     *            list of keyspaces / tables in the form of empty | ks1 ks2 ... | ks1.cf1,ks2.cf2,...
     */
    @Override
    public void takeSnapshot(String tag, Map<String, String> options, String... entities) throws IOException
    {
        boolean skipFlush = Boolean.parseBoolean(options.getOrDefault("skipFlush", "false"));

        if (entities != null && entities.length > 0 && entities[0].contains("."))
        {
            takeMultipleTableSnapshot(tag, skipFlush, entities);
        }
        else
        {
            takeSnapshot(tag, skipFlush, entities);
        }
    }

    /**
     * Takes the snapshot of a specific table. A snapshot name must be
     * specified.
     *
     * @param keyspaceName
     *            the keyspace which holds the specified table
     * @param tableName
     *            the table to snapshot
     * @param tag
     *            the tag given to the snapshot; may not be null or empty
     */
    public void takeTableSnapshot(String keyspaceName, String tableName, String tag)
            throws IOException
    {
        takeMultipleTableSnapshot(tag, false, keyspaceName + "." + tableName);
    }

    public void forceKeyspaceCompactionForTokenRange(String keyspaceName, String startToken, String endToken, String... tableNames) throws IOException, ExecutionException, InterruptedException
    {
        Collection<Range<Token>> tokenRanges = createRepairRangeFrom(startToken, endToken);

        for (ColumnFamilyStore cfStore : getValidColumnFamilies(true, false, keyspaceName, tableNames))
        {
            cfStore.forceCompactionForTokenRange(tokenRanges);
        }
    }

    /**
     * Takes the snapshot for the given keyspaces. A snapshot name must be specified.
     *
     * @param tag the tag given to the snapshot; may not be null or empty
     * @param keyspaceNames the names of the keyspaces to snapshot; empty means "all."
     */
    public void takeSnapshot(String tag, String... keyspaceNames) throws IOException
    {
        takeSnapshot(tag, false, keyspaceNames);
    }

    /**
     * Takes the snapshot of a multiple column family from different keyspaces. A snapshot name must be specified.
     *
     * @param tag
     *            the tag given to the snapshot; may not be null or empty
     * @param tableList
     *            list of tables from different keyspace in the form of ks1.cf1 ks2.cf2
     */
    public void takeMultipleTableSnapshot(String tag, String... tableList)
            throws IOException
    {
        takeMultipleTableSnapshot(tag, false, tableList);
    }

    /**
     * Takes the snapshot for the given keyspaces. A snapshot name must be specified.
     *
     * @param tag the tag given to the snapshot; may not be null or empty
     * @param skipFlush Skip blocking flush of memtable
     * @param keyspaceNames the names of the keyspaces to snapshot; empty means "all."
     */
    private void takeSnapshot(String tag, boolean skipFlush, String... keyspaceNames) throws IOException
    {
        if (operationMode == Mode.JOINING)
            throw new IOException("Cannot snapshot until bootstrap completes");
        if (tag == null || tag.equals(""))
            throw new IOException("You must supply a snapshot name.");

        Iterable<Keyspace> keyspaces;
        if (keyspaceNames.length == 0)
        {
            keyspaces = Keyspace.all();
        }
        else
        {
            ArrayList<Keyspace> t = new ArrayList<>(keyspaceNames.length);
            for (String keyspaceName : keyspaceNames)
                t.add(getValidKeyspace(keyspaceName));
            keyspaces = t;
        }

        // Do a check to see if this snapshot exists before we actually snapshot
        for (Keyspace keyspace : keyspaces)
            if (keyspace.snapshotExists(tag))
                throw new IOException("Snapshot " + tag + " already exists.");


        for (Keyspace keyspace : keyspaces)
            keyspace.snapshot(tag, null, skipFlush);
    }

    /**
     * Takes the snapshot of a multiple column family from different keyspaces. A snapshot name must be specified.
     *
     *
     * @param tag
     *            the tag given to the snapshot; may not be null or empty
     * @param skipFlush
     *            Skip blocking flush of memtable
     * @param tableList
     *            list of tables from different keyspace in the form of ks1.cf1 ks2.cf2
     */
    private void takeMultipleTableSnapshot(String tag, boolean skipFlush, String... tableList)
            throws IOException
    {
        Map<Keyspace, List<String>> keyspaceColumnfamily = new HashMap<Keyspace, List<String>>();
        for (String table : tableList)
        {
            String splittedString[] = StringUtils.split(table, '.');
            if (splittedString.length == 2)
            {
                String keyspaceName = splittedString[0];
                String tableName = splittedString[1];

                if (keyspaceName == null)
                    throw new IOException("You must supply a keyspace name");
                if (operationMode.equals(Mode.JOINING))
                    throw new IOException("Cannot snapshot until bootstrap completes");

                if (tableName == null)
                    throw new IOException("You must supply a table name");
                if (tag == null || tag.equals(""))
                    throw new IOException("You must supply a snapshot name.");

                Keyspace keyspace = getValidKeyspace(keyspaceName);
                ColumnFamilyStore columnFamilyStore = keyspace.getColumnFamilyStore(tableName);
                // As there can be multiple column family from same keyspace check if snapshot exist for that specific
                // columnfamily and not for whole keyspace

                if (columnFamilyStore.snapshotExists(tag))
                    throw new IOException("Snapshot " + tag + " already exists.");
                if (!keyspaceColumnfamily.containsKey(keyspace))
                {
                    keyspaceColumnfamily.put(keyspace, new ArrayList<String>());
                }

                // Add Keyspace columnfamily to map in order to support atomicity for snapshot process.
                // So no snapshot should happen if any one of the above conditions fail for any keyspace or columnfamily
                keyspaceColumnfamily.get(keyspace).add(tableName);

            }
            else
            {
                throw new IllegalArgumentException(
                        "Cannot take a snapshot on secondary index or invalid column family name. You must supply a column family name in the form of keyspace.columnfamily");
            }
        }

        for (Entry<Keyspace, List<String>> entry : keyspaceColumnfamily.entrySet())
        {
            for (String table : entry.getValue())
                entry.getKey().snapshot(tag, table, skipFlush);
        }

    }

    private Keyspace getValidKeyspace(String keyspaceName) throws IOException
    {
        if (!Schema.instance.getKeyspaces().contains(keyspaceName))
        {
            throw new IOException("Keyspace " + keyspaceName + " does not exist");
        }
        return Keyspace.open(keyspaceName);
    }

    /**
     * Remove the snapshot with the given name from the given keyspaces.
     * If no tag is specified we will remove all snapshots.
     */
    public void clearSnapshot(String tag, String... keyspaceNames) throws IOException
    {
        if(tag == null)
            tag = "";

        Set<String> keyspaces = new HashSet<>();
        for (String dataDir : DatabaseDescriptor.getAllDataFileLocations())
        {
            for(String keyspaceDir : new File(dataDir).list())
            {
                // Only add a ks if it has been specified as a param, assuming params were actually provided.
                if (keyspaceNames.length > 0 && !Arrays.asList(keyspaceNames).contains(keyspaceDir))
                    continue;
                keyspaces.add(keyspaceDir);
            }
        }

        for (String keyspace : keyspaces)
            Keyspace.clearSnapshot(tag, keyspace);

        if (logger.isDebugEnabled())
            logger.debug("Cleared out snapshot directories");
    }

    public Map<String, TabularData> getSnapshotDetails()
    {
        Map<String, TabularData> snapshotMap = new HashMap<>();
        for (Keyspace keyspace : Keyspace.all())
        {
            if (SchemaConstants.isSystemKeyspace(keyspace.getName()))
                continue;

            for (ColumnFamilyStore cfStore : keyspace.getColumnFamilyStores())
            {
                for (Map.Entry<String, Pair<Long,Long>> snapshotDetail : cfStore.getSnapshotDetails().entrySet())
                {
                    TabularDataSupport data = (TabularDataSupport)snapshotMap.get(snapshotDetail.getKey());
                    if (data == null)
                    {
                        data = new TabularDataSupport(SnapshotDetailsTabularData.TABULAR_TYPE);
                        snapshotMap.put(snapshotDetail.getKey(), data);
                    }

                    SnapshotDetailsTabularData.from(snapshotDetail.getKey(), keyspace.getName(), cfStore.getColumnFamilyName(), snapshotDetail, data);
                }
            }
        }
        return snapshotMap;
    }

    public long trueSnapshotsSize()
    {
        long total = 0;
        for (Keyspace keyspace : Keyspace.all())
        {
            if (SchemaConstants.isSystemKeyspace(keyspace.getName()))
                continue;

            for (ColumnFamilyStore cfStore : keyspace.getColumnFamilyStores())
            {
                total += cfStore.trueSnapshotsSize();
            }
        }

        return total;
    }

    public void refreshSizeEstimates() throws ExecutionException
    {
        FBUtilities.waitOnFuture(ScheduledExecutors.optionalTasks.submit(SizeEstimatesRecorder.instance));
    }

    /**
     * @param allowIndexes Allow index CF names to be passed in
     * @param autoAddIndexes Automatically add secondary indexes if a CF has them
     * @param keyspaceName keyspace
     * @param cfNames CFs
     * @throws java.lang.IllegalArgumentException when given CF name does not exist
     */
    public Iterable<ColumnFamilyStore> getValidColumnFamilies(boolean allowIndexes, boolean autoAddIndexes, String keyspaceName, String... cfNames) throws IOException
    {
        Keyspace keyspace = getValidKeyspace(keyspaceName);
        return keyspace.getValidColumnFamilies(allowIndexes, autoAddIndexes, cfNames);
    }

    /**
     * Flush all memtables for a keyspace and column families.
     * @param keyspaceName
     * @param tableNames
     * @throws IOException
     */
    public void forceKeyspaceFlush(String keyspaceName, String... tableNames) throws IOException
    {
        for (ColumnFamilyStore cfStore : getValidColumnFamilies(true, false, keyspaceName, tableNames))
        {
            logger.debug("Forcing flush on keyspace {}, CF {}", keyspaceName, cfStore.name);
            cfStore.forceBlockingFlush();
        }
    }

    public int repairAsync(String keyspace, Map<String, String> repairSpec)
    {
        RepairOption option = RepairOption.parse(repairSpec, tokenMetadata.partitioner);
        // if ranges are not specified
        if (option.getRanges().isEmpty())
        {
            if (option.isPrimaryRange())
            {
                // when repairing only primary range, neither dataCenters nor hosts can be set
                if (option.getDataCenters().isEmpty() && option.getHosts().isEmpty())
                    option.getRanges().addAll(getPrimaryRanges(keyspace));
                    // except dataCenters only contain local DC (i.e. -local)
                else if (option.isInLocalDCOnly())
                    option.getRanges().addAll(getPrimaryRangesWithinDC(keyspace));
                else
                    throw new IllegalArgumentException("You need to run primary range repair on all nodes in the cluster.");
            }
            else
            {
                option.getRanges().addAll(getLocalRanges(keyspace));
            }
        }
        return forceRepairAsync(keyspace, option, false);
    }

    @Deprecated
    public int forceRepairAsync(String keyspace,
                                boolean isSequential,
                                Collection<String> dataCenters,
                                Collection<String> hosts,
                                boolean primaryRange,
                                boolean fullRepair,
                                String... tableNames)
    {
        return forceRepairAsync(keyspace, isSequential ? RepairParallelism.SEQUENTIAL.ordinal() : RepairParallelism.PARALLEL.ordinal(), dataCenters, hosts, primaryRange, fullRepair, tableNames);
    }

    @Deprecated
    public int forceRepairAsync(String keyspace,
                                int parallelismDegree,
                                Collection<String> dataCenters,
                                Collection<String> hosts,
                                boolean primaryRange,
                                boolean fullRepair,
                                String... tableNames)
    {
        if (parallelismDegree < 0 || parallelismDegree > RepairParallelism.values().length - 1)
        {
            throw new IllegalArgumentException("Invalid parallelism degree specified: " + parallelismDegree);
        }
        RepairParallelism parallelism = RepairParallelism.values()[parallelismDegree];
        if (FBUtilities.isWindows && parallelism != RepairParallelism.PARALLEL)
        {
            logger.warn("Snapshot-based repair is not yet supported on Windows.  Reverting to parallel repair.");
            parallelism = RepairParallelism.PARALLEL;
        }

        RepairOption options = new RepairOption(parallelism, primaryRange, !fullRepair, false, 1, Collections.<Range<Token>>emptyList(), false, false);
        if (dataCenters != null)
        {
            options.getDataCenters().addAll(dataCenters);
        }
        if (hosts != null)
        {
            options.getHosts().addAll(hosts);
        }
        if (primaryRange)
        {
            // when repairing only primary range, neither dataCenters nor hosts can be set
            if (options.getDataCenters().isEmpty() && options.getHosts().isEmpty())
                options.getRanges().addAll(getPrimaryRanges(keyspace));
                // except dataCenters only contain local DC (i.e. -local)
            else if (options.getDataCenters().size() == 1 && options.getDataCenters().contains(DatabaseDescriptor.getLocalDataCenter()))
                options.getRanges().addAll(getPrimaryRangesWithinDC(keyspace));
            else
                throw new IllegalArgumentException("You need to run primary range repair on all nodes in the cluster.");
        }
        else
        {
            options.getRanges().addAll(getLocalRanges(keyspace));
        }
        if (tableNames != null)
        {
            for (String table : tableNames)
            {
                options.getColumnFamilies().add(table);
            }
        }
        return forceRepairAsync(keyspace, options, true);
    }

    @Deprecated
    public int forceRepairAsync(String keyspace,
                                boolean isSequential,
                                boolean isLocal,
                                boolean primaryRange,
                                boolean fullRepair,
                                String... tableNames)
    {
        Set<String> dataCenters = null;
        if (isLocal)
        {
            dataCenters = Sets.newHashSet(DatabaseDescriptor.getLocalDataCenter());
        }
        return forceRepairAsync(keyspace, isSequential, dataCenters, null, primaryRange, fullRepair, tableNames);
    }

    @Deprecated
    public int forceRepairRangeAsync(String beginToken,
                                     String endToken,
                                     String keyspaceName,
                                     boolean isSequential,
                                     Collection<String> dataCenters,
                                     Collection<String> hosts,
                                     boolean fullRepair,
                                     String... tableNames)
    {
        return forceRepairRangeAsync(beginToken, endToken, keyspaceName,
                                     isSequential ? RepairParallelism.SEQUENTIAL.ordinal() : RepairParallelism.PARALLEL.ordinal(),
                                     dataCenters, hosts, fullRepair, tableNames);
    }

    @Deprecated
    public int forceRepairRangeAsync(String beginToken,
                                     String endToken,
                                     String keyspaceName,
                                     int parallelismDegree,
                                     Collection<String> dataCenters,
                                     Collection<String> hosts,
                                     boolean fullRepair,
                                     String... tableNames)
    {
        if (parallelismDegree < 0 || parallelismDegree > RepairParallelism.values().length - 1)
        {
            throw new IllegalArgumentException("Invalid parallelism degree specified: " + parallelismDegree);
        }
        RepairParallelism parallelism = RepairParallelism.values()[parallelismDegree];
        if (FBUtilities.isWindows && parallelism != RepairParallelism.PARALLEL)
        {
            logger.warn("Snapshot-based repair is not yet supported on Windows.  Reverting to parallel repair.");
            parallelism = RepairParallelism.PARALLEL;
        }

        if (!fullRepair)
            logger.warn("Incremental repair can't be requested with subrange repair " +
                        "because each subrange repair would generate an anti-compacted table. " +
                        "The repair will occur but without anti-compaction.");
        Collection<Range<Token>> repairingRange = createRepairRangeFrom(beginToken, endToken);

        RepairOption options = new RepairOption(parallelism, false, !fullRepair, false, 1, repairingRange, true, false);
        if (dataCenters != null)
        {
            options.getDataCenters().addAll(dataCenters);
        }
        if (hosts != null)
        {
            options.getHosts().addAll(hosts);
        }
        if (tableNames != null)
        {
            for (String table : tableNames)
            {
                options.getColumnFamilies().add(table);
            }
        }

        logger.info("starting user-requested repair of range {} for keyspace {} and column families {}",
                    repairingRange, keyspaceName, tableNames);
        return forceRepairAsync(keyspaceName, options, true);
    }

    @Deprecated
    public int forceRepairRangeAsync(String beginToken,
                                     String endToken,
                                     String keyspaceName,
                                     boolean isSequential,
                                     boolean isLocal,
                                     boolean fullRepair,
                                     String... tableNames)
    {
        Set<String> dataCenters = null;
        if (isLocal)
        {
            dataCenters = Sets.newHashSet(DatabaseDescriptor.getLocalDataCenter());
        }
        return forceRepairRangeAsync(beginToken, endToken, keyspaceName, isSequential, dataCenters, null, fullRepair, tableNames);
    }

    /**
     * Create collection of ranges that match ring layout from given tokens.
     *
     * @param beginToken beginning token of the range
     * @param endToken end token of the range
     * @return collection of ranges that match ring layout in TokenMetadata
     */
    @VisibleForTesting
    Collection<Range<Token>> createRepairRangeFrom(String beginToken, String endToken)
    {
        Token parsedBeginToken = getTokenFactory().fromString(beginToken);
        Token parsedEndToken = getTokenFactory().fromString(endToken);

        // Break up given range to match ring layout in TokenMetadata
        ArrayList<Range<Token>> repairingRange = new ArrayList<>();

        ArrayList<Token> tokens = new ArrayList<>(tokenMetadata.sortedTokens());
        if (!tokens.contains(parsedBeginToken))
        {
            tokens.add(parsedBeginToken);
        }
        if (!tokens.contains(parsedEndToken))
        {
            tokens.add(parsedEndToken);
        }
        // tokens now contain all tokens including our endpoints
        Collections.sort(tokens);

        int start = tokens.indexOf(parsedBeginToken), end = tokens.indexOf(parsedEndToken);
        for (int i = start; i != end; i = (i+1) % tokens.size())
        {
            Range<Token> range = new Range<>(tokens.get(i), tokens.get((i+1) % tokens.size()));
            repairingRange.add(range);
        }

        return repairingRange;
    }

    public TokenFactory getTokenFactory()
    {
        return tokenMetadata.partitioner.getTokenFactory();
    }

    public int forceRepairAsync(String keyspace, RepairOption options, boolean legacy)
    {
        if (options.getRanges().isEmpty() || Keyspace.open(keyspace).getReplicationStrategy().getReplicationFactor() < 2)
            return 0;

        int cmd = nextRepairCommand.incrementAndGet();
        new Thread(createRepairTask(cmd, keyspace, options, legacy)).start();
        return cmd;
    }

    private FutureTask<Object> createRepairTask(final int cmd, final String keyspace, final RepairOption options, boolean legacy)
    {
        if (!options.getDataCenters().isEmpty() && !options.getDataCenters().contains(DatabaseDescriptor.getLocalDataCenter()))
        {
            throw new IllegalArgumentException("the local data center must be part of the repair");
        }

        RepairRunnable task = new RepairRunnable(this, cmd, options, keyspace);
        task.addProgressListener(progressSupport);
        if (legacy)
            task.addProgressListener(legacyProgressSupport);
        return new FutureTask<>(task, null);
    }

    public void forceTerminateAllRepairSessions()
    {
        ActiveRepairService.instance.terminateSessions();
    }

    /* End of MBean interface methods */

    /**
     * Get the "primary ranges" for the specified keyspace and endpoint.
     * "Primary ranges" are the ranges that the node is responsible for storing replica primarily.
     * The node that stores replica primarily is defined as the first node returned
     * by {@link AbstractReplicationStrategy#calculateNaturalEndpoints}.
     *
     * @param keyspace Keyspace name to check primary ranges
     * @param ep endpoint we are interested in.
     * @return primary ranges for the specified endpoint.
     */
    public Collection<Range<Token>> getPrimaryRangesForEndpoint(String keyspace, InetAddress ep)
    {
        AbstractReplicationStrategy strategy = Keyspace.open(keyspace).getReplicationStrategy();
        Collection<Range<Token>> primaryRanges = new HashSet<>();
        TokenMetadata metadata = tokenMetadata.cloneOnlyTokenMap();
        for (Token token : metadata.sortedTokens())
        {
            List<InetAddress> endpoints = strategy.calculateNaturalEndpoints(token, metadata);
            if (endpoints.size() > 0 && endpoints.get(0).equals(ep))
                primaryRanges.add(new Range<>(metadata.getPredecessor(token), token));
        }
        return primaryRanges;
    }

    /**
     * Get the "primary ranges" within local DC for the specified keyspace and endpoint.
     *
     * @see #getPrimaryRangesForEndpoint(String, java.net.InetAddress)
     * @param keyspace Keyspace name to check primary ranges
     * @param referenceEndpoint endpoint we are interested in.
     * @return primary ranges within local DC for the specified endpoint.
     */
    public Collection<Range<Token>> getPrimaryRangeForEndpointWithinDC(String keyspace, InetAddress referenceEndpoint)
    {
        TokenMetadata metadata = tokenMetadata.cloneOnlyTokenMap();
        String localDC = DatabaseDescriptor.getEndpointSnitch().getDatacenter(referenceEndpoint);
        Collection<InetAddress> localDcNodes = metadata.getTopology().getDatacenterEndpoints().get(localDC);
        AbstractReplicationStrategy strategy = Keyspace.open(keyspace).getReplicationStrategy();

        Collection<Range<Token>> localDCPrimaryRanges = new HashSet<>();
        for (Token token : metadata.sortedTokens())
        {
            List<InetAddress> endpoints = strategy.calculateNaturalEndpoints(token, metadata);
            for (InetAddress endpoint : endpoints)
            {
                if (localDcNodes.contains(endpoint))
                {
                    if (endpoint.equals(referenceEndpoint))
                    {
                        localDCPrimaryRanges.add(new Range<>(metadata.getPredecessor(token), token));
                    }
                    break;
                }
            }
        }

        return localDCPrimaryRanges;
    }

    /**
     * Get all ranges an endpoint is responsible for (by keyspace)
     * @param ep endpoint we are interested in.
     * @return ranges for the specified endpoint.
     */
    Collection<Range<Token>> getRangesForEndpoint(String keyspaceName, InetAddress ep)
    {
        return Keyspace.open(keyspaceName).getReplicationStrategy().getAddressRanges().get(ep);
    }

    /**
     * Get all ranges that span the ring given a set
     * of tokens. All ranges are in sorted order of
     * ranges.
     * @return ranges in sorted order
    */
    public List<Range<Token>> getAllRanges(List<Token> sortedTokens)
    {
        if (logger.isTraceEnabled())
            logger.trace("computing ranges for {}", StringUtils.join(sortedTokens, ", "));

        if (sortedTokens.isEmpty())
            return Collections.emptyList();
        int size = sortedTokens.size();
        List<Range<Token>> ranges = new ArrayList<>(size + 1);
        for (int i = 1; i < size; ++i)
        {
            Range<Token> range = new Range<>(sortedTokens.get(i - 1), sortedTokens.get(i));
            ranges.add(range);
        }
        Range<Token> range = new Range<>(sortedTokens.get(size - 1), sortedTokens.get(0));
        ranges.add(range);

        return ranges;
    }

    /**
     * This method returns the N endpoints that are responsible for storing the
     * specified key i.e for replication.
     *
     * @param keyspaceName keyspace name also known as keyspace
     * @param cf Column family name
     * @param key key for which we need to find the endpoint
     * @return the endpoint responsible for this key
     */
    public List<InetAddress> getNaturalEndpoints(String keyspaceName, String cf, String key)
    {
        KeyspaceMetadata ksMetaData = Schema.instance.getKSMetaData(keyspaceName);
        if (ksMetaData == null)
            throw new IllegalArgumentException("Unknown keyspace '" + keyspaceName + "'");

        CFMetaData cfMetaData = ksMetaData.getTableOrViewNullable(cf);
        if (cfMetaData == null)
            throw new IllegalArgumentException("Unknown table '" + cf + "' in keyspace '" + keyspaceName + "'");

        return getNaturalEndpoints(keyspaceName, tokenMetadata.partitioner.getToken(cfMetaData.getKeyValidator().fromString(key)));
    }

    public List<InetAddress> getNaturalEndpoints(String keyspaceName, ByteBuffer key)
    {
        return getNaturalEndpoints(keyspaceName, tokenMetadata.partitioner.getToken(key));
    }

    /**
     * This method returns the N endpoints that are responsible for storing the
     * specified key i.e for replication.
     *
     * @param keyspaceName keyspace name also known as keyspace
     * @param pos position for which we need to find the endpoint
     * @return the endpoint responsible for this token
     */
    public List<InetAddress> getNaturalEndpoints(String keyspaceName, RingPosition pos)
    {
        return Keyspace.open(keyspaceName).getReplicationStrategy().getNaturalEndpoints(pos);
    }

    /**
     * Returns the endpoints currently responsible for storing the token plus pending ones
     */
    public Iterable<InetAddress> getNaturalAndPendingEndpoints(String keyspaceName, Token token)
    {
        return Iterables.concat(getNaturalEndpoints(keyspaceName, token), tokenMetadata.pendingEndpointsFor(token, keyspaceName));
    }

    /**
     * This method attempts to return N endpoints that are responsible for storing the
     * specified key i.e for replication.
     *
     * @param keyspace keyspace name also known as keyspace
     * @param key key for which we need to find the endpoint
     * @return the endpoint responsible for this key
     */
    public List<InetAddress> getLiveNaturalEndpoints(Keyspace keyspace, ByteBuffer key)
    {
        return getLiveNaturalEndpoints(keyspace, tokenMetadata.decorateKey(key));
    }

    public List<InetAddress> getLiveNaturalEndpoints(Keyspace keyspace, RingPosition pos)
    {
        List<InetAddress> endpoints = keyspace.getReplicationStrategy().getNaturalEndpoints(pos);
        List<InetAddress> liveEps = new ArrayList<>(endpoints.size());

        for (InetAddress endpoint : endpoints)
        {
            if (FailureDetector.instance.isAlive(endpoint))
                liveEps.add(endpoint);
        }

        return liveEps;
    }

    public void setLoggingLevel(String classQualifier, String rawLevel) throws Exception
    {
        ch.qos.logback.classic.Logger logBackLogger = (ch.qos.logback.classic.Logger) LoggerFactory.getLogger(classQualifier);

        // if both classQualifer and rawLevel are empty, reload from configuration
        if (StringUtils.isBlank(classQualifier) && StringUtils.isBlank(rawLevel) )
        {
            JMXConfiguratorMBean jmxConfiguratorMBean = JMX.newMBeanProxy(ManagementFactory.getPlatformMBeanServer(),
                    new ObjectName("ch.qos.logback.classic:Name=default,Type=ch.qos.logback.classic.jmx.JMXConfigurator"),
                    JMXConfiguratorMBean.class);
            jmxConfiguratorMBean.reloadDefaultConfiguration();
            return;
        }
        // classQualifer is set, but blank level given
        else if (StringUtils.isNotBlank(classQualifier) && StringUtils.isBlank(rawLevel) )
        {
            if (logBackLogger.getLevel() != null || hasAppenders(logBackLogger))
                logBackLogger.setLevel(null);
            return;
        }

        ch.qos.logback.classic.Level level = ch.qos.logback.classic.Level.toLevel(rawLevel);
        logBackLogger.setLevel(level);
        logger.info("set log level to {} for classes under '{}' (if the level doesn't look like '{}' then the logger couldn't parse '{}')", level, classQualifier, rawLevel, rawLevel);
    }

    /**
     * @return the runtime logging levels for all the configured loggers
     */
    @Override
    public Map<String,String>getLoggingLevels()
    {
        Map<String, String> logLevelMaps = Maps.newLinkedHashMap();
        LoggerContext lc = (LoggerContext) LoggerFactory.getILoggerFactory();
        for (ch.qos.logback.classic.Logger logger : lc.getLoggerList())
        {
            if(logger.getLevel() != null || hasAppenders(logger))
                logLevelMaps.put(logger.getName(), logger.getLevel().toString());
        }
        return logLevelMaps;
    }

    private boolean hasAppenders(ch.qos.logback.classic.Logger logger)
    {
        Iterator<Appender<ILoggingEvent>> it = logger.iteratorForAppenders();
        return it.hasNext();
    }

    /**
     * @return list of Token ranges (_not_ keys!) together with estimated key count,
     *      breaking up the data this node is responsible for into pieces of roughly keysPerSplit
     */
    public List<Pair<Range<Token>, Long>> getSplits(String keyspaceName, String cfName, Range<Token> range, int keysPerSplit)
    {
        Keyspace t = Keyspace.open(keyspaceName);
        ColumnFamilyStore cfs = t.getColumnFamilyStore(cfName);
        List<DecoratedKey> keys = keySamples(Collections.singleton(cfs), range);

        long totalRowCountEstimate = cfs.estimatedKeysForRange(range);

        // splitCount should be much smaller than number of key samples, to avoid huge sampling error
        int minSamplesPerSplit = 4;
        int maxSplitCount = keys.size() / minSamplesPerSplit + 1;
        int splitCount = Math.max(1, Math.min(maxSplitCount, (int)(totalRowCountEstimate / keysPerSplit)));

        List<Token> tokens = keysToTokens(range, keys);
        return getSplits(tokens, splitCount, cfs);
    }

    private List<Pair<Range<Token>, Long>> getSplits(List<Token> tokens, int splitCount, ColumnFamilyStore cfs)
    {
        double step = (double) (tokens.size() - 1) / splitCount;
        Token prevToken = tokens.get(0);
        List<Pair<Range<Token>, Long>> splits = Lists.newArrayListWithExpectedSize(splitCount);
        for (int i = 1; i <= splitCount; i++)
        {
            int index = (int) Math.round(i * step);
            Token token = tokens.get(index);
            Range<Token> range = new Range<>(prevToken, token);
            // always return an estimate > 0 (see CASSANDRA-7322)
            splits.add(Pair.create(range, Math.max(cfs.metadata.params.minIndexInterval, cfs.estimatedKeysForRange(range))));
            prevToken = token;
        }
        return splits;
    }

    private List<Token> keysToTokens(Range<Token> range, List<DecoratedKey> keys)
    {
        List<Token> tokens = Lists.newArrayListWithExpectedSize(keys.size() + 2);
        tokens.add(range.left);
        for (DecoratedKey key : keys)
            tokens.add(key.getToken());
        tokens.add(range.right);
        return tokens;
    }

    private List<DecoratedKey> keySamples(Iterable<ColumnFamilyStore> cfses, Range<Token> range)
    {
        List<DecoratedKey> keys = new ArrayList<>();
        for (ColumnFamilyStore cfs : cfses)
            Iterables.addAll(keys, cfs.keySamples(range));
        FBUtilities.sortSampledKeys(keys, range);
        return keys;
    }

    /**
     * Broadcast leaving status and update local tokenMetadata accordingly
     */
    private void startLeaving()
    {
        Gossiper.instance.addLocalApplicationState(ApplicationState.STATUS, valueFactory.leaving(getLocalTokens()));
        tokenMetadata.addLeavingEndpoint(FBUtilities.getBroadcastAddress());
        PendingRangeCalculatorService.instance.update();
    }

    public void decommission() throws InterruptedException
    {
        if (!tokenMetadata.isMember(FBUtilities.getBroadcastAddress()))
            throw new UnsupportedOperationException("local node is not a member of the token ring yet");
        if (tokenMetadata.cloneAfterAllLeft().sortedTokens().size() < 2)
            throw new UnsupportedOperationException("no other normal nodes in the ring; decommission would be pointless");
        if (operationMode != Mode.LEAVING && operationMode != Mode.NORMAL)
            throw new UnsupportedOperationException("Node in " + operationMode + " state; wait for status to become normal or restart");
        if (isDecommissioning.compareAndSet(true, true))
            throw new IllegalStateException("Node is still decommissioning. Check nodetool netstats.");

        if (logger.isDebugEnabled())
            logger.debug("DECOMMISSIONING");

        try
        {
            PendingRangeCalculatorService.instance.blockUntilFinished();
            for (String keyspaceName : Schema.instance.getNonLocalStrategyKeyspaces())
            {
                if (tokenMetadata.getPendingRanges(keyspaceName, FBUtilities.getBroadcastAddress()).size() > 0)
                    throw new UnsupportedOperationException("data is currently moving to this node; unable to leave the ring");
            }

            startLeaving();
            long timeout = Math.max(RING_DELAY, BatchlogManager.instance.getBatchlogTimeout());
            setMode(Mode.LEAVING, "sleeping " + timeout + " ms for batch processing and pending range setup", true);
            Thread.sleep(timeout);

            Runnable finishLeaving = new Runnable()
            {
                public void run()
                {
                    shutdownClientServers();
                    Gossiper.instance.stop();
                    try
                    {
                        MessagingService.instance().shutdown();
                    }
                    catch (IOError ioe)
                    {
                        logger.info("failed to shutdown message service: {}", ioe);
                    }
                    StageManager.shutdownNow();
                    SystemKeyspace.setBootstrapState(SystemKeyspace.BootstrapState.DECOMMISSIONED);
                    setMode(Mode.DECOMMISSIONED, true);
                    // let op be responsible for killing the process
                }
            };
            unbootstrap(finishLeaving);
        }
        catch (InterruptedException e)
        {
            throw new RuntimeException("Node interrupted while decommissioning");
        }
        catch (ExecutionException e)
        {
            logger.error("Error while decommissioning node ", e.getCause());
            throw new RuntimeException("Error while decommissioning node: " + e.getCause().getMessage());
        }
        finally
        {
            isDecommissioning.set(false);
        }
    }

    private void leaveRing()
    {
        SystemKeyspace.setBootstrapState(SystemKeyspace.BootstrapState.NEEDS_BOOTSTRAP);
        tokenMetadata.removeEndpoint(FBUtilities.getBroadcastAddress());
        PendingRangeCalculatorService.instance.update();

        Gossiper.instance.addLocalApplicationState(ApplicationState.STATUS, valueFactory.left(getLocalTokens(),Gossiper.computeExpireTime()));
        int delay = Math.max(RING_DELAY, Gossiper.intervalInMillis * 2);
        logger.info("Announcing that I have left the ring for {}ms", delay);
        Uninterruptibles.sleepUninterruptibly(delay, TimeUnit.MILLISECONDS);
    }

    private void unbootstrap(Runnable onFinish) throws ExecutionException, InterruptedException
    {
        Map<String, Multimap<Range<Token>, InetAddress>> rangesToStream = new HashMap<>();

        for (String keyspaceName : Schema.instance.getNonLocalStrategyKeyspaces())
        {
            Multimap<Range<Token>, InetAddress> rangesMM = getChangedRangesForLeaving(keyspaceName, FBUtilities.getBroadcastAddress());

            if (logger.isDebugEnabled())
                logger.debug("Ranges needing transfer are [{}]", StringUtils.join(rangesMM.keySet(), ","));

            rangesToStream.put(keyspaceName, rangesMM);
        }

        setMode(Mode.LEAVING, "replaying batch log and streaming data to other nodes", true);

        // Start with BatchLog replay, which may create hints but no writes since this is no longer a valid endpoint.
        Future<?> batchlogReplay = BatchlogManager.instance.startBatchlogReplay();
        Future<StreamState> streamSuccess = streamRanges(rangesToStream);

        // Wait for batch log to complete before streaming hints.
        logger.debug("waiting for batch log processing.");
        batchlogReplay.get();

        setMode(Mode.LEAVING, "streaming hints to other nodes", true);

        Future hintsSuccess = streamHints();

        // wait for the transfer runnables to signal the latch.
        logger.debug("waiting for stream acks.");
        streamSuccess.get();
        hintsSuccess.get();
        logger.debug("stream acks all received.");
        leaveRing();
        onFinish.run();
    }

    private Future streamHints()
    {
        return HintsService.instance.transferHints(this::getPreferredHintsStreamTarget);
    }

    /**
     * Find the best target to stream hints to. Currently the closest peer according to the snitch
     */
    private UUID getPreferredHintsStreamTarget()
    {
        List<InetAddress> candidates = new ArrayList<>(StorageService.instance.getTokenMetadata().cloneAfterAllLeft().getAllEndpoints());
        candidates.remove(FBUtilities.getBroadcastAddress());
        for (Iterator<InetAddress> iter = candidates.iterator(); iter.hasNext(); )
        {
            InetAddress address = iter.next();
            if (!FailureDetector.instance.isAlive(address))
                iter.remove();
        }

        if (candidates.isEmpty())
        {
            logger.warn("Unable to stream hints since no live endpoints seen");
            throw new RuntimeException("Unable to stream hints since no live endpoints seen");
        }
        else
        {
            // stream to the closest peer as chosen by the snitch
            DatabaseDescriptor.getEndpointSnitch().sortByProximity(FBUtilities.getBroadcastAddress(), candidates);
            InetAddress hintsDestinationHost = candidates.get(0);
            InetAddress preferred = SystemKeyspace.getPreferredIP(hintsDestinationHost);
            return tokenMetadata.getHostId(preferred);
        }
    }

    public void move(String newToken) throws IOException
    {
        try
        {
            getTokenFactory().validate(newToken);
        }
        catch (ConfigurationException e)
        {
            throw new IOException(e.getMessage());
        }
        move(getTokenFactory().fromString(newToken));
    }

    /**
     * move the node to new token or find a new token to boot to according to load
     *
     * @param newToken new token to boot to, or if null, find balanced token to boot to
     *
     * @throws IOException on any I/O operation error
     */
    private void move(Token newToken) throws IOException
    {
        if (newToken == null)
            throw new IOException("Can't move to the undefined (null) token.");

        if (tokenMetadata.sortedTokens().contains(newToken))
            throw new IOException("target token " + newToken + " is already owned by another node.");

        // address of the current node
        InetAddress localAddress = FBUtilities.getBroadcastAddress();

        // This doesn't make any sense in a vnodes environment.
        if (getTokenMetadata().getTokens(localAddress).size() > 1)
        {
            logger.error("Invalid request to move(Token); This node has more than one token and cannot be moved thusly.");
            throw new UnsupportedOperationException("This node has more than one token and cannot be moved thusly.");
        }

        List<String> keyspacesToProcess = Schema.instance.getNonLocalStrategyKeyspaces();

        PendingRangeCalculatorService.instance.blockUntilFinished();
        // checking if data is moving to this node
        for (String keyspaceName : keyspacesToProcess)
        {
            if (tokenMetadata.getPendingRanges(keyspaceName, localAddress).size() > 0)
                throw new UnsupportedOperationException("data is currently moving to this node; unable to leave the ring");
        }

        Gossiper.instance.addLocalApplicationState(ApplicationState.STATUS, valueFactory.moving(newToken));
        setMode(Mode.MOVING, String.format("Moving %s from %s to %s.", localAddress, getLocalTokens().iterator().next(), newToken), true);

        setMode(Mode.MOVING, String.format("Sleeping %s ms before start streaming/fetching ranges", RING_DELAY), true);
        Uninterruptibles.sleepUninterruptibly(RING_DELAY, TimeUnit.MILLISECONDS);

        RangeRelocator relocator = new RangeRelocator(Collections.singleton(newToken), keyspacesToProcess);

        if (relocator.streamsNeeded())
        {
            setMode(Mode.MOVING, "fetching new ranges and streaming old ranges", true);
            try
            {
                relocator.stream().get();
            }
            catch (ExecutionException | InterruptedException e)
            {
                throw new RuntimeException("Interrupted while waiting for stream/fetch ranges to finish: " + e.getMessage());
            }
        }
        else
        {
            setMode(Mode.MOVING, "No ranges to fetch/stream", true);
        }

        setTokens(Collections.singleton(newToken)); // setting new token as we have everything settled

        if (logger.isDebugEnabled())
            logger.debug("Successfully moved to new token {}", getLocalTokens().iterator().next());
    }

    private class RangeRelocator
    {
        private final StreamPlan streamPlan = new StreamPlan("Relocation");

        private RangeRelocator(Collection<Token> tokens, List<String> keyspaceNames)
        {
            calculateToFromStreams(tokens, keyspaceNames);
        }

        private void calculateToFromStreams(Collection<Token> newTokens, List<String> keyspaceNames)
        {
            InetAddress localAddress = FBUtilities.getBroadcastAddress();
            IEndpointSnitch snitch = DatabaseDescriptor.getEndpointSnitch();
            TokenMetadata tokenMetaCloneAllSettled = tokenMetadata.cloneAfterAllSettled();
            // clone to avoid concurrent modification in calculateNaturalEndpoints
            TokenMetadata tokenMetaClone = tokenMetadata.cloneOnlyTokenMap();

            for (String keyspace : keyspaceNames)
            {
                // replication strategy of the current keyspace
                AbstractReplicationStrategy strategy = Keyspace.open(keyspace).getReplicationStrategy();
                Multimap<InetAddress, Range<Token>> endpointToRanges = strategy.getAddressRanges();

                logger.debug("Calculating ranges to stream and request for keyspace {}", keyspace);
                for (Token newToken : newTokens)
                {
                    // getting collection of the currently used ranges by this keyspace
                    Collection<Range<Token>> currentRanges = endpointToRanges.get(localAddress);
                    // collection of ranges which this node will serve after move to the new token
                    Collection<Range<Token>> updatedRanges = strategy.getPendingAddressRanges(tokenMetaClone, newToken, localAddress);

                    // ring ranges and endpoints associated with them
                    // this used to determine what nodes should we ping about range data
                    Multimap<Range<Token>, InetAddress> rangeAddresses = strategy.getRangeAddresses(tokenMetaClone);

                    // calculated parts of the ranges to request/stream from/to nodes in the ring
                    Pair<Set<Range<Token>>, Set<Range<Token>>> rangesPerKeyspace = calculateStreamAndFetchRanges(currentRanges, updatedRanges);

                    /**
                     * In this loop we are going through all ranges "to fetch" and determining
                     * nodes in the ring responsible for data we are interested in
                     */
                    Multimap<Range<Token>, InetAddress> rangesToFetchWithPreferredEndpoints = ArrayListMultimap.create();
                    for (Range<Token> toFetch : rangesPerKeyspace.right)
                    {
                        for (Range<Token> range : rangeAddresses.keySet())
                        {
                            if (range.contains(toFetch))
                            {
                                List<InetAddress> endpoints = null;

                                if (useStrictConsistency)
                                {
                                    Set<InetAddress> oldEndpoints = Sets.newHashSet(rangeAddresses.get(range));
                                    Set<InetAddress> newEndpoints = Sets.newHashSet(strategy.calculateNaturalEndpoints(toFetch.right, tokenMetaCloneAllSettled));

                                    //Due to CASSANDRA-5953 we can have a higher RF then we have endpoints.
                                    //So we need to be careful to only be strict when endpoints == RF
                                    if (oldEndpoints.size() == strategy.getReplicationFactor())
                                    {
                                        oldEndpoints.removeAll(newEndpoints);

                                        //No relocation required
                                        if (oldEndpoints.isEmpty())
                                            continue;

                                        assert oldEndpoints.size() == 1 : "Expected 1 endpoint but found " + oldEndpoints.size();
                                    }

                                    endpoints = Lists.newArrayList(oldEndpoints.iterator().next());
                                }
                                else
                                {
                                    endpoints = snitch.getSortedListByProximity(localAddress, rangeAddresses.get(range));
                                }

                                // storing range and preferred endpoint set
                                rangesToFetchWithPreferredEndpoints.putAll(toFetch, endpoints);
                            }
                        }

                        Collection<InetAddress> addressList = rangesToFetchWithPreferredEndpoints.get(toFetch);
                        if (addressList == null || addressList.isEmpty())
                            continue;

                        if (useStrictConsistency)
                        {
                            if (addressList.size() > 1)
                                throw new IllegalStateException("Multiple strict sources found for " + toFetch);

                            InetAddress sourceIp = addressList.iterator().next();
                            if (Gossiper.instance.isEnabled() && !Gossiper.instance.getEndpointStateForEndpoint(sourceIp).isAlive())
                                throw new RuntimeException("A node required to move the data consistently is down ("+sourceIp+").  If you wish to move the data from a potentially inconsistent replica, restart the node with -Dcassandra.consistent.rangemovement=false");
                        }
                    }

                    // calculating endpoints to stream current ranges to if needed
                    // in some situations node will handle current ranges as part of the new ranges
                    Multimap<InetAddress, Range<Token>> endpointRanges = HashMultimap.create();
                    for (Range<Token> toStream : rangesPerKeyspace.left)
                    {
                        Set<InetAddress> currentEndpoints = ImmutableSet.copyOf(strategy.calculateNaturalEndpoints(toStream.right, tokenMetaClone));
                        Set<InetAddress> newEndpoints = ImmutableSet.copyOf(strategy.calculateNaturalEndpoints(toStream.right, tokenMetaCloneAllSettled));
                        logger.debug("Range: {} Current endpoints: {} New endpoints: {}", toStream, currentEndpoints, newEndpoints);
                        for (InetAddress address : Sets.difference(newEndpoints, currentEndpoints))
                        {
                            logger.debug("Range {} has new owner {}", toStream, address);
                            endpointRanges.put(address, toStream);
                        }
                    }

                    // stream ranges
                    for (InetAddress address : endpointRanges.keySet())
                    {
                        logger.debug("Will stream range {} of keyspace {} to endpoint {}", endpointRanges.get(address), keyspace, address);
                        InetAddress preferred = SystemKeyspace.getPreferredIP(address);
                        streamPlan.transferRanges(address, preferred, keyspace, endpointRanges.get(address));
                    }

                    // stream requests
                    Multimap<InetAddress, Range<Token>> workMap = RangeStreamer.getWorkMap(rangesToFetchWithPreferredEndpoints, keyspace, FailureDetector.instance, useStrictConsistency);
                    for (InetAddress address : workMap.keySet())
                    {
                        logger.debug("Will request range {} of keyspace {} from endpoint {}", workMap.get(address), keyspace, address);
                        InetAddress preferred = SystemKeyspace.getPreferredIP(address);
                        streamPlan.requestRanges(address, preferred, keyspace, workMap.get(address));
                    }

                    logger.debug("Keyspace {}: work map {}.", keyspace, workMap);
                }
            }
        }

        public Future<StreamState> stream()
        {
            return streamPlan.execute();
        }

        public boolean streamsNeeded()
        {
            return !streamPlan.isEmpty();
        }
    }

    /**
     * Get the status of a token removal.
     */
    public String getRemovalStatus()
    {
        if (removingNode == null)
        {
            return "No token removals in process.";
        }
        return String.format("Removing token (%s). Waiting for replication confirmation from [%s].",
                             tokenMetadata.getToken(removingNode),
                             StringUtils.join(replicatingNodes, ","));
    }

    /**
     * Force a remove operation to complete. This may be necessary if a remove operation
     * blocks forever due to node/stream failure. removeNode() must be called
     * first, this is a last resort measure.  No further attempt will be made to restore replicas.
     */
    public void forceRemoveCompletion()
    {
        if (!replicatingNodes.isEmpty()  || !tokenMetadata.getLeavingEndpoints().isEmpty())
        {
            logger.warn("Removal not confirmed for for {}", StringUtils.join(this.replicatingNodes, ","));
            for (InetAddress endpoint : tokenMetadata.getLeavingEndpoints())
            {
                UUID hostId = tokenMetadata.getHostId(endpoint);
                Gossiper.instance.advertiseTokenRemoved(endpoint, hostId);
                excise(tokenMetadata.getTokens(endpoint), endpoint);
            }
            replicatingNodes.clear();
            removingNode = null;
        }
        else
        {
            logger.warn("No nodes to force removal on, call 'removenode' first");
        }
    }

    /**
     * Remove a node that has died, attempting to restore the replica count.
     * If the node is alive, decommission should be attempted.  If decommission
     * fails, then removeNode should be called.  If we fail while trying to
     * restore the replica count, finally forceRemoveCompleteion should be
     * called to forcibly remove the node without regard to replica count.
     *
     * @param hostIdString Host ID for the node
     */
    public void removeNode(String hostIdString)
    {
        InetAddress myAddress = FBUtilities.getBroadcastAddress();
        UUID localHostId = tokenMetadata.getHostId(myAddress);
        UUID hostId = UUID.fromString(hostIdString);
        InetAddress endpoint = tokenMetadata.getEndpointForHostId(hostId);

        if (endpoint == null)
            throw new UnsupportedOperationException("Host ID not found.");

        if (!tokenMetadata.isMember(endpoint))
            throw new UnsupportedOperationException("Node to be removed is not a member of the token ring");

        if (endpoint.equals(myAddress))
             throw new UnsupportedOperationException("Cannot remove self");

        if (Gossiper.instance.getLiveMembers().contains(endpoint))
            throw new UnsupportedOperationException("Node " + endpoint + " is alive and owns this ID. Use decommission command to remove it from the ring");

        // A leaving endpoint that is dead is already being removed.
        if (tokenMetadata.isLeaving(endpoint))
            logger.warn("Node {} is already being removed, continuing removal anyway", endpoint);

        if (!replicatingNodes.isEmpty())
            throw new UnsupportedOperationException("This node is already processing a removal. Wait for it to complete, or use 'removenode force' if this has failed.");

        Collection<Token> tokens = tokenMetadata.getTokens(endpoint);

        // Find the endpoints that are going to become responsible for data
        for (String keyspaceName : Schema.instance.getNonLocalStrategyKeyspaces())
        {
            // if the replication factor is 1 the data is lost so we shouldn't wait for confirmation
            if (Keyspace.open(keyspaceName).getReplicationStrategy().getReplicationFactor() == 1)
                continue;

            // get all ranges that change ownership (that is, a node needs
            // to take responsibility for new range)
            Multimap<Range<Token>, InetAddress> changedRanges = getChangedRangesForLeaving(keyspaceName, endpoint);
            IFailureDetector failureDetector = FailureDetector.instance;
            for (InetAddress ep : changedRanges.values())
            {
                if (failureDetector.isAlive(ep))
                    replicatingNodes.add(ep);
                else
                    logger.warn("Endpoint {} is down and will not receive data for re-replication of {}", ep, endpoint);
            }
        }
        removingNode = endpoint;

        tokenMetadata.addLeavingEndpoint(endpoint);
        PendingRangeCalculatorService.instance.update();

        // the gossiper will handle spoofing this node's state to REMOVING_TOKEN for us
        // we add our own token so other nodes to let us know when they're done
        Gossiper.instance.advertiseRemoving(endpoint, hostId, localHostId);

        // kick off streaming commands
        restoreReplicaCount(endpoint, myAddress);

        // wait for ReplicationFinishedVerbHandler to signal we're done
        while (!replicatingNodes.isEmpty())
        {
            Uninterruptibles.sleepUninterruptibly(100, TimeUnit.MILLISECONDS);
        }

        excise(tokens, endpoint);

        // gossiper will indicate the token has left
        Gossiper.instance.advertiseTokenRemoved(endpoint, hostId);

        replicatingNodes.clear();
        removingNode = null;
    }

    public void confirmReplication(InetAddress node)
    {
        // replicatingNodes can be empty in the case where this node used to be a removal coordinator,
        // but restarted before all 'replication finished' messages arrived. In that case, we'll
        // still go ahead and acknowledge it.
        if (!replicatingNodes.isEmpty())
        {
            replicatingNodes.remove(node);
        }
        else
        {
            logger.info("Received unexpected REPLICATION_FINISHED message from {}. Was this node recently a removal coordinator?", node);
        }
    }

    public String getOperationMode()
    {
        return operationMode.toString();
    }

    public boolean isStarting()
    {
        return operationMode == Mode.STARTING;
    }

    public boolean isMoving()
    {
        return operationMode == Mode.MOVING;
    }

    public boolean isJoining()
    {
        return operationMode == Mode.JOINING;
    }

    public boolean isDrained()
    {
        return operationMode == Mode.DRAINED;
    }

    public boolean isDraining()
    {
        return operationMode == Mode.DRAINING;
    }

    public String getDrainProgress()
    {
        return String.format("Drained %s/%s ColumnFamilies", remainingCFs, totalCFs);
    }

    /**
     * Shuts node off to writes, empties memtables and the commit log.
     */
    public synchronized void drain() throws IOException, InterruptedException, ExecutionException
    {
        drain(false);
    }

    protected synchronized void drain(boolean isFinalShutdown) throws IOException, InterruptedException, ExecutionException
    {
        ExecutorService counterMutationStage = StageManager.getStage(Stage.COUNTER_MUTATION);
        ExecutorService viewMutationStage = StageManager.getStage(Stage.VIEW_MUTATION);
        ExecutorService mutationStage = StageManager.getStage(Stage.MUTATION);

        if (mutationStage.isTerminated()
            && counterMutationStage.isTerminated()
            && viewMutationStage.isTerminated())
        {
            if (!isFinalShutdown)
                logger.warn("Cannot drain node (did it already happen?)");
            return;
        }

        assert !isShutdown;
        isShutdown = true;

        Throwable preShutdownHookThrowable = Throwables.perform(null, preShutdownHooks.stream().map(h -> h::run));
        if (preShutdownHookThrowable != null)
            logger.error("Attempting to continue draining after pre-shutdown hooks returned exception", preShutdownHookThrowable);

        try
        {
            setMode(Mode.DRAINING, "starting drain process", !isFinalShutdown);

            BatchlogManager.instance.shutdown();
            HintsService.instance.pauseDispatch();

            if (daemon != null)
                shutdownClientServers();
            ScheduledExecutors.optionalTasks.shutdown();
            Gossiper.instance.stop();

            if (!isFinalShutdown)
                setMode(Mode.DRAINING, "shutting down MessageService", false);

            // In-progress writes originating here could generate hints to be written, so shut down MessagingService
            // before mutation stage, so we can get all the hints saved before shutting down
            MessagingService.instance().shutdown();

            if (!isFinalShutdown)
                setMode(Mode.DRAINING, "clearing mutation stage", false);
            viewMutationStage.shutdown();
            counterMutationStage.shutdown();
            mutationStage.shutdown();
            viewMutationStage.awaitTermination(3600, TimeUnit.SECONDS);
            counterMutationStage.awaitTermination(3600, TimeUnit.SECONDS);
            mutationStage.awaitTermination(3600, TimeUnit.SECONDS);

            StorageProxy.instance.verifyNoHintsInProgress();

            if (!isFinalShutdown)
                setMode(Mode.DRAINING, "flushing column families", false);

            // disable autocompaction - we don't want to start any new compactions while we are draining
            for (Keyspace keyspace : Keyspace.all())
                for (ColumnFamilyStore cfs : keyspace.getColumnFamilyStores())
                    cfs.disableAutoCompaction();

            // count CFs first, since forceFlush could block for the flushWriter to get a queue slot empty
            totalCFs = 0;
            for (Keyspace keyspace : Keyspace.nonSystem())
                totalCFs += keyspace.getColumnFamilyStores().size();
            remainingCFs = totalCFs;
            // flush
            List<Future<?>> flushes = new ArrayList<>();
            for (Keyspace keyspace : Keyspace.nonSystem())
            {
                for (ColumnFamilyStore cfs : keyspace.getColumnFamilyStores())
                    flushes.add(cfs.forceFlush());
            }
            // wait for the flushes.
            // TODO this is a godawful way to track progress, since they flush in parallel.  a long one could
            // thus make several short ones "instant" if we wait for them later.
            for (Future f : flushes)
            {
                try
                {
                    FBUtilities.waitOnFuture(f);
                }
                catch (Throwable t)
                {
                    JVMStabilityInspector.inspectThrowable(t);
                    // don't let this stop us from shutting down the commitlog and other thread pools
                    logger.warn("Caught exception while waiting for memtable flushes during shutdown hook", t);
                }

                remainingCFs--;
            }

            // Interrupt ongoing compactions and shutdown CM to prevent further compactions.
            CompactionManager.instance.forceShutdown();
            // Flush the system tables after all other tables are flushed, just in case flushing modifies any system state
            // like CASSANDRA-5151. Don't bother with progress tracking since system data is tiny.
            // Flush system tables after stopping compactions since they modify
            // system tables (for example compactions can obsolete sstables and the tidiers in SSTableReader update
            // system tables, see SSTableReader.GlobalTidy)
            flushes.clear();
            for (Keyspace keyspace : Keyspace.system())
            {
                for (ColumnFamilyStore cfs : keyspace.getColumnFamilyStores())
                    flushes.add(cfs.forceFlush());
            }
            FBUtilities.waitOnFutures(flushes);

            HintsService.instance.shutdownBlocking();

            // Interrupt ongoing compactions and shutdown CM to prevent further compactions.
            CompactionManager.instance.forceShutdown();

            // whilst we've flushed all the CFs, which will have recycled all completed segments, we want to ensure
            // there are no segments to replay, so we force the recycling of any remaining (should be at most one)
            CommitLog.instance.forceRecycleAllSegments();

            CommitLog.instance.shutdownBlocking();

            // wait for miscellaneous tasks like sstable and commitlog segment deletion
            ScheduledExecutors.nonPeriodicTasks.shutdown();
            if (!ScheduledExecutors.nonPeriodicTasks.awaitTermination(1, TimeUnit.MINUTES))
                logger.warn("Failed to wait for non periodic tasks to shutdown");

            ColumnFamilyStore.shutdownPostFlushExecutor();
            setMode(Mode.DRAINED, !isFinalShutdown);
        }
        catch (Throwable t)
        {
            logger.error("Caught an exception while draining ", t);
        }
        finally
        {
            Throwable postShutdownHookThrowable = Throwables.perform(null, postShutdownHooks.stream().map(h -> h::run));
            if (postShutdownHookThrowable != null)
                logger.error("Post-shutdown hooks returned exception", postShutdownHookThrowable);
        }
    }

    /**
     * Add a runnable which will be called before shut down or drain. This is useful for other
     * applications running in the same JVM which may want to shut down first rather than time
     * out attempting to use Cassandra calls which will no longer work.
     * @param hook: the code to run
     * @return true on success, false if Cassandra is already shutting down, in which case the runnable
     * has NOT been added.
     */
    public synchronized boolean addPreShutdownHook(Runnable hook)
    {
        if (!isDraining() && !isDrained())
            return preShutdownHooks.add(hook);

        return false;
    }

    /**
     * Remove a preshutdown hook
     */
    public synchronized boolean removePreShutdownHook(Runnable hook)
    {
        return preShutdownHooks.remove(hook);
    }

    /**
     * Add a runnable which will be called after shutdown or drain. This is useful for other applications
     * running in the same JVM that Cassandra needs to work and should shut down later.
     * @param hook: the code to run
     * @return true on success, false if Cassandra is already shutting down, in which case the runnable has NOT been
     * added.
     */
    public synchronized boolean addPostShutdownHook(Runnable hook)
    {
        if (!isDraining() && !isDrained())
            return postShutdownHooks.add(hook);

        return false;
    }

    /**
     * Remove a postshutdownhook
     */
    public synchronized boolean removePostShutdownHook(Runnable hook)
    {
        return postShutdownHooks.remove(hook);
    }

    /**
     * Some services are shutdown during draining and we should not attempt to start them again.
     *
     * @param service - the name of the service we are trying to start.
     * @throws IllegalStateException - an exception that nodetool is able to convert into a message to display to the user
     */
    synchronized void checkServiceAllowedToStart(String service)
    {
        if (isDraining()) // when draining isShutdown is also true, so we check first to return a more accurate message
            throw new IllegalStateException(String.format("Unable to start %s because the node is draining.", service));

        if (isShutdown()) // do not rely on operationMode in case it gets changed to decomissioned or other
            throw new IllegalStateException(String.format("Unable to start %s because the node was drained.", service));
    }

    // Never ever do this at home. Used by tests.
    @VisibleForTesting
    public IPartitioner setPartitionerUnsafe(IPartitioner newPartitioner)
    {
        IPartitioner oldPartitioner = DatabaseDescriptor.setPartitionerUnsafe(newPartitioner);
        tokenMetadata = tokenMetadata.cloneWithNewPartitioner(newPartitioner);
        valueFactory = new VersionedValue.VersionedValueFactory(newPartitioner);
        return oldPartitioner;
    }

    TokenMetadata setTokenMetadataUnsafe(TokenMetadata tmd)
    {
        TokenMetadata old = tokenMetadata;
        tokenMetadata = tmd;
        return old;
    }

    public void truncate(String keyspace, String table) throws TimeoutException, IOException
    {
        try
        {
            StorageProxy.truncateBlocking(keyspace, table);
        }
        catch (UnavailableException e)
        {
            throw new IOException(e.getMessage());
        }
    }

    public Map<InetAddress, Float> getOwnership()
    {
        List<Token> sortedTokens = tokenMetadata.sortedTokens();
        // describeOwnership returns tokens in an unspecified order, let's re-order them
        Map<Token, Float> tokenMap = new TreeMap<Token, Float>(tokenMetadata.partitioner.describeOwnership(sortedTokens));
        Map<InetAddress, Float> nodeMap = new LinkedHashMap<>();
        for (Map.Entry<Token, Float> entry : tokenMap.entrySet())
        {
            InetAddress endpoint = tokenMetadata.getEndpoint(entry.getKey());
            Float tokenOwnership = entry.getValue();
            if (nodeMap.containsKey(endpoint))
                nodeMap.put(endpoint, nodeMap.get(endpoint) + tokenOwnership);
            else
                nodeMap.put(endpoint, tokenOwnership);
        }
        return nodeMap;
    }

    /**
     * Calculates ownership. If there are multiple DC's and the replication strategy is DC aware then ownership will be
     * calculated per dc, i.e. each DC will have total ring ownership divided amongst its nodes. Without replication
     * total ownership will be a multiple of the number of DC's and this value will then go up within each DC depending
     * on the number of replicas within itself. For DC unaware replication strategies, ownership without replication
     * will be 100%.
     *
     * @throws IllegalStateException when node is not configured properly.
     */
    public LinkedHashMap<InetAddress, Float> effectiveOwnership(String keyspace) throws IllegalStateException
    {
        AbstractReplicationStrategy strategy;
        if (keyspace != null)
        {
            Keyspace keyspaceInstance = Schema.instance.getKeyspaceInstance(keyspace);
            if (keyspaceInstance == null)
                throw new IllegalArgumentException("The keyspace " + keyspace + ", does not exist");

            if (keyspaceInstance.getReplicationStrategy() instanceof LocalStrategy)
                throw new IllegalStateException("Ownership values for keyspaces with LocalStrategy are meaningless");
            strategy = keyspaceInstance.getReplicationStrategy();
        }
        else
        {
            List<String> userKeyspaces = Schema.instance.getUserKeyspaces();

            if (userKeyspaces.size() > 0)
            {
                keyspace = userKeyspaces.get(0);
                AbstractReplicationStrategy replicationStrategy = Schema.instance.getKeyspaceInstance(keyspace).getReplicationStrategy();
                for (String keyspaceName : userKeyspaces)
                {
                    if (!Schema.instance.getKeyspaceInstance(keyspaceName).getReplicationStrategy().hasSameSettings(replicationStrategy))
                        throw new IllegalStateException("Non-system keyspaces don't have the same replication settings, effective ownership information is meaningless");
                }
            }
            else
            {
                keyspace = "system_traces";
            }

            Keyspace keyspaceInstance = Schema.instance.getKeyspaceInstance(keyspace);
            if (keyspaceInstance == null)
                throw new IllegalArgumentException("The node does not have " + keyspace + " yet, probably still bootstrapping");
            strategy = keyspaceInstance.getReplicationStrategy();
        }

        TokenMetadata metadata = tokenMetadata.cloneOnlyTokenMap();

        Collection<Collection<InetAddress>> endpointsGroupedByDc = new ArrayList<>();
        // mapping of dc's to nodes, use sorted map so that we get dcs sorted
        SortedMap<String, Collection<InetAddress>> sortedDcsToEndpoints = new TreeMap<>();
        sortedDcsToEndpoints.putAll(metadata.getTopology().getDatacenterEndpoints().asMap());
        for (Collection<InetAddress> endpoints : sortedDcsToEndpoints.values())
            endpointsGroupedByDc.add(endpoints);

        Map<Token, Float> tokenOwnership = tokenMetadata.partitioner.describeOwnership(tokenMetadata.sortedTokens());
        LinkedHashMap<InetAddress, Float> finalOwnership = Maps.newLinkedHashMap();

        Multimap<InetAddress, Range<Token>> endpointToRanges = strategy.getAddressRanges();
        // calculate ownership per dc
        for (Collection<InetAddress> endpoints : endpointsGroupedByDc)
        {
            // calculate the ownership with replication and add the endpoint to the final ownership map
            for (InetAddress endpoint : endpoints)
            {
                float ownership = 0.0f;
                for (Range<Token> range : endpointToRanges.get(endpoint))
                {
                    if (tokenOwnership.containsKey(range.right))
                        ownership += tokenOwnership.get(range.right);
                }
                finalOwnership.put(endpoint, ownership);
            }
        }
        return finalOwnership;
    }

    public List<String> getKeyspaces()
    {
        List<String> keyspaceNamesList = new ArrayList<>(Schema.instance.getKeyspaces());
        return Collections.unmodifiableList(keyspaceNamesList);
    }

    public List<String> getNonSystemKeyspaces()
    {
        return Collections.unmodifiableList(Schema.instance.getNonSystemKeyspaces());
    }

    public List<String> getNonLocalStrategyKeyspaces()
    {
        return Collections.unmodifiableList(Schema.instance.getNonLocalStrategyKeyspaces());
    }

    public Map<String, String> getViewBuildStatuses(String keyspace, String view)
    {
        Map<UUID, String> coreViewStatus = SystemDistributedKeyspace.viewStatus(keyspace, view);
        Map<InetAddress, UUID> hostIdToEndpoint = tokenMetadata.getEndpointToHostIdMapForReading();
        Map<String, String> result = new HashMap<>();

        for (Map.Entry<InetAddress, UUID> entry : hostIdToEndpoint.entrySet())
        {
            UUID hostId = entry.getValue();
            InetAddress endpoint = entry.getKey();
            result.put(endpoint.toString(),
                       coreViewStatus.containsKey(hostId)
                       ? coreViewStatus.get(hostId)
                       : "UNKNOWN");
        }

        return Collections.unmodifiableMap(result);
    }

    public void setDynamicUpdateInterval(int dynamicUpdateInterval)
    {
        if (DatabaseDescriptor.getEndpointSnitch() instanceof DynamicEndpointSnitch)
        {

            try
            {
                updateSnitch(null, true, dynamicUpdateInterval, null, null);
            }
            catch (ClassNotFoundException e)
            {
                throw new RuntimeException(e);
            }
        }
    }

    public int getDynamicUpdateInterval()
    {
        return DatabaseDescriptor.getDynamicUpdateInterval();
    }

    public void updateSnitch(String epSnitchClassName, Boolean dynamic, Integer dynamicUpdateInterval, Integer dynamicResetInterval, Double dynamicBadnessThreshold) throws ClassNotFoundException
    {
        // apply dynamic snitch configuration
        if (dynamicUpdateInterval != null)
            DatabaseDescriptor.setDynamicUpdateInterval(dynamicUpdateInterval);
        if (dynamicResetInterval != null)
            DatabaseDescriptor.setDynamicResetInterval(dynamicResetInterval);
        if (dynamicBadnessThreshold != null)
            DatabaseDescriptor.setDynamicBadnessThreshold(dynamicBadnessThreshold);

        IEndpointSnitch oldSnitch = DatabaseDescriptor.getEndpointSnitch();

        // new snitch registers mbean during construction
        if(epSnitchClassName != null)
        {

            // need to unregister the mbean _before_ the new dynamic snitch is instantiated (and implicitly initialized
            // and its mbean registered)
            if (oldSnitch instanceof DynamicEndpointSnitch)
                ((DynamicEndpointSnitch)oldSnitch).close();

            IEndpointSnitch newSnitch;
            try
            {
                newSnitch = DatabaseDescriptor.createEndpointSnitch(dynamic != null && dynamic, epSnitchClassName);
            }
            catch (ConfigurationException e)
            {
                throw new ClassNotFoundException(e.getMessage());
            }

            if (newSnitch instanceof DynamicEndpointSnitch)
            {
                logger.info("Created new dynamic snitch {} with update-interval={}, reset-interval={}, badness-threshold={}",
                            ((DynamicEndpointSnitch)newSnitch).subsnitch.getClass().getName(), DatabaseDescriptor.getDynamicUpdateInterval(),
                            DatabaseDescriptor.getDynamicResetInterval(), DatabaseDescriptor.getDynamicBadnessThreshold());
            }
            else
            {
                logger.info("Created new non-dynamic snitch {}", newSnitch.getClass().getName());
            }

            // point snitch references to the new instance
            DatabaseDescriptor.setEndpointSnitch(newSnitch);
            for (String ks : Schema.instance.getKeyspaces())
            {
                Keyspace.open(ks).getReplicationStrategy().snitch = newSnitch;
            }
        }
        else
        {
            if (oldSnitch instanceof DynamicEndpointSnitch)
            {
                logger.info("Applying config change to dynamic snitch {} with update-interval={}, reset-interval={}, badness-threshold={}",
                            ((DynamicEndpointSnitch)oldSnitch).subsnitch.getClass().getName(), DatabaseDescriptor.getDynamicUpdateInterval(),
                            DatabaseDescriptor.getDynamicResetInterval(), DatabaseDescriptor.getDynamicBadnessThreshold());

                DynamicEndpointSnitch snitch = (DynamicEndpointSnitch)oldSnitch;
                snitch.applyConfigChanges();
            }
        }

        updateTopology();
    }

    /**
     * Seed data to the endpoints that will be responsible for it at the future
     *
     * @param rangesToStreamByKeyspace keyspaces and data ranges with endpoints included for each
     * @return async Future for whether stream was success
     */
    private Future<StreamState> streamRanges(Map<String, Multimap<Range<Token>, InetAddress>> rangesToStreamByKeyspace)
    {
        // First, we build a list of ranges to stream to each host, per table
        Map<String, Map<InetAddress, List<Range<Token>>>> sessionsToStreamByKeyspace = new HashMap<>();

        for (Map.Entry<String, Multimap<Range<Token>, InetAddress>> entry : rangesToStreamByKeyspace.entrySet())
        {
            String keyspace = entry.getKey();
            Multimap<Range<Token>, InetAddress> rangesWithEndpoints = entry.getValue();

            if (rangesWithEndpoints.isEmpty())
                continue;

            Map<InetAddress, Set<Range<Token>>> transferredRangePerKeyspace = SystemKeyspace.getTransferredRanges("Unbootstrap",
                                                                                                                  keyspace,
                                                                                                                  StorageService.instance.getTokenMetadata().partitioner);
            Map<InetAddress, List<Range<Token>>> rangesPerEndpoint = new HashMap<>();
            for (Map.Entry<Range<Token>, InetAddress> endPointEntry : rangesWithEndpoints.entries())
            {
                Range<Token> range = endPointEntry.getKey();
                InetAddress endpoint = endPointEntry.getValue();

                Set<Range<Token>> transferredRanges = transferredRangePerKeyspace.get(endpoint);
                if (transferredRanges != null && transferredRanges.contains(range))
                {
                    logger.debug("Skipping transferred range {} of keyspace {}, endpoint {}", range, keyspace, endpoint);
                    continue;
                }

                List<Range<Token>> curRanges = rangesPerEndpoint.get(endpoint);
                if (curRanges == null)
                {
                    curRanges = new LinkedList<>();
                    rangesPerEndpoint.put(endpoint, curRanges);
                }
                curRanges.add(range);
            }

            sessionsToStreamByKeyspace.put(keyspace, rangesPerEndpoint);
        }

        StreamPlan streamPlan = new StreamPlan("Unbootstrap");

        // Vinculate StreamStateStore to current StreamPlan to update transferred ranges per StreamSession
        streamPlan.listeners(streamStateStore);

        for (Map.Entry<String, Map<InetAddress, List<Range<Token>>>> entry : sessionsToStreamByKeyspace.entrySet())
        {
            String keyspaceName = entry.getKey();
            Map<InetAddress, List<Range<Token>>> rangesPerEndpoint = entry.getValue();

            for (Map.Entry<InetAddress, List<Range<Token>>> rangesEntry : rangesPerEndpoint.entrySet())
            {
                List<Range<Token>> ranges = rangesEntry.getValue();
                InetAddress newEndpoint = rangesEntry.getKey();
                InetAddress preferred = SystemKeyspace.getPreferredIP(newEndpoint);

                // TODO each call to transferRanges re-flushes, this is potentially a lot of waste
                streamPlan.transferRanges(newEndpoint, preferred, keyspaceName, ranges);
            }
        }
        return streamPlan.execute();
    }

    /**
     * Calculate pair of ranges to stream/fetch for given two range collections
     * (current ranges for keyspace and ranges after move to new token)
     *
     * @param current collection of the ranges by current token
     * @param updated collection of the ranges after token is changed
     * @return pair of ranges to stream/fetch for given current and updated range collections
     */
    public Pair<Set<Range<Token>>, Set<Range<Token>>> calculateStreamAndFetchRanges(Collection<Range<Token>> current, Collection<Range<Token>> updated)
    {
        Set<Range<Token>> toStream = new HashSet<>();
        Set<Range<Token>> toFetch  = new HashSet<>();


        for (Range<Token> r1 : current)
        {
            boolean intersect = false;
            for (Range<Token> r2 : updated)
            {
                if (r1.intersects(r2))
                {
                    // adding difference ranges to fetch from a ring
                    toStream.addAll(r1.subtract(r2));
                    intersect = true;
                }
            }
            if (!intersect)
            {
                toStream.add(r1); // should seed whole old range
            }
        }

        for (Range<Token> r2 : updated)
        {
            boolean intersect = false;
            for (Range<Token> r1 : current)
            {
                if (r2.intersects(r1))
                {
                    // adding difference ranges to fetch from a ring
                    toFetch.addAll(r2.subtract(r1));
                    intersect = true;
                }
            }
            if (!intersect)
            {
                toFetch.add(r2); // should fetch whole old range
            }
        }

        return Pair.create(toStream, toFetch);
    }

    public void bulkLoad(String directory)
    {
        try
        {
            bulkLoadInternal(directory).get();
        }
        catch (Exception e)
        {
            throw new RuntimeException(e);
        }
    }

    public String bulkLoadAsync(String directory)
    {
        return bulkLoadInternal(directory).planId.toString();
    }

    private StreamResultFuture bulkLoadInternal(String directory)
    {
        File dir = new File(directory);

        if (!dir.exists() || !dir.isDirectory())
            throw new IllegalArgumentException("Invalid directory " + directory);

        SSTableLoader.Client client = new SSTableLoader.Client()
        {
            private String keyspace;

            public void init(String keyspace)
            {
                this.keyspace = keyspace;
                try
                {
                    for (Map.Entry<Range<Token>, List<InetAddress>> entry : StorageService.instance.getRangeToAddressMap(keyspace).entrySet())
                    {
                        Range<Token> range = entry.getKey();
                        for (InetAddress endpoint : entry.getValue())
                            addRangeForEndpoint(range, endpoint);
                    }
                }
                catch (Exception e)
                {
                    throw new RuntimeException(e);
                }
            }

            public CFMetaData getTableMetadata(String tableName)
            {
                return Schema.instance.getCFMetaData(keyspace, tableName);
            }
        };

        return new SSTableLoader(dir, client, new OutputHandler.LogOutput()).stream();
    }

    public void rescheduleFailedDeletions()
    {
        LifecycleTransaction.rescheduleFailedDeletions();
    }

    /**
     * #{@inheritDoc}
     */
    public void loadNewSSTables(String ksName, String cfName)
    {
        ColumnFamilyStore.loadNewSSTables(ksName, cfName);
    }

    /**
     * #{@inheritDoc}
     */
    public List<String> sampleKeyRange() // do not rename to getter - see CASSANDRA-4452 for details
    {
        List<DecoratedKey> keys = new ArrayList<>();
        for (Keyspace keyspace : Keyspace.nonLocalStrategy())
        {
            for (Range<Token> range : getPrimaryRangesForEndpoint(keyspace.getName(), FBUtilities.getBroadcastAddress()))
                keys.addAll(keySamples(keyspace.getColumnFamilyStores(), range));
        }

        List<String> sampledKeys = new ArrayList<>(keys.size());
        for (DecoratedKey key : keys)
            sampledKeys.add(key.getToken().toString());
        return sampledKeys;
    }

    public void rebuildSecondaryIndex(String ksName, String cfName, String... idxNames)
    {
        String[] indices = asList(idxNames).stream()
                                           .map(p -> isIndexColumnFamily(p) ? getIndexName(p) : p)
                                           .collect(toList())
                                           .toArray(new String[idxNames.length]);

        ColumnFamilyStore.rebuildSecondaryIndex(ksName, cfName, indices);
    }

    public void resetLocalSchema() throws IOException
    {
        MigrationManager.resetLocalSchema();
    }

    public void setTraceProbability(double probability)
    {
        this.traceProbability = probability;
    }

    public double getTraceProbability()
    {
        return traceProbability;
    }

    public void disableAutoCompaction(String ks, String... tables) throws IOException
    {
        for (ColumnFamilyStore cfs : getValidColumnFamilies(true, true, ks, tables))
        {
            cfs.disableAutoCompaction();
        }
    }

    public synchronized void enableAutoCompaction(String ks, String... tables) throws IOException
    {
        checkServiceAllowedToStart("auto compaction");

        for (ColumnFamilyStore cfs : getValidColumnFamilies(true, true, ks, tables))
        {
            cfs.enableAutoCompaction();
        }
    }

    /** Returns the name of the cluster */
    public String getClusterName()
    {
        return DatabaseDescriptor.getClusterName();
    }

    /** Returns the cluster partitioner */
    public String getPartitionerName()
    {
        return DatabaseDescriptor.getPartitionerName();
    }

    public int getTombstoneWarnThreshold()
    {
        return DatabaseDescriptor.getTombstoneWarnThreshold();
    }

    public void setTombstoneWarnThreshold(int threshold)
    {
        DatabaseDescriptor.setTombstoneWarnThreshold(threshold);
    }

    public int getTombstoneFailureThreshold()
    {
        return DatabaseDescriptor.getTombstoneFailureThreshold();
    }

    public void setTombstoneFailureThreshold(int threshold)
    {
        DatabaseDescriptor.setTombstoneFailureThreshold(threshold);
    }

    public int getBatchSizeFailureThreshold()
    {
        return DatabaseDescriptor.getBatchSizeFailThresholdInKB();
    }

    public void setBatchSizeFailureThreshold(int threshold)
    {
        DatabaseDescriptor.setBatchSizeFailThresholdInKB(threshold);
    }

    public void setHintedHandoffThrottleInKB(int throttleInKB)
    {
        DatabaseDescriptor.setHintedHandoffThrottleInKB(throttleInKB);
        logger.info("Updated hinted_handoff_throttle_in_kb to {}", throttleInKB);
    }

    public static List<PartitionPosition> getDiskBoundaries(ColumnFamilyStore cfs, Directories.DataDirectory[] directories)
    {
        if (!cfs.getPartitioner().splitter().isPresent())
            return null;

        Collection<Range<Token>> lr;

        if (StorageService.instance.isBootstrapMode())
        {
            lr = StorageService.instance.getTokenMetadata().getPendingRanges(cfs.keyspace.getName(), FBUtilities.getBroadcastAddress());
        }
        else
        {
            // Reason we use use the future settled TMD is that if we decommission a node, we want to stream
            // from that node to the correct location on disk, if we didn't, we would put new files in the wrong places.
            // We do this to minimize the amount of data we need to move in rebalancedisks once everything settled
            TokenMetadata tmd = StorageService.instance.getTokenMetadata().cloneAfterAllSettled();
            lr = cfs.keyspace.getReplicationStrategy().getAddressRanges(tmd).get(FBUtilities.getBroadcastAddress());
        }

        if (lr == null || lr.isEmpty())
            return null;
        List<Range<Token>> localRanges = Range.sort(lr);

        return getDiskBoundaries(localRanges, cfs.getPartitioner(), directories);
    }

    public static List<PartitionPosition> getDiskBoundaries(ColumnFamilyStore cfs)
    {
        return getDiskBoundaries(cfs, cfs.getDirectories().getWriteableLocations());
    }

    /**
     * Returns a list of disk boundaries, the result will differ depending on whether vnodes are enabled or not.
     *
     * What is returned are upper bounds for the disks, meaning everything from partitioner.minToken up to
     * getDiskBoundaries(..).get(0) should be on the first disk, everything between 0 to 1 should be on the second disk
     * etc.
     *
     * The final entry in the returned list will always be the partitioner maximum tokens upper key bound
     *
     * @param localRanges
     * @param partitioner
     * @param dataDirectories
     * @return
     */
    public static List<PartitionPosition> getDiskBoundaries(List<Range<Token>> localRanges, IPartitioner partitioner, Directories.DataDirectory[] dataDirectories)
    {
        assert partitioner.splitter().isPresent();
        Splitter splitter = partitioner.splitter().get();
        List<Token> boundaries = splitter.splitOwnedRanges(dataDirectories.length, localRanges, DatabaseDescriptor.getNumTokens() > 1);
        List<PartitionPosition> diskBoundaries = new ArrayList<>();
        for (int i = 0; i < boundaries.size() - 1; i++)
            diskBoundaries.add(boundaries.get(i).maxKeyBound());
        diskBoundaries.add(partitioner.getMaximumToken().maxKeyBound());
        return diskBoundaries;
    }
}<|MERGE_RESOLUTION|>--- conflicted
+++ resolved
@@ -987,12 +987,7 @@
         {
             if (dataAvailable)
             {
-<<<<<<< HEAD
-                finishJoiningRing(bootstrap);
-=======
-                finishJoiningRing(bootstrapTokens);
-
->>>>>>> 5f64ed7c
+                finishJoiningRing(bootstrap, bootstrapTokens);
                 // remove the existing info about the replaced node.
                 if (!current.isEmpty())
                 {
@@ -1048,8 +1043,7 @@
         else if (isSurveyMode)
         {
             logger.info("Leaving write survey mode and joining ring at operator request");
-<<<<<<< HEAD
-            finishJoiningRing(resumedBootstrap);
+            finishJoiningRing(resumedBootstrap, SystemKeyspace.getSavedTokens());
             isSurveyMode = false;
         }
     }
@@ -1061,24 +1055,13 @@
                 .forEach(cfs -> cfs.indexManager.executePreJoinTasksBlocking(bootstrap));
     }
 
-    private void finishJoiningRing(boolean didBootstrap)
-=======
-            finishJoiningRing(SystemKeyspace.getSavedTokens());
-        }
-    }
-
-    private void finishJoiningRing(Collection<Token> tokens)
->>>>>>> 5f64ed7c
+    private void finishJoiningRing(boolean didBootstrap, Collection<Token> tokens)
     {
         // start participating in the ring.
         setMode(Mode.JOINING, "Finish joining ring", true);
         SystemKeyspace.setBootstrapState(SystemKeyspace.BootstrapState.COMPLETED);
-<<<<<<< HEAD
         executePreJoinTasks(didBootstrap);
-        setTokens(bootstrapTokens);
-=======
         setTokens(tokens);
->>>>>>> 5f64ed7c
 
         assert tokenMetadata.sortedTokens().size() > 0;
         doAuthSetup();
