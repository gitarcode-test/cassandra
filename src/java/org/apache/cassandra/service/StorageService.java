/*
 * Licensed to the Apache Software Foundation (ASF) under one
 * or more contributor license agreements.  See the NOTICE file
 * distributed with this work for additional information
 * regarding copyright ownership.  The ASF licenses this file
 * to you under the Apache License, Version 2.0 (the
 * "License"); you may not use this file except in compliance
 * with the License.  You may obtain a copy of the License at
 *
 *     http://www.apache.org/licenses/LICENSE-2.0
 *
 * Unless required by applicable law or agreed to in writing, software
 * distributed under the License is distributed on an "AS IS" BASIS,
 * WITHOUT WARRANTIES OR CONDITIONS OF ANY KIND, either express or implied.
 * See the License for the specific language governing permissions and
 * limitations under the License.
 */
package org.apache.cassandra.service;

import java.io.*;
import java.net.InetAddress;
import java.net.UnknownHostException;
import java.nio.ByteBuffer;
import java.util.*;
import java.util.Map.Entry;
import java.util.concurrent.*;
import java.util.concurrent.atomic.AtomicBoolean;
import java.util.concurrent.atomic.AtomicInteger;
import java.util.regex.MatchResult;
import java.util.regex.Pattern;
import java.util.stream.StreamSupport;

import javax.annotation.Nullable;
import javax.management.*;
import javax.management.openmbean.TabularData;
import javax.management.openmbean.TabularDataSupport;

import com.google.common.annotations.VisibleForTesting;
import com.google.common.base.Preconditions;
import com.google.common.base.Predicate;
import com.google.common.collect.*;
import com.google.common.util.concurrent.*;

import org.apache.commons.lang3.StringUtils;

import org.slf4j.Logger;
import org.slf4j.LoggerFactory;

import org.apache.cassandra.auth.AuthKeyspace;
import org.apache.cassandra.auth.AuthMigrationListener;
import org.apache.cassandra.batchlog.BatchRemoveVerbHandler;
import org.apache.cassandra.batchlog.BatchStoreVerbHandler;
import org.apache.cassandra.batchlog.BatchlogManager;
import org.apache.cassandra.concurrent.NamedThreadFactory;
import org.apache.cassandra.concurrent.ScheduledExecutors;
import org.apache.cassandra.concurrent.Stage;
import org.apache.cassandra.concurrent.StageManager;
import org.apache.cassandra.config.CFMetaData;
import org.apache.cassandra.config.Config;
import org.apache.cassandra.config.DatabaseDescriptor;
import org.apache.cassandra.config.Schema;
import org.apache.cassandra.config.SchemaConstants;
import org.apache.cassandra.config.ViewDefinition;
import org.apache.cassandra.db.*;
import org.apache.cassandra.db.commitlog.CommitLog;
import org.apache.cassandra.db.compaction.CompactionManager;
import org.apache.cassandra.db.lifecycle.LifecycleTransaction;
import org.apache.cassandra.dht.*;
import org.apache.cassandra.dht.Range;
import org.apache.cassandra.dht.Token.TokenFactory;
import org.apache.cassandra.exceptions.*;
import org.apache.cassandra.gms.*;
import org.apache.cassandra.hints.HintVerbHandler;
import org.apache.cassandra.hints.HintsService;
import org.apache.cassandra.io.sstable.SSTableLoader;
import org.apache.cassandra.io.util.FileUtils;
import org.apache.cassandra.locator.*;
import org.apache.cassandra.metrics.StorageMetrics;
import org.apache.cassandra.net.*;
import org.apache.cassandra.repair.*;
import org.apache.cassandra.repair.messages.RepairOption;
import org.apache.cassandra.schema.CompactionParams.TombstoneOption;
import org.apache.cassandra.schema.KeyspaceMetadata;
import org.apache.cassandra.schema.SchemaKeyspace;
import org.apache.cassandra.service.paxos.CommitVerbHandler;
import org.apache.cassandra.service.paxos.PrepareVerbHandler;
import org.apache.cassandra.service.paxos.ProposeVerbHandler;
import org.apache.cassandra.streaming.*;
import org.apache.cassandra.thrift.EndpointDetails;
import org.apache.cassandra.thrift.TokenRange;
import org.apache.cassandra.thrift.cassandraConstants;
import org.apache.cassandra.tracing.TraceKeyspace;
import org.apache.cassandra.transport.ProtocolVersion;
import org.apache.cassandra.utils.*;
import org.apache.cassandra.utils.logging.LoggingSupportFactory;
import org.apache.cassandra.utils.progress.ProgressEvent;
import org.apache.cassandra.utils.progress.ProgressEventType;
import org.apache.cassandra.utils.progress.jmx.JMXProgressSupport;
import org.apache.cassandra.utils.progress.jmx.LegacyJMXProgressSupport;

import static java.util.Arrays.asList;
import static java.util.concurrent.TimeUnit.MINUTES;
import static java.util.stream.Collectors.toList;
import static org.apache.cassandra.index.SecondaryIndexManager.getIndexName;
import static org.apache.cassandra.index.SecondaryIndexManager.isIndexColumnFamily;
import static org.apache.cassandra.service.MigrationManager.evolveSystemKeyspace;

/**
 * This abstraction contains the token/identifier of this node
 * on the identifier space. This token gets gossiped around.
 * This class will also maintain histograms of the load information
 * of other nodes in the cluster.
 */
public class StorageService extends NotificationBroadcasterSupport implements IEndpointStateChangeSubscriber, StorageServiceMBean
{
    private static final Logger logger = LoggerFactory.getLogger(StorageService.class);

    public static final int RING_DELAY = getRingDelay(); // delay after which we assume ring has stablized

    private final JMXProgressSupport progressSupport = new JMXProgressSupport(this);

    /**
     * @deprecated backward support to previous notification interface
     * Will be removed on 4.0
     */
    @Deprecated
    private final LegacyJMXProgressSupport legacyProgressSupport;

    private static final AtomicInteger threadCounter = new AtomicInteger(1);

    private static int getRingDelay()
    {
        String newdelay = System.getProperty("cassandra.ring_delay_ms");
        if (newdelay != null)
        {
            logger.info("Overriding RING_DELAY to {}ms", newdelay);
            return Integer.parseInt(newdelay);
        }
        else
            return 30 * 1000;
    }

    /* This abstraction maintains the token/endpoint metadata information */
    private TokenMetadata tokenMetadata = new TokenMetadata();

    public volatile VersionedValue.VersionedValueFactory valueFactory = new VersionedValue.VersionedValueFactory(tokenMetadata.partitioner);

    private Thread drainOnShutdown = null;
    private volatile boolean isShutdown = false;
    private final List<Runnable> preShutdownHooks = new ArrayList<>();
    private final List<Runnable> postShutdownHooks = new ArrayList<>();

    public static final StorageService instance = new StorageService();

    @Deprecated
    public boolean isInShutdownHook()
    {
        return isShutdown();
    }

    public boolean isShutdown()
    {
        return isShutdown;
    }

    public Collection<Range<Token>> getLocalRanges(String keyspaceName)
    {
        return getRangesForEndpoint(keyspaceName, FBUtilities.getBroadcastAddress());
    }

    public Collection<Range<Token>> getPrimaryRanges(String keyspace)
    {
        return getPrimaryRangesForEndpoint(keyspace, FBUtilities.getBroadcastAddress());
    }

    public Collection<Range<Token>> getPrimaryRangesWithinDC(String keyspace)
    {
        return getPrimaryRangeForEndpointWithinDC(keyspace, FBUtilities.getBroadcastAddress());
    }

    private final Set<InetAddress> replicatingNodes = Collections.synchronizedSet(new HashSet<InetAddress>());
    private CassandraDaemon daemon;

    private InetAddress removingNode;

    /* Are we starting this node in bootstrap mode? */
    private volatile boolean isBootstrapMode;

    /* we bootstrap but do NOT join the ring unless told to do so */
    private boolean isSurveyMode = Boolean.parseBoolean(System.getProperty("cassandra.write_survey", "false"));
    /* true if node is rebuilding and receiving data */
    private final AtomicBoolean isRebuilding = new AtomicBoolean();
    private final AtomicBoolean isDecommissioning = new AtomicBoolean();

    private volatile boolean initialized = false;
    private volatile boolean joined = false;
    private volatile boolean gossipActive = false;
    private final AtomicBoolean authSetupCalled = new AtomicBoolean(false);
    private volatile boolean authSetupComplete = false;

    /* the probability for tracing any particular request, 0 disables tracing and 1 enables for all */
    private double traceProbability = 0.0;

    private static enum Mode { STARTING, NORMAL, JOINING, LEAVING, DECOMMISSIONED, MOVING, DRAINING, DRAINED }
    private volatile Mode operationMode = Mode.STARTING;

    /* Used for tracking drain progress */
    private volatile int totalCFs, remainingCFs;

    private static final AtomicInteger nextRepairCommand = new AtomicInteger();

    private final List<IEndpointLifecycleSubscriber> lifecycleSubscribers = new CopyOnWriteArrayList<>();

    private final String jmxObjectName;

    private Collection<Token> bootstrapTokens = null;

    // true when keeping strict consistency while bootstrapping
    private static final boolean useStrictConsistency = Boolean.parseBoolean(System.getProperty("cassandra.consistent.rangemovement", "true"));
    private static final boolean allowSimultaneousMoves = Boolean.parseBoolean(System.getProperty("cassandra.consistent.simultaneousmoves.allow","false"));
    private static final boolean joinRing = Boolean.parseBoolean(System.getProperty("cassandra.join_ring", "true"));
    private boolean replacing;

    private final StreamStateStore streamStateStore = new StreamStateStore();

    public boolean isSurveyMode()
    {
        return isSurveyMode;
    }

    public boolean hasJoined()
    {
        return joined;
    }

    /** This method updates the local token on disk  */
    public void setTokens(Collection<Token> tokens)
    {
        assert tokens != null && !tokens.isEmpty() : "Node needs at least one token.";
        if (logger.isDebugEnabled())
            logger.debug("Setting tokens to {}", tokens);
        SystemKeyspace.updateTokens(tokens);
        Collection<Token> localTokens = getLocalTokens();
        setGossipTokens(localTokens);
        tokenMetadata.updateNormalTokens(tokens, FBUtilities.getBroadcastAddress());
        setMode(Mode.NORMAL, false);
    }

    public void setGossipTokens(Collection<Token> tokens)
    {
        List<Pair<ApplicationState, VersionedValue>> states = new ArrayList<Pair<ApplicationState, VersionedValue>>();
        states.add(Pair.create(ApplicationState.TOKENS, valueFactory.tokens(tokens)));
        states.add(Pair.create(ApplicationState.STATUS, valueFactory.normal(tokens)));
        Gossiper.instance.addLocalApplicationStates(states);
    }

    public StorageService()
    {
        // use dedicated executor for sending JMX notifications
        super(Executors.newSingleThreadExecutor());

        jmxObjectName = "org.apache.cassandra.db:type=StorageService";
        MBeanWrapper.instance.registerMBean(this, jmxObjectName);
        MBeanWrapper.instance.registerMBean(StreamManager.instance, StreamManager.OBJECT_NAME);

        legacyProgressSupport = new LegacyJMXProgressSupport(this, jmxObjectName);

        /* register the verb handlers */
        MessagingService.instance().registerVerbHandlers(MessagingService.Verb.MUTATION, new MutationVerbHandler());
        MessagingService.instance().registerVerbHandlers(MessagingService.Verb.READ_REPAIR, new ReadRepairVerbHandler());
        MessagingService.instance().registerVerbHandlers(MessagingService.Verb.READ, new ReadCommandVerbHandler());
        MessagingService.instance().registerVerbHandlers(MessagingService.Verb.RANGE_SLICE, new RangeSliceVerbHandler());
        MessagingService.instance().registerVerbHandlers(MessagingService.Verb.PAGED_RANGE, new RangeSliceVerbHandler());
        MessagingService.instance().registerVerbHandlers(MessagingService.Verb.COUNTER_MUTATION, new CounterMutationVerbHandler());
        MessagingService.instance().registerVerbHandlers(MessagingService.Verb.TRUNCATE, new TruncateVerbHandler());
        MessagingService.instance().registerVerbHandlers(MessagingService.Verb.PAXOS_PREPARE, new PrepareVerbHandler());
        MessagingService.instance().registerVerbHandlers(MessagingService.Verb.PAXOS_PROPOSE, new ProposeVerbHandler());
        MessagingService.instance().registerVerbHandlers(MessagingService.Verb.PAXOS_COMMIT, new CommitVerbHandler());
        MessagingService.instance().registerVerbHandlers(MessagingService.Verb.HINT, new HintVerbHandler());

        // see BootStrapper for a summary of how the bootstrap verbs interact
        MessagingService.instance().registerVerbHandlers(MessagingService.Verb.REPLICATION_FINISHED, new ReplicationFinishedVerbHandler());
        MessagingService.instance().registerVerbHandlers(MessagingService.Verb.REQUEST_RESPONSE, new ResponseVerbHandler());
        MessagingService.instance().registerVerbHandlers(MessagingService.Verb.INTERNAL_RESPONSE, new ResponseVerbHandler());
        MessagingService.instance().registerVerbHandlers(MessagingService.Verb.REPAIR_MESSAGE, new RepairMessageVerbHandler());
        MessagingService.instance().registerVerbHandlers(MessagingService.Verb.GOSSIP_SHUTDOWN, new GossipShutdownVerbHandler());

        MessagingService.instance().registerVerbHandlers(MessagingService.Verb.GOSSIP_DIGEST_SYN, new GossipDigestSynVerbHandler());
        MessagingService.instance().registerVerbHandlers(MessagingService.Verb.GOSSIP_DIGEST_ACK, new GossipDigestAckVerbHandler());
        MessagingService.instance().registerVerbHandlers(MessagingService.Verb.GOSSIP_DIGEST_ACK2, new GossipDigestAck2VerbHandler());

        MessagingService.instance().registerVerbHandlers(MessagingService.Verb.DEFINITIONS_UPDATE, new DefinitionsUpdateVerbHandler());
        MessagingService.instance().registerVerbHandlers(MessagingService.Verb.SCHEMA_CHECK, new SchemaCheckVerbHandler());
        MessagingService.instance().registerVerbHandlers(MessagingService.Verb.MIGRATION_REQUEST, new MigrationRequestVerbHandler());

        MessagingService.instance().registerVerbHandlers(MessagingService.Verb.SNAPSHOT, new SnapshotVerbHandler());
        MessagingService.instance().registerVerbHandlers(MessagingService.Verb.ECHO, new EchoVerbHandler());

        MessagingService.instance().registerVerbHandlers(MessagingService.Verb.BATCH_STORE, new BatchStoreVerbHandler());
        MessagingService.instance().registerVerbHandlers(MessagingService.Verb.BATCH_REMOVE, new BatchRemoveVerbHandler());
    }

    public void registerDaemon(CassandraDaemon daemon)
    {
        this.daemon = daemon;
    }

    public void register(IEndpointLifecycleSubscriber subscriber)
    {
        lifecycleSubscribers.add(subscriber);
    }

    public void unregister(IEndpointLifecycleSubscriber subscriber)
    {
        lifecycleSubscribers.remove(subscriber);
    }

    // should only be called via JMX
    public void stopGossiping()
    {
        if (gossipActive)
        {
            logger.warn("Stopping gossip by operator request");
            Gossiper.instance.stop();
            gossipActive = false;
        }
    }

    // should only be called via JMX
    public synchronized void startGossiping()
    {
        if (!gossipActive)
        {
            checkServiceAllowedToStart("gossip");

            logger.warn("Starting gossip by operator request");
            Collection<Token> tokens = SystemKeyspace.getSavedTokens();

            boolean validTokens = tokens != null && !tokens.isEmpty();

            // shouldn't be called before these are set if we intend to join the ring/are in the process of doing so
            if (joined || joinRing)
                assert validTokens : "Cannot start gossiping for a node intended to join without valid tokens";

            if (validTokens)
                setGossipTokens(tokens);

            Gossiper.instance.forceNewerGeneration();
            Gossiper.instance.start((int) (System.currentTimeMillis() / 1000));
            gossipActive = true;
        }
    }

    // should only be called via JMX
    public boolean isGossipRunning()
    {
        return Gossiper.instance.isEnabled();
    }

    // should only be called via JMX
    public synchronized void startRPCServer()
    {
        checkServiceAllowedToStart("thrift");

        if (daemon == null)
        {
            throw new IllegalStateException("No configured daemon");
        }

        // We only start transports if bootstrap has completed and we're not in survey mode, OR if we are in
        // survey mode and streaming has completed but we're not using auth.
        // OR if we have not joined the ring yet.
        if (StorageService.instance.hasJoined() &&
                ((!StorageService.instance.isSurveyMode() && !SystemKeyspace.bootstrapComplete()) ||
                (StorageService.instance.isSurveyMode() && StorageService.instance.isBootstrapMode())))
        {
            throw new IllegalStateException("Node is not yet bootstrapped completely. Use nodetool to check bootstrap state and resume. For more, see `nodetool help bootstrap`");
        }
        else if (StorageService.instance.hasJoined() && StorageService.instance.isSurveyMode() &&
                DatabaseDescriptor.getAuthenticator().requireAuthentication())
        {
            // Auth isn't initialised until we join the ring, so if we're in survey mode auth will always fail.
            throw new IllegalStateException("Not starting RPC server as write_survey mode and authentication is enabled");
        }

        daemon.thriftServer.start();
    }

    public void stopRPCServer()
    {
        if (daemon == null)
        {
            throw new IllegalStateException("No configured daemon");
        }
        if (daemon.thriftServer != null)
            daemon.thriftServer.stop();
    }

    public boolean isRPCServerRunning()
    {
        if ((daemon == null) || (daemon.thriftServer == null))
        {
            return false;
        }
        return daemon.thriftServer.isRunning();
    }

    public synchronized void startNativeTransport()
    {
        checkServiceAllowedToStart("native transport");

        if (daemon == null)
        {
            throw new IllegalStateException("No configured daemon");
        }

        try
        {
            daemon.startNativeTransport();
        }
        catch (Exception e)
        {
            throw new RuntimeException("Error starting native transport: " + e.getMessage());
        }
    }

    public void stopNativeTransport()
    {
        if (daemon == null)
        {
            throw new IllegalStateException("No configured daemon");
        }
        daemon.stopNativeTransport();
    }

    public boolean isNativeTransportRunning()
    {
        if (daemon == null)
        {
            return false;
        }
        return daemon.isNativeTransportRunning();
    }

    public int getMaxNativeProtocolVersion()
    {
        if (daemon == null)
        {
            throw new IllegalStateException("No configured daemon");
        }
        return daemon.getMaxNativeProtocolVersion();
    }

    private void refreshMaxNativeProtocolVersion()
    {
        if (daemon != null)
        {
            daemon.refreshMaxNativeProtocolVersion();
        }
    }

    public void stopTransports()
    {
        if (isGossipActive())
        {
            logger.error("Stopping gossiper");
            stopGossiping();
        }
        if (isRPCServerRunning())
        {
            logger.error("Stopping RPC server");
            stopRPCServer();
        }
        if (isNativeTransportRunning())
        {
            logger.error("Stopping native transport");
            stopNativeTransport();
        }
    }

    /**
     * Set the Gossip flag RPC_READY to false and then
     * shutdown the client services (thrift and CQL).
     *
     * Note that other nodes will do this for us when
     * they get the Gossip shutdown message, so even if
     * we don't get time to broadcast this, it is not a problem.
     *
     * See {@link Gossiper#markAsShutdown(InetAddress)}
     */
    private void shutdownClientServers()
    {
        setRpcReady(false);
        stopRPCServer();
        stopNativeTransport();
    }

    public void stopClient()
    {
        Gossiper.instance.unregister(this);
        Gossiper.instance.stop();
        MessagingService.instance().shutdown();
        // give it a second so that task accepted before the MessagingService shutdown gets submitted to the stage (to avoid RejectedExecutionException)
        Uninterruptibles.sleepUninterruptibly(1, TimeUnit.SECONDS);
        StageManager.shutdownNow();
    }

    public boolean isInitialized()
    {
        return initialized;
    }

    public boolean isGossipActive()
    {
        return gossipActive;
    }

    public boolean isDaemonSetupCompleted()
    {
        return daemon == null
               ? false
               : daemon.setupCompleted();
    }

    public void stopDaemon()
    {
        if (daemon == null)
            throw new IllegalStateException("No configured daemon");
        daemon.deactivate();
    }

    private synchronized UUID prepareForReplacement() throws ConfigurationException
    {
        if (SystemKeyspace.bootstrapComplete())
            throw new RuntimeException("Cannot replace address with a node that is already bootstrapped");

        if (!joinRing)
            throw new ConfigurationException("Cannot set both join_ring=false and attempt to replace a node");

        if (!DatabaseDescriptor.isAutoBootstrap() && !Boolean.getBoolean("cassandra.allow_unsafe_replace"))
            throw new RuntimeException("Replacing a node without bootstrapping risks invalidating consistency " +
                                       "guarantees as the expected data may not be present until repair is run. " +
                                       "To perform this operation, please restart with " +
                                       "-Dcassandra.allow_unsafe_replace=true");

        InetAddress replaceAddress = DatabaseDescriptor.getReplaceAddress();
        logger.info("Gathering node replacement information for {}", replaceAddress);
        Map<InetAddress, EndpointState> epStates = Gossiper.instance.doShadowRound();
        // as we've completed the shadow round of gossip, we should be able to find the node we're replacing
        if (epStates.get(replaceAddress) == null)
            throw new RuntimeException(String.format("Cannot replace_address %s because it doesn't exist in gossip", replaceAddress));

        try
        {
            VersionedValue tokensVersionedValue = epStates.get(replaceAddress).getApplicationState(ApplicationState.TOKENS);
            if (tokensVersionedValue == null)
                throw new RuntimeException(String.format("Could not find tokens for %s to replace", replaceAddress));

            bootstrapTokens = TokenSerializer.deserialize(tokenMetadata.partitioner, new DataInputStream(new ByteArrayInputStream(tokensVersionedValue.toBytes())));
        }
        catch (IOException e)
        {
            throw new RuntimeException(e);
        }

        UUID localHostId = SystemKeyspace.getLocalHostId();

        if (isReplacingSameAddress())
        {
            localHostId = Gossiper.instance.getHostId(replaceAddress, epStates);
            SystemKeyspace.setLocalHostId(localHostId); // use the replacee's host Id as our own so we receive hints, etc
        }

        return localHostId;
    }

    private synchronized void checkForEndpointCollision(UUID localHostId, Set<InetAddress> peers) throws ConfigurationException
    {
        if (Boolean.getBoolean("cassandra.allow_unsafe_join"))
        {
            logger.warn("Skipping endpoint collision check as cassandra.allow_unsafe_join=true");
            return;
        }

        logger.debug("Starting shadow gossip round to check for endpoint collision");
        Map<InetAddress, EndpointState> epStates = Gossiper.instance.doShadowRound(peers);

        if (epStates.isEmpty() && DatabaseDescriptor.getSeeds().contains(FBUtilities.getBroadcastAddress()))
            logger.info("Unable to gossip with any peers but continuing anyway since node is in its own seed list");

        // If bootstrapping, check whether any previously known status for the endpoint makes it unsafe to do so.
        // If not bootstrapping, compare the host id for this endpoint learned from gossip (if any) with the local
        // one, which was either read from system.local or generated at startup. If a learned id is present &
        // doesn't match the local, then the node needs replacing
        if (!Gossiper.instance.isSafeForStartup(FBUtilities.getBroadcastAddress(), localHostId, shouldBootstrap(), epStates))
        {
            throw new RuntimeException(String.format("A node with address %s already exists, cancelling join. " +
                                                     "Use cassandra.replace_address if you want to replace this node.",
                                                     FBUtilities.getBroadcastAddress()));
        }

        if (shouldBootstrap() && useStrictConsistency && !allowSimultaneousMoves())
        {
            for (Map.Entry<InetAddress, EndpointState> entry : epStates.entrySet())
            {
                // ignore local node or empty status
                if (entry.getKey().equals(FBUtilities.getBroadcastAddress()) || entry.getValue().getApplicationState(ApplicationState.STATUS) == null)
                    continue;
                String[] pieces = splitValue(entry.getValue().getApplicationState(ApplicationState.STATUS));
                assert (pieces.length > 0);
                String state = pieces[0];
                if (state.equals(VersionedValue.STATUS_BOOTSTRAPPING) || state.equals(VersionedValue.STATUS_LEAVING) || state.equals(VersionedValue.STATUS_MOVING))
                    throw new UnsupportedOperationException("Other bootstrapping/leaving/moving nodes detected, cannot bootstrap while cassandra.consistent.rangemovement is true");
            }
        }
    }

    private boolean allowSimultaneousMoves()
    {
        return allowSimultaneousMoves && DatabaseDescriptor.getNumTokens() == 1;
    }

    // for testing only
    public void unsafeInitialize() throws ConfigurationException
    {
        initialized = true;
        gossipActive = true;
        Gossiper.instance.register(this);
        Gossiper.instance.start((int) (System.currentTimeMillis() / 1000)); // needed for node-ring gathering.
        Gossiper.instance.addLocalApplicationState(ApplicationState.NET_VERSION, valueFactory.networkVersion());
        if (!MessagingService.instance().isListening())
            MessagingService.instance().listen();
    }

    public void populateTokenMetadata()
    {
        if (Boolean.parseBoolean(System.getProperty("cassandra.load_ring_state", "true")))
        {
            logger.info("Populating token metadata from system tables");
            Multimap<InetAddress, Token> loadedTokens = SystemKeyspace.loadTokens();
            if (!shouldBootstrap()) // if we have not completed bootstrapping, we should not add ourselves as a normal token
                loadedTokens.putAll(FBUtilities.getBroadcastAddress(), SystemKeyspace.getSavedTokens());
            for (InetAddress ep : loadedTokens.keySet())
                tokenMetadata.updateNormalTokens(loadedTokens.get(ep), ep);

            logger.info("Token metadata: {}", tokenMetadata);
        }
    }

    public synchronized void initServer() throws ConfigurationException
    {
        initServer(RING_DELAY);
    }

    public synchronized void initServer(int delay) throws ConfigurationException
    {
        logger.info("Cassandra version: {}", FBUtilities.getReleaseVersionString());
        logger.info("Thrift API version: {}", cassandraConstants.VERSION);
        logger.info("CQL supported versions: {} (default: {})",
                StringUtils.join(ClientState.getCQLSupportedVersion(), ", "), ClientState.DEFAULT_CQL_VERSION);
        logger.info("Native protocol supported versions: {} (default: {})",
                    StringUtils.join(ProtocolVersion.supportedVersions(), ", "), ProtocolVersion.CURRENT);

        try
        {
            // Ensure StorageProxy is initialized on start-up; see CASSANDRA-3797.
            Class.forName("org.apache.cassandra.service.StorageProxy");
            // also IndexSummaryManager, which is otherwise unreferenced
            Class.forName("org.apache.cassandra.io.sstable.IndexSummaryManager");
        }
        catch (ClassNotFoundException e)
        {
            throw new AssertionError(e);
        }

        // daemon threads, like our executors', continue to run while shutdown hooks are invoked
        drainOnShutdown = NamedThreadFactory.createThread(new WrappedRunnable()
        {
            @Override
            public void runMayThrow() throws InterruptedException, ExecutionException, IOException
            {
                drain(true);

                if (FBUtilities.isWindows)
                    WindowsTimer.endTimerPeriod(DatabaseDescriptor.getWindowsTimerInterval());

                LoggingSupportFactory.getLoggingSupport().onShutdown();
            }
        }, "StorageServiceShutdownHook");
        Runtime.getRuntime().addShutdownHook(drainOnShutdown);

        replacing = isReplacing();

        if (!Boolean.parseBoolean(System.getProperty("cassandra.start_gossip", "true")))
        {
            logger.info("Not starting gossip as requested.");
            // load ring state in preparation for starting gossip later
            loadRingState();
            initialized = true;
            return;
        }

        prepareToJoin();

        // Has to be called after the host id has potentially changed in prepareToJoin().
        try
        {
            CacheService.instance.counterCache.loadSavedAsync().get();
        }
        catch (Throwable t)
        {
            JVMStabilityInspector.inspectThrowable(t);
            logger.warn("Error loading counter cache", t);
        }

        if (joinRing)
        {
            joinTokenRing(delay);
        }
        else
        {
            Collection<Token> tokens = SystemKeyspace.getSavedTokens();
            if (!tokens.isEmpty())
            {
                tokenMetadata.updateNormalTokens(tokens, FBUtilities.getBroadcastAddress());
                // order is important here, the gossiper can fire in between adding these two states.  It's ok to send TOKENS without STATUS, but *not* vice versa.
                List<Pair<ApplicationState, VersionedValue>> states = new ArrayList<Pair<ApplicationState, VersionedValue>>();
                states.add(Pair.create(ApplicationState.TOKENS, valueFactory.tokens(tokens)));
                states.add(Pair.create(ApplicationState.STATUS, valueFactory.hibernate(true)));
                Gossiper.instance.addLocalApplicationStates(states);
            }
            doAuthSetup(true);
            logger.info("Not joining ring as requested. Use JMX (StorageService->joinRing()) to initiate ring joining");
        }

        initialized = true;
    }

    private void loadRingState()
    {
        if (Boolean.parseBoolean(System.getProperty("cassandra.load_ring_state", "true")))
        {
            logger.info("Loading persisted ring state");
            Multimap<InetAddress, Token> loadedTokens = SystemKeyspace.loadTokens();
            Map<InetAddress, UUID> loadedHostIds = SystemKeyspace.loadHostIds();
            for (InetAddress ep : loadedTokens.keySet())
            {
                if (ep.equals(FBUtilities.getBroadcastAddress()))
                {
                    // entry has been mistakenly added, delete it
                    SystemKeyspace.removeEndpoint(ep);
                }
                else
                {
                    if (loadedHostIds.containsKey(ep))
                        tokenMetadata.updateHostId(loadedHostIds.get(ep), ep);
                    Gossiper.runInGossipStageBlocking(() -> Gossiper.instance.addSavedEndpoint(ep));
                }
            }
        }
    }

    private boolean isReplacing()
    {
        if (System.getProperty("cassandra.replace_address_first_boot", null) != null && SystemKeyspace.bootstrapComplete())
        {
            logger.info("Replace address on first boot requested; this node is already bootstrapped");
            return false;
        }
        return DatabaseDescriptor.getReplaceAddress() != null;
    }

    /**
     * In the event of forceful termination we need to remove the shutdown hook to prevent hanging (OOM for instance)
     */
    public void removeShutdownHook()
    {
        if (drainOnShutdown != null)
            Runtime.getRuntime().removeShutdownHook(drainOnShutdown);

        if (FBUtilities.isWindows)
            WindowsTimer.endTimerPeriod(DatabaseDescriptor.getWindowsTimerInterval());
    }

    private boolean shouldBootstrap()
    {
        return DatabaseDescriptor.isAutoBootstrap() && !SystemKeyspace.bootstrapComplete() && !isSeed();
    }

    public static boolean isSeed()
    {
        return DatabaseDescriptor.getSeeds().contains(FBUtilities.getBroadcastAddress());
    }

    @VisibleForTesting
    public void prepareToJoin() throws ConfigurationException
    {
        if (!joined)
        {
            Map<ApplicationState, VersionedValue> appStates = new EnumMap<>(ApplicationState.class);

            if (SystemKeyspace.wasDecommissioned())
            {
                if (Boolean.getBoolean("cassandra.override_decommission"))
                {
                    logger.warn("This node was decommissioned, but overriding by operator request.");
                    SystemKeyspace.setBootstrapState(SystemKeyspace.BootstrapState.COMPLETED);
                }
                else
                    throw new ConfigurationException("This node was decommissioned and will not rejoin the ring unless cassandra.override_decommission=true has been set, or all existing data is removed and the node is bootstrapped again");
            }

            if (DatabaseDescriptor.getReplaceTokens().size() > 0 || DatabaseDescriptor.getReplaceNode() != null)
                throw new RuntimeException("Replace method removed; use cassandra.replace_address instead");

            if (!MessagingService.instance().isListening())
                MessagingService.instance().listen();

            UUID localHostId = SystemKeyspace.getLocalHostId();

            if (replacing)
            {
                localHostId = prepareForReplacement();
                appStates.put(ApplicationState.TOKENS, valueFactory.tokens(bootstrapTokens));

                if (!DatabaseDescriptor.isAutoBootstrap())
                {
                    // Will not do replace procedure, persist the tokens we're taking over locally
                    // so that they don't get clobbered with auto generated ones in joinTokenRing
                    SystemKeyspace.updateTokens(bootstrapTokens);
                }
                else if (isReplacingSameAddress())
                {
                    //only go into hibernate state if replacing the same address (CASSANDRA-8523)
                    logger.warn("Writes will not be forwarded to this node during replacement because it has the same address as " +
                                "the node to be replaced ({}). If the previous node has been down for longer than max_hint_window_in_ms, " +
                                "repair must be run after the replacement process in order to make this node consistent.",
                                DatabaseDescriptor.getReplaceAddress());
                    appStates.put(ApplicationState.STATUS, valueFactory.hibernate(true));
                }
            }
            else
            {
                checkForEndpointCollision(localHostId, SystemKeyspace.loadHostIds().keySet());
                if (SystemKeyspace.bootstrapComplete())
                {
                    Preconditions.checkState(!Config.isClientMode());
                    // tokens are only ever saved to system.local after bootstrap has completed and we're joining the ring,
                    // or when token update operations (move, decom) are completed
                    Collection<Token> savedTokens = SystemKeyspace.getSavedTokens();
                    if (!savedTokens.isEmpty())
                        appStates.put(ApplicationState.TOKENS, valueFactory.tokens(savedTokens));
                }
            }

            // have to start the gossip service before we can see any info on other nodes.  this is necessary
            // for bootstrap to get the load info it needs.
            // (we won't be part of the storage ring though until we add a counterId to our state, below.)
            // Seed the host ID-to-endpoint map with our own ID.
            getTokenMetadata().updateHostId(localHostId, FBUtilities.getBroadcastAddress());
            appStates.put(ApplicationState.NET_VERSION, valueFactory.networkVersion());
            appStates.put(ApplicationState.HOST_ID, valueFactory.hostId(localHostId));
            appStates.put(ApplicationState.RPC_ADDRESS, valueFactory.rpcaddress(FBUtilities.getBroadcastRpcAddress()));
            appStates.put(ApplicationState.RELEASE_VERSION, valueFactory.releaseVersion());

            // load the persisted ring state. This used to be done earlier in the init process,
            // but now we always perform a shadow round when preparing to join and we have to
            // clear endpoint states after doing that.
            loadRingState();

            logger.info("Starting up server gossip");
            Gossiper.instance.register(this);
            Gossiper.instance.start(SystemKeyspace.incrementAndGetGeneration(), appStates); // needed for node-ring gathering.
            gossipActive = true;
            // gossip snitch infos (local DC and rack)
            gossipSnitchInfo();
            // gossip Schema.emptyVersion forcing immediate check for schema updates (see MigrationManager#maybeScheduleSchemaPull)
            Schema.instance.updateVersionAndAnnounce(); // Ensure we know our own actual Schema UUID in preparation for updates
            LoadBroadcaster.instance.startBroadcasting();
            HintsService.instance.startDispatch();
            BatchlogManager.instance.start();
        }
    }

    public void waitForSchema(int delay)
    {
        // first sleep the delay to make sure we see all our peers
        for (int i = 0; i < delay; i += 1000)
        {
            // if we see schema, we can proceed to the next check directly
            if (!Schema.instance.getVersion().equals(SchemaConstants.emptyVersion))
            {
                logger.debug("got schema: {}", Schema.instance.getVersion());
                break;
            }
            Uninterruptibles.sleepUninterruptibly(1, TimeUnit.SECONDS);
        }
        // if our schema hasn't matched yet, wait until it has
        // we do this by waiting for all in-flight migration requests and responses to complete
        // (post CASSANDRA-1391 we don't expect this to be necessary very often, but it doesn't hurt to be careful)
        if (!MigrationManager.isReadyForBootstrap())
        {
            setMode(Mode.JOINING, "waiting for schema information to complete", true);
            MigrationManager.waitUntilReadyForBootstrap();
        }
    }

    @VisibleForTesting
    public void joinTokenRing(int delay) throws ConfigurationException
{
        joined = true;

        // We bootstrap if we haven't successfully bootstrapped before, as long as we are not a seed.
        // If we are a seed, or if the user manually sets auto_bootstrap to false,
        // we'll skip streaming data from other nodes and jump directly into the ring.
        //
        // The seed check allows us to skip the RING_DELAY sleep for the single-node cluster case,
        // which is useful for both new users and testing.
        //
        // We attempted to replace this with a schema-presence check, but you need a meaningful sleep
        // to get schema info from gossip which defeats the purpose.  See CASSANDRA-4427 for the gory details.
        Set<InetAddress> current = new HashSet<>();
        if (logger.isDebugEnabled())
        {
            logger.debug("Bootstrap variables: {} {} {} {}",
                         DatabaseDescriptor.isAutoBootstrap(),
                         SystemKeyspace.bootstrapInProgress(),
                         SystemKeyspace.bootstrapComplete(),
                         DatabaseDescriptor.getSeeds().contains(FBUtilities.getBroadcastAddress()));
        }
        if (DatabaseDescriptor.isAutoBootstrap() && !SystemKeyspace.bootstrapComplete() && DatabaseDescriptor.getSeeds().contains(FBUtilities.getBroadcastAddress()))
        {
            logger.info("This node will not auto bootstrap because it is configured to be a seed node.");
        }

        boolean dataAvailable = true; // make this to false when bootstrap streaming failed
        boolean bootstrap = shouldBootstrap();
        if (bootstrap)
        {
            if (SystemKeyspace.bootstrapInProgress())
                logger.warn("Detected previous bootstrap failure; retrying");
            else
                SystemKeyspace.setBootstrapState(SystemKeyspace.BootstrapState.IN_PROGRESS);
            setMode(Mode.JOINING, "waiting for ring information", true);
            waitForSchema(delay);
            setMode(Mode.JOINING, "schema complete, ready to bootstrap", true);
            setMode(Mode.JOINING, "waiting for pending range calculation", true);
            PendingRangeCalculatorService.instance.blockUntilFinished();
            setMode(Mode.JOINING, "calculation complete, ready to bootstrap", true);

            logger.debug("... got ring + schema info");

            if (useStrictConsistency && !allowSimultaneousMoves() &&
                    (
                        tokenMetadata.getBootstrapTokens().valueSet().size() > 0 ||
                        tokenMetadata.getLeavingEndpoints().size() > 0 ||
                        tokenMetadata.getMovingEndpoints().size() > 0
                    ))
            {
                String bootstrapTokens = StringUtils.join(tokenMetadata.getBootstrapTokens().valueSet(), ',');
                String leavingTokens = StringUtils.join(tokenMetadata.getLeavingEndpoints(), ',');
                String movingTokens = StringUtils.join(tokenMetadata.getMovingEndpoints().stream().map(e -> e.right).toArray(), ',');
                throw new UnsupportedOperationException(String.format("Other bootstrapping/leaving/moving nodes detected, cannot bootstrap while cassandra.consistent.rangemovement is true. Nodes detected, bootstrapping: %s; leaving: %s; moving: %s;", bootstrapTokens, leavingTokens, movingTokens));
            }

            // get bootstrap tokens
            if (!replacing)
            {
                if (tokenMetadata.isMember(FBUtilities.getBroadcastAddress()))
                {
                    String s = "This node is already a member of the token ring; bootstrap aborted. (If replacing a dead node, remove the old one from the ring first.)";
                    throw new UnsupportedOperationException(s);
                }
                setMode(Mode.JOINING, "getting bootstrap token", true);
                bootstrapTokens = BootStrapper.getBootstrapTokens(tokenMetadata, FBUtilities.getBroadcastAddress(), delay);
            }
            else
            {
                if (!isReplacingSameAddress())
                {
                    try
                    {
                        // Sleep additionally to make sure that the server actually is not alive
                        // and giving it more time to gossip if alive.
                        Thread.sleep(LoadBroadcaster.BROADCAST_INTERVAL);
                    }
                    catch (InterruptedException e)
                    {
                        throw new AssertionError(e);
                    }

                    // check for operator errors...
                    for (Token token : bootstrapTokens)
                    {
                        InetAddress existing = tokenMetadata.getEndpoint(token);
                        if (existing != null)
                        {
                            long nanoDelay = delay * 1000000L;
                            if (Gossiper.instance.getEndpointStateForEndpoint(existing).getUpdateTimestamp() > (System.nanoTime() - nanoDelay))
                                throw new UnsupportedOperationException("Cannot replace a live node... ");
                            current.add(existing);
                        }
                        else
                        {
                            throw new UnsupportedOperationException("Cannot replace token " + token + " which does not exist!");
                        }
                    }
                }
                else
                {
                    try
                    {
                        Thread.sleep(RING_DELAY);
                    }
                    catch (InterruptedException e)
                    {
                        throw new AssertionError(e);
                    }

                }
                setMode(Mode.JOINING, "Replacing a node with token(s): " + bootstrapTokens, true);
            }

            dataAvailable = bootstrap(bootstrapTokens);
        }
        else
        {
            bootstrapTokens = SystemKeyspace.getSavedTokens();
            if (bootstrapTokens.isEmpty())
            {
                bootstrapTokens = BootStrapper.getBootstrapTokens(tokenMetadata, FBUtilities.getBroadcastAddress(), delay);
            }
            else
            {
                if (bootstrapTokens.size() != DatabaseDescriptor.getNumTokens())
                    throw new ConfigurationException("Cannot change the number of tokens from " + bootstrapTokens.size() + " to " + DatabaseDescriptor.getNumTokens());
                else
                    logger.info("Using saved tokens {}", bootstrapTokens);
            }
        }

        setUpDistributedSystemKeyspaces();

        if (!isSurveyMode)
        {
            if (dataAvailable)
            {
                finishJoiningRing(bootstrap, bootstrapTokens);
                // remove the existing info about the replaced node.
                if (!current.isEmpty())
                {
                    Gossiper.runInGossipStageBlocking(() -> {
                        for (InetAddress existing : current)
                            Gossiper.instance.replacedEndpoint(existing);
                    });
                }
            }
            else
            {
                logger.warn("Some data streaming failed. Use nodetool to check bootstrap state and resume. For more, see `nodetool help bootstrap`. {}", SystemKeyspace.getBootstrapState());
            }
        }
        else
        {
            if (dataAvailable)
                logger.info("Startup complete, but write survey mode is active, not becoming an active ring member. Use JMX (StorageService->joinRing()) to finalize ring joining.");
            else
                logger.warn("Some data streaming failed. Use nodetool to check bootstrap state and resume. For more, see `nodetool help bootstrap`. {}", SystemKeyspace.getBootstrapState());
        }
    }

    @VisibleForTesting
    public void ensureTraceKeyspace()
    {
        evolveSystemKeyspace(TraceKeyspace.metadata(), TraceKeyspace.GENERATION).ifPresent(MigrationManager::announceGlobally);
    }

    public static boolean isReplacingSameAddress()
    {
        InetAddress replaceAddress = DatabaseDescriptor.getReplaceAddress();
        return replaceAddress != null && replaceAddress.equals(FBUtilities.getBroadcastAddress());
    }

    public void gossipSnitchInfo()
    {
        IEndpointSnitch snitch = DatabaseDescriptor.getEndpointSnitch();
        String dc = snitch.getDatacenter(FBUtilities.getBroadcastAddress());
        String rack = snitch.getRack(FBUtilities.getBroadcastAddress());
        Gossiper.instance.addLocalApplicationState(ApplicationState.DC, StorageService.instance.valueFactory.datacenter(dc));
        Gossiper.instance.addLocalApplicationState(ApplicationState.RACK, StorageService.instance.valueFactory.rack(rack));
    }

    public void joinRing() throws IOException
    {
        SystemKeyspace.BootstrapState state = SystemKeyspace.getBootstrapState();
        joinRing(state.equals(SystemKeyspace.BootstrapState.IN_PROGRESS));
    }

    private synchronized void joinRing(boolean resumedBootstrap) throws IOException
    {
        if (!joined)
        {
            logger.info("Joining ring by operator request");
            try
            {
                joinTokenRing(0);
            }
            catch (ConfigurationException e)
            {
                throw new IOException(e.getMessage());
            }
        }
        else if (isSurveyMode)
        {
            // if isSurveyMode is on then verify isBootstrapMode
            // node can join the ring even if isBootstrapMode is true which should not happen
            if (!isBootstrapMode())
            {
                isSurveyMode = false;
                logger.info("Leaving write survey mode and joining ring at operator request");
                finishJoiningRing(resumedBootstrap, SystemKeyspace.getSavedTokens());
                daemon.start();
            }
            else
            {
                logger.warn("Can't join the ring because in write_survey mode and bootstrap hasn't completed");
            }
        }
        else if (isBootstrapMode())
        {
            // bootstrap is not complete hence node cannot join the ring
            logger.warn("Can't join the ring because bootstrap hasn't completed.");
        }
    }

    private void executePreJoinTasks(boolean bootstrap)
    {
        StreamSupport.stream(ColumnFamilyStore.all().spliterator(), false)
                .filter(cfs -> Schema.instance.getUserKeyspaces().contains(cfs.keyspace.getName()))
                .forEach(cfs -> cfs.indexManager.executePreJoinTasksBlocking(bootstrap));
    }

    private void finishJoiningRing(boolean didBootstrap, Collection<Token> tokens)
    {
        // start participating in the ring.
        setMode(Mode.JOINING, "Finish joining ring", true);
        SystemKeyspace.setBootstrapState(SystemKeyspace.BootstrapState.COMPLETED);
        executePreJoinTasks(didBootstrap);
        setTokens(tokens);

        assert tokenMetadata.sortedTokens().size() > 0;
        doAuthSetup(false);
    }

    private void doAuthSetup(boolean setUpSchema)
    {
        if (!authSetupCalled.getAndSet(true))
        {
            if (setUpSchema)
                evolveSystemKeyspace(AuthKeyspace.metadata(), AuthKeyspace.GENERATION).ifPresent(MigrationManager::announceGlobally);

            DatabaseDescriptor.getRoleManager().setup();
            DatabaseDescriptor.getAuthenticator().setup();
            DatabaseDescriptor.getAuthorizer().setup();
            MigrationManager.instance.register(new AuthMigrationListener());
            authSetupComplete = true;
        }
    }

<<<<<<< HEAD
    public boolean isAuthSetupComplete()
    {
        return authSetupComplete;
    }

    private void maybeAddKeyspace(KeyspaceMetadata ksm)
=======
    private void setUpDistributedSystemKeyspaces()
>>>>>>> 7e878c1e
    {
        Collection<Mutation> changes = new ArrayList<>(3);

        evolveSystemKeyspace(            TraceKeyspace.metadata(),             TraceKeyspace.GENERATION).ifPresent(changes::add);
        evolveSystemKeyspace(SystemDistributedKeyspace.metadata(), SystemDistributedKeyspace.GENERATION).ifPresent(changes::add);
        evolveSystemKeyspace(             AuthKeyspace.metadata(),              AuthKeyspace.GENERATION).ifPresent(changes::add);

        if (!changes.isEmpty())
            MigrationManager.announce(changes, false);
    }

    public boolean isJoined()
    {
        return tokenMetadata.isMember(FBUtilities.getBroadcastAddress()) && !isSurveyMode;
    }

    public void rebuild(String sourceDc)
    {
        rebuild(sourceDc, null, null, null);
    }

    public void rebuild(String sourceDc, String keyspace, String tokens, String specificSources)
    {
        // check ongoing rebuild
        if (!isRebuilding.compareAndSet(false, true))
        {
            throw new IllegalStateException("Node is still rebuilding. Check nodetool netstats.");
        }

        // check the arguments
        if (keyspace == null && tokens != null)
        {
            throw new IllegalArgumentException("Cannot specify tokens without keyspace.");
        }

        logger.info("rebuild from dc: {}, {}, {}", sourceDc == null ? "(any dc)" : sourceDc,
                    keyspace == null ? "(All keyspaces)" : keyspace,
                    tokens == null ? "(All tokens)" : tokens);

        try
        {
            RangeStreamer streamer = new RangeStreamer(tokenMetadata,
                                                       null,
                                                       FBUtilities.getBroadcastAddress(),
                                                       "Rebuild",
                                                       useStrictConsistency && !replacing,
                                                       DatabaseDescriptor.getEndpointSnitch(),
                                                       streamStateStore,
                                                       false);
            streamer.addSourceFilter(new RangeStreamer.FailureDetectorSourceFilter(FailureDetector.instance));
            if (sourceDc != null)
                streamer.addSourceFilter(new RangeStreamer.SingleDatacenterFilter(DatabaseDescriptor.getEndpointSnitch(), sourceDc));

            if (keyspace == null)
            {
                for (String keyspaceName : Schema.instance.getNonLocalStrategyKeyspaces())
                    streamer.addRanges(keyspaceName, getLocalRanges(keyspaceName));
            }
            else if (tokens == null)
            {
                streamer.addRanges(keyspace, getLocalRanges(keyspace));
            }
            else
            {
                Token.TokenFactory factory = getTokenFactory();
                List<Range<Token>> ranges = new ArrayList<>();
                Pattern rangePattern = Pattern.compile("\\(\\s*(-?\\w+)\\s*,\\s*(-?\\w+)\\s*\\]");
                try (Scanner tokenScanner = new Scanner(tokens))
                {
                    while (tokenScanner.findInLine(rangePattern) != null)
                    {
                        MatchResult range = tokenScanner.match();
                        Token startToken = factory.fromString(range.group(1));
                        Token endToken = factory.fromString(range.group(2));
                        logger.info("adding range: ({},{}]", startToken, endToken);
                        ranges.add(new Range<>(startToken, endToken));
                    }
                    if (tokenScanner.hasNext())
                        throw new IllegalArgumentException("Unexpected string: " + tokenScanner.next());
                }

                // Ensure all specified ranges are actually ranges owned by this host
                Collection<Range<Token>> localRanges = getLocalRanges(keyspace);
                for (Range<Token> specifiedRange : ranges)
                {
                    boolean foundParentRange = false;
                    for (Range<Token> localRange : localRanges)
                    {
                        if (localRange.contains(specifiedRange))
                        {
                            foundParentRange = true;
                            break;
                        }
                    }
                    if (!foundParentRange)
                    {
                        throw new IllegalArgumentException(String.format("The specified range %s is not a range that is owned by this node. Please ensure that all token ranges specified to be rebuilt belong to this node.", specifiedRange.toString()));
                    }
                }

                if (specificSources != null)
                {
                    String[] stringHosts = specificSources.split(",");
                    Set<InetAddress> sources = new HashSet<>(stringHosts.length);
                    for (String stringHost : stringHosts)
                    {
                        try
                        {
                            InetAddress endpoint = InetAddress.getByName(stringHost);
                            if (FBUtilities.getBroadcastAddress().equals(endpoint))
                            {
                                throw new IllegalArgumentException("This host was specified as a source for rebuilding. Sources for a rebuild can only be other nodes in the cluster.");
                            }
                            sources.add(endpoint);
                        }
                        catch (UnknownHostException ex)
                        {
                            throw new IllegalArgumentException("Unknown host specified " + stringHost, ex);
                        }
                    }
                    streamer.addSourceFilter(new RangeStreamer.WhitelistedSourcesFilter(sources));
                }

                streamer.addRanges(keyspace, ranges);
            }

            StreamResultFuture resultFuture = streamer.fetchAsync();
            // wait for result
            resultFuture.get();
        }
        catch (InterruptedException e)
        {
            throw new RuntimeException("Interrupted while waiting on rebuild streaming");
        }
        catch (ExecutionException e)
        {
            // This is used exclusively through JMX, so log the full trace but only throw a simple RTE
            logger.error("Error while rebuilding node", e.getCause());
            throw new RuntimeException("Error while rebuilding node: " + e.getCause().getMessage());
        }
        finally
        {
            // rebuild is done (successfully or not)
            isRebuilding.set(false);
        }
    }

    public void setRpcTimeout(long value)
    {
        DatabaseDescriptor.setRpcTimeout(value);
        logger.info("set rpc timeout to {} ms", value);
    }

    public long getRpcTimeout()
    {
        return DatabaseDescriptor.getRpcTimeout();
    }

    public void setReadRpcTimeout(long value)
    {
        DatabaseDescriptor.setReadRpcTimeout(value);
        logger.info("set read rpc timeout to {} ms", value);
    }

    public long getReadRpcTimeout()
    {
        return DatabaseDescriptor.getReadRpcTimeout();
    }

    public void setRangeRpcTimeout(long value)
    {
        DatabaseDescriptor.setRangeRpcTimeout(value);
        logger.info("set range rpc timeout to {} ms", value);
    }

    public long getRangeRpcTimeout()
    {
        return DatabaseDescriptor.getRangeRpcTimeout();
    }

    public void setWriteRpcTimeout(long value)
    {
        DatabaseDescriptor.setWriteRpcTimeout(value);
        logger.info("set write rpc timeout to {} ms", value);
    }

    public long getWriteRpcTimeout()
    {
        return DatabaseDescriptor.getWriteRpcTimeout();
    }

    public void setCounterWriteRpcTimeout(long value)
    {
        DatabaseDescriptor.setCounterWriteRpcTimeout(value);
        logger.info("set counter write rpc timeout to {} ms", value);
    }

    public long getCounterWriteRpcTimeout()
    {
        return DatabaseDescriptor.getCounterWriteRpcTimeout();
    }

    public void setCasContentionTimeout(long value)
    {
        DatabaseDescriptor.setCasContentionTimeout(value);
        logger.info("set cas contention rpc timeout to {} ms", value);
    }

    public long getCasContentionTimeout()
    {
        return DatabaseDescriptor.getCasContentionTimeout();
    }

    public void setTruncateRpcTimeout(long value)
    {
        DatabaseDescriptor.setTruncateRpcTimeout(value);
        logger.info("set truncate rpc timeout to {} ms", value);
    }

    public long getTruncateRpcTimeout()
    {
        return DatabaseDescriptor.getTruncateRpcTimeout();
    }

    public void setStreamingSocketTimeout(int value)
    {
        DatabaseDescriptor.setStreamingSocketTimeout(value);
        logger.info("set streaming socket timeout to {} ms", value);
    }

    public int getStreamingSocketTimeout()
    {
        return DatabaseDescriptor.getStreamingSocketTimeout();
    }

    public void setStreamThroughputMbPerSec(int value)
    {
        DatabaseDescriptor.setStreamThroughputOutboundMegabitsPerSec(value);
        logger.info("setstreamthroughput: throttle set to {}", value);
    }

    public int getStreamThroughputMbPerSec()
    {
        return DatabaseDescriptor.getStreamThroughputOutboundMegabitsPerSec();
    }

    public void setInterDCStreamThroughputMbPerSec(int value)
    {
        DatabaseDescriptor.setInterDCStreamThroughputOutboundMegabitsPerSec(value);
        logger.info("setinterdcstreamthroughput: throttle set to {}", value);
    }

    public int getInterDCStreamThroughputMbPerSec()
    {
        return DatabaseDescriptor.getInterDCStreamThroughputOutboundMegabitsPerSec();
    }


    public int getCompactionThroughputMbPerSec()
    {
        return DatabaseDescriptor.getCompactionThroughputMbPerSec();
    }

    public void setCompactionThroughputMbPerSec(int value)
    {
        DatabaseDescriptor.setCompactionThroughputMbPerSec(value);
        CompactionManager.instance.setRate(value);
    }

    public int getConcurrentCompactors()
    {
        return DatabaseDescriptor.getConcurrentCompactors();
    }

    public void setConcurrentCompactors(int value)
    {
        if (value <= 0)
            throw new IllegalArgumentException("Number of concurrent compactors should be greater than 0.");
        DatabaseDescriptor.setConcurrentCompactors(value);
        CompactionManager.instance.setConcurrentCompactors(value);
    }

    public boolean isIncrementalBackupsEnabled()
    {
        return DatabaseDescriptor.isIncrementalBackupsEnabled();
    }

    public void setIncrementalBackupsEnabled(boolean value)
    {
        DatabaseDescriptor.setIncrementalBackupsEnabled(value);
    }

    private void setMode(Mode m, boolean log)
    {
        setMode(m, null, log);
    }

    private void setMode(Mode m, String msg, boolean log)
    {
        operationMode = m;
        String logMsg = msg == null ? m.toString() : String.format("%s: %s", m, msg);
        if (log)
            logger.info(logMsg);
        else
            logger.debug(logMsg);
    }

    /**
     * Bootstrap node by fetching data from other nodes.
     * If node is bootstrapping as a new node, then this also announces bootstrapping to the cluster.
     *
     * This blocks until streaming is done.
     *
     * @param tokens bootstrapping tokens
     * @return true if bootstrap succeeds.
     */
    private boolean bootstrap(final Collection<Token> tokens)
    {
        isBootstrapMode = true;
        SystemKeyspace.updateTokens(tokens); // DON'T use setToken, that makes us part of the ring locally which is incorrect until we are done bootstrapping

        if (!replacing || !isReplacingSameAddress())
        {
            // if not an existing token then bootstrap
            List<Pair<ApplicationState, VersionedValue>> states = new ArrayList<>();
            states.add(Pair.create(ApplicationState.TOKENS, valueFactory.tokens(tokens)));
            states.add(Pair.create(ApplicationState.STATUS, replacing?
                                                            valueFactory.bootReplacing(DatabaseDescriptor.getReplaceAddress()) :
                                                            valueFactory.bootstrapping(tokens)));
            Gossiper.instance.addLocalApplicationStates(states);
            setMode(Mode.JOINING, "sleeping " + RING_DELAY + " ms for pending range setup", true);
            Uninterruptibles.sleepUninterruptibly(RING_DELAY, TimeUnit.MILLISECONDS);
        }
        else
        {
            // Dont set any state for the node which is bootstrapping the existing token...
            tokenMetadata.updateNormalTokens(tokens, FBUtilities.getBroadcastAddress());
            SystemKeyspace.removeEndpoint(DatabaseDescriptor.getReplaceAddress());
        }
        if (!Gossiper.instance.seenAnySeed())
            throw new IllegalStateException("Unable to contact any seeds!");

        if (Boolean.getBoolean("cassandra.reset_bootstrap_progress"))
        {
            logger.info("Resetting bootstrap progress to start fresh");
            SystemKeyspace.resetAvailableRanges();
        }

        // Force disk boundary invalidation now that local tokens are set
        invalidateDiskBoundaries();

        setMode(Mode.JOINING, "Starting to bootstrap...", true);
        BootStrapper bootstrapper = new BootStrapper(FBUtilities.getBroadcastAddress(), tokens, tokenMetadata);
        bootstrapper.addProgressListener(progressSupport);
        ListenableFuture<StreamState> bootstrapStream = bootstrapper.bootstrap(streamStateStore, useStrictConsistency && !replacing); // handles token update
        Futures.addCallback(bootstrapStream, new FutureCallback<StreamState>()
        {
            @Override
            public void onSuccess(StreamState streamState)
            {
                bootstrapFinished();
                logger.info("Bootstrap completed! for the tokens {}", tokens);
            }

            @Override
            public void onFailure(Throwable e)
            {
                logger.warn("Error during bootstrap.", e);
            }
        });
        try
        {
            bootstrapStream.get();
            return true;
        }
        catch (Throwable e)
        {
            logger.error("Error while waiting on bootstrap to complete. Bootstrap will have to be restarted.", e);
            return false;
        }
    }

    private void invalidateDiskBoundaries()
    {
        for (Keyspace keyspace : Keyspace.all())
        {
            for (ColumnFamilyStore cfs : keyspace.getColumnFamilyStores())
            {
                for (final ColumnFamilyStore store : cfs.concatWithIndexes())
                {
                    store.invalidateDiskBoundaries();
                }
            }
        }
    }

    /**
     * All MVs have been created during bootstrap, so mark them as built
     */
    private void markViewsAsBuilt() {
        for (String keyspace : Schema.instance.getUserKeyspaces())
        {
            for (ViewDefinition view: Schema.instance.getKSMetaData(keyspace).views)
                SystemKeyspace.finishViewBuildStatus(view.ksName, view.viewName);
        }
    }

    /**
     * Called when bootstrap did finish successfully
     */
    private void bootstrapFinished() {
        markViewsAsBuilt();
        isBootstrapMode = false;
    }

    public boolean resumeBootstrap()
    {
        if (isBootstrapMode && SystemKeyspace.bootstrapInProgress())
        {
            logger.info("Resuming bootstrap...");

            // get bootstrap tokens saved in system keyspace
            final Collection<Token> tokens = SystemKeyspace.getSavedTokens();
            // already bootstrapped ranges are filtered during bootstrap
            BootStrapper bootstrapper = new BootStrapper(FBUtilities.getBroadcastAddress(), tokens, tokenMetadata);
            bootstrapper.addProgressListener(progressSupport);
            ListenableFuture<StreamState> bootstrapStream = bootstrapper.bootstrap(streamStateStore, useStrictConsistency && !replacing); // handles token update
            Futures.addCallback(bootstrapStream, new FutureCallback<StreamState>()
            {
                @Override
                public void onSuccess(StreamState streamState)
                {
                    bootstrapFinished();
                    // start participating in the ring.
                    // pretend we are in survey mode so we can use joinRing() here
                    if (isSurveyMode)
                    {
                        logger.info("Startup complete, but write survey mode is active, not becoming an active ring member. Use JMX (StorageService->joinRing()) to finalize ring joining.");
                    }
                    else
                    {
                        isSurveyMode = false;
                        progressSupport.progress("bootstrap", ProgressEvent.createNotification("Joining ring..."));
                        finishJoiningRing(true, bootstrapTokens);
                    }
                    progressSupport.progress("bootstrap", new ProgressEvent(ProgressEventType.COMPLETE, 1, 1, "Resume bootstrap complete"));
                    daemon.start();
                    logger.info("Resume complete");
                }

                @Override
                public void onFailure(Throwable e)
                {
                    String message = "Error during bootstrap: ";
                    if (e instanceof ExecutionException && e.getCause() != null)
                    {
                        message += e.getCause().getMessage();
                    }
                    else
                    {
                        message += e.getMessage();
                    }
                    logger.error(message, e);
                    progressSupport.progress("bootstrap", new ProgressEvent(ProgressEventType.ERROR, 1, 1, message));
                    progressSupport.progress("bootstrap", new ProgressEvent(ProgressEventType.COMPLETE, 1, 1, "Resume bootstrap complete"));
                }
            });
            return true;
        }
        else
        {
            logger.info("Resuming bootstrap is requested, but the node is already bootstrapped.");
            return false;
        }
    }

    public boolean isBootstrapMode()
    {
        return isBootstrapMode;
    }

    public TokenMetadata getTokenMetadata()
    {
        return tokenMetadata;
    }

    /**
     * for a keyspace, return the ranges and corresponding listen addresses.
     * @param keyspace
     * @return the endpoint map
     */
    public Map<List<String>, List<String>> getRangeToEndpointMap(String keyspace)
    {
        /* All the ranges for the tokens */
        Map<List<String>, List<String>> map = new HashMap<>();
        for (Map.Entry<Range<Token>,List<InetAddress>> entry : getRangeToAddressMap(keyspace).entrySet())
        {
            map.put(entry.getKey().asList(), stringify(entry.getValue()));
        }
        return map;
    }

    /**
     * Return the rpc address associated with an endpoint as a string.
     * @param endpoint The endpoint to get rpc address for
     * @return the rpc address
     */
    public String getRpcaddress(InetAddress endpoint)
    {
        if (endpoint.equals(FBUtilities.getBroadcastAddress()))
            return FBUtilities.getBroadcastRpcAddress().getHostAddress();
        else if (Gossiper.instance.getEndpointStateForEndpoint(endpoint).getApplicationState(ApplicationState.RPC_ADDRESS) == null)
            return endpoint.getHostAddress();
        else
            return Gossiper.instance.getEndpointStateForEndpoint(endpoint).getApplicationState(ApplicationState.RPC_ADDRESS).value;
    }

    /**
     * for a keyspace, return the ranges and corresponding RPC addresses for a given keyspace.
     * @param keyspace
     * @return the endpoint map
     */
    public Map<List<String>, List<String>> getRangeToRpcaddressMap(String keyspace)
    {
        /* All the ranges for the tokens */
        Map<List<String>, List<String>> map = new HashMap<>();
        for (Map.Entry<Range<Token>, List<InetAddress>> entry : getRangeToAddressMap(keyspace).entrySet())
        {
            List<String> rpcaddrs = new ArrayList<>(entry.getValue().size());
            for (InetAddress endpoint: entry.getValue())
            {
                rpcaddrs.add(getRpcaddress(endpoint));
            }
            map.put(entry.getKey().asList(), rpcaddrs);
        }
        return map;
    }

    public Map<List<String>, List<String>> getPendingRangeToEndpointMap(String keyspace)
    {
        // some people just want to get a visual representation of things. Allow null and set it to the first
        // non-system keyspace.
        if (keyspace == null)
            keyspace = Schema.instance.getNonLocalStrategyKeyspaces().get(0);

        Map<List<String>, List<String>> map = new HashMap<>();
        for (Map.Entry<Range<Token>, Collection<InetAddress>> entry : tokenMetadata.getPendingRangesMM(keyspace).asMap().entrySet())
        {
            List<InetAddress> l = new ArrayList<>(entry.getValue());
            map.put(entry.getKey().asList(), stringify(l));
        }
        return map;
    }

    public Map<Range<Token>, List<InetAddress>> getRangeToAddressMap(String keyspace)
    {
        return getRangeToAddressMap(keyspace, tokenMetadata.sortedTokens());
    }

    public Map<Range<Token>, List<InetAddress>> getRangeToAddressMapInLocalDC(String keyspace)
    {
        Predicate<InetAddress> isLocalDC = new Predicate<InetAddress>()
        {
            public boolean apply(InetAddress address)
            {
                return isLocalDC(address);
            }
        };

        Map<Range<Token>, List<InetAddress>> origMap = getRangeToAddressMap(keyspace, getTokensInLocalDC());
        Map<Range<Token>, List<InetAddress>> filteredMap = Maps.newHashMap();
        for (Map.Entry<Range<Token>, List<InetAddress>> entry : origMap.entrySet())
        {
            List<InetAddress> endpointsInLocalDC = Lists.newArrayList(Collections2.filter(entry.getValue(), isLocalDC));
            filteredMap.put(entry.getKey(), endpointsInLocalDC);
        }

        return filteredMap;
    }

    private List<Token> getTokensInLocalDC()
    {
        List<Token> filteredTokens = Lists.newArrayList();
        for (Token token : tokenMetadata.sortedTokens())
        {
            InetAddress endpoint = tokenMetadata.getEndpoint(token);
            if (isLocalDC(endpoint))
                filteredTokens.add(token);
        }
        return filteredTokens;
    }

    private boolean isLocalDC(InetAddress targetHost)
    {
        String remoteDC = DatabaseDescriptor.getEndpointSnitch().getDatacenter(targetHost);
        String localDC = DatabaseDescriptor.getEndpointSnitch().getDatacenter(FBUtilities.getBroadcastAddress());
        return remoteDC.equals(localDC);
    }

    private Map<Range<Token>, List<InetAddress>> getRangeToAddressMap(String keyspace, List<Token> sortedTokens)
    {
        // some people just want to get a visual representation of things. Allow null and set it to the first
        // non-system keyspace.
        if (keyspace == null)
            keyspace = Schema.instance.getNonLocalStrategyKeyspaces().get(0);

        List<Range<Token>> ranges = getAllRanges(sortedTokens);
        return constructRangeToEndpointMap(keyspace, ranges);
    }


    /**
     * The same as {@code describeRing(String)} but converts TokenRange to the String for JMX compatibility
     *
     * @param keyspace The keyspace to fetch information about
     *
     * @return a List of TokenRange(s) converted to String for the given keyspace
     */
    public List<String> describeRingJMX(String keyspace) throws IOException
    {
        List<TokenRange> tokenRanges;
        try
        {
            tokenRanges = describeRing(keyspace);
        }
        catch (InvalidRequestException e)
        {
            throw new IOException(e.getMessage());
        }
        List<String> result = new ArrayList<>(tokenRanges.size());

        for (TokenRange tokenRange : tokenRanges)
            result.add(tokenRange.toString());

        return result;
    }

    /**
     * The TokenRange for a given keyspace.
     *
     * @param keyspace The keyspace to fetch information about
     *
     * @return a List of TokenRange(s) for the given keyspace
     *
     * @throws InvalidRequestException if there is no ring information available about keyspace
     */
    public List<TokenRange> describeRing(String keyspace) throws InvalidRequestException
    {
        return describeRing(keyspace, false);
    }

    /**
     * The same as {@code describeRing(String)} but considers only the part of the ring formed by nodes in the local DC.
     */
    public List<TokenRange> describeLocalRing(String keyspace) throws InvalidRequestException
    {
        return describeRing(keyspace, true);
    }

    private List<TokenRange> describeRing(String keyspace, boolean includeOnlyLocalDC) throws InvalidRequestException
    {
        if (!Schema.instance.getKeyspaces().contains(keyspace))
            throw new InvalidRequestException("No such keyspace: " + keyspace);

        if (keyspace == null || Keyspace.open(keyspace).getReplicationStrategy() instanceof LocalStrategy)
            throw new InvalidRequestException("There is no ring for the keyspace: " + keyspace);

        List<TokenRange> ranges = new ArrayList<>();
        Token.TokenFactory tf = getTokenFactory();

        Map<Range<Token>, List<InetAddress>> rangeToAddressMap =
                includeOnlyLocalDC
                        ? getRangeToAddressMapInLocalDC(keyspace)
                        : getRangeToAddressMap(keyspace);

        for (Map.Entry<Range<Token>, List<InetAddress>> entry : rangeToAddressMap.entrySet())
        {
            Range<Token> range = entry.getKey();
            List<InetAddress> addresses = entry.getValue();
            List<String> endpoints = new ArrayList<>(addresses.size());
            List<String> rpc_endpoints = new ArrayList<>(addresses.size());
            List<EndpointDetails> epDetails = new ArrayList<>(addresses.size());

            for (InetAddress endpoint : addresses)
            {
                EndpointDetails details = new EndpointDetails();
                details.host = endpoint.getHostAddress();
                details.datacenter = DatabaseDescriptor.getEndpointSnitch().getDatacenter(endpoint);
                details.rack = DatabaseDescriptor.getEndpointSnitch().getRack(endpoint);

                endpoints.add(details.host);
                rpc_endpoints.add(getRpcaddress(endpoint));

                epDetails.add(details);
            }

            TokenRange tr = new TokenRange(tf.toString(range.left.getToken()), tf.toString(range.right.getToken()), endpoints)
                                    .setEndpoint_details(epDetails)
                                    .setRpc_endpoints(rpc_endpoints);

            ranges.add(tr);
        }

        return ranges;
    }

    public Map<String, String> getTokenToEndpointMap()
    {
        Map<Token, InetAddress> mapInetAddress = tokenMetadata.getNormalAndBootstrappingTokenToEndpointMap();
        // in order to preserve tokens in ascending order, we use LinkedHashMap here
        Map<String, String> mapString = new LinkedHashMap<>(mapInetAddress.size());
        List<Token> tokens = new ArrayList<>(mapInetAddress.keySet());
        Collections.sort(tokens);
        for (Token token : tokens)
        {
            mapString.put(token.toString(), mapInetAddress.get(token).getHostAddress());
        }
        return mapString;
    }

    public String getLocalHostId()
    {
        return getTokenMetadata().getHostId(FBUtilities.getBroadcastAddress()).toString();
    }

    public UUID getLocalHostUUID()
    {
        return getTokenMetadata().getHostId(FBUtilities.getBroadcastAddress());
    }

    public Map<String, String> getHostIdMap()
    {
        return getEndpointToHostId();
    }

    public Map<String, String> getEndpointToHostId()
    {
        Map<String, String> mapOut = new HashMap<>();
        for (Map.Entry<InetAddress, UUID> entry : getTokenMetadata().getEndpointToHostIdMapForReading().entrySet())
            mapOut.put(entry.getKey().getHostAddress(), entry.getValue().toString());
        return mapOut;
    }

    public Map<String, String> getHostIdToEndpoint()
    {
        Map<String, String> mapOut = new HashMap<>();
        for (Map.Entry<InetAddress, UUID> entry : getTokenMetadata().getEndpointToHostIdMapForReading().entrySet())
            mapOut.put(entry.getValue().toString(), entry.getKey().getHostAddress());
        return mapOut;
    }

    /**
     * Construct the range to endpoint mapping based on the true view
     * of the world.
     * @param ranges
     * @return mapping of ranges to the replicas responsible for them.
    */
    private Map<Range<Token>, List<InetAddress>> constructRangeToEndpointMap(String keyspace, List<Range<Token>> ranges)
    {
        Map<Range<Token>, List<InetAddress>> rangeToEndpointMap = new HashMap<>(ranges.size());
        for (Range<Token> range : ranges)
        {
            rangeToEndpointMap.put(range, Keyspace.open(keyspace).getReplicationStrategy().getNaturalEndpoints(range.right));
        }
        return rangeToEndpointMap;
    }

    public void beforeChange(InetAddress endpoint, EndpointState currentState, ApplicationState newStateKey, VersionedValue newValue)
    {
        // no-op
    }

    /*
     * Handle the reception of a new particular ApplicationState for a particular endpoint. Note that the value of the
     * ApplicationState has not necessarily "changed" since the last known value, if we already received the same update
     * from somewhere else.
     *
     * onChange only ever sees one ApplicationState piece change at a time (even if many ApplicationState updates were
     * received at the same time), so we perform a kind of state machine here. We are concerned with two events: knowing
     * the token associated with an endpoint, and knowing its operation mode. Nodes can start in either bootstrap or
     * normal mode, and from bootstrap mode can change mode to normal. A node in bootstrap mode needs to have
     * pendingranges set in TokenMetadata; a node in normal mode should instead be part of the token ring.
     *
     * Normal progression of ApplicationState.STATUS values for a node should be like this:
     * STATUS_BOOTSTRAPPING,token
     *   if bootstrapping. stays this way until all files are received.
     * STATUS_NORMAL,token
     *   ready to serve reads and writes.
     * STATUS_LEAVING,token
     *   get ready to leave the cluster as part of a decommission
     * STATUS_LEFT,token
     *   set after decommission is completed.
     *
     * Other STATUS values that may be seen (possibly anywhere in the normal progression):
     * STATUS_MOVING,newtoken
     *   set if node is currently moving to a new token in the ring
     * REMOVING_TOKEN,deadtoken
     *   set if the node is dead and is being removed by its REMOVAL_COORDINATOR
     * REMOVED_TOKEN,deadtoken
     *   set if the node is dead and has been removed by its REMOVAL_COORDINATOR
     *
     * Note: Any time a node state changes from STATUS_NORMAL, it will not be visible to new nodes. So it follows that
     * you should never bootstrap a new node during a removenode, decommission or move.
     */
    public void onChange(InetAddress endpoint, ApplicationState state, VersionedValue value)
    {
        if (state == ApplicationState.STATUS)
        {
            String[] pieces = splitValue(value);
            assert (pieces.length > 0);

            String moveName = pieces[0];

            switch (moveName)
            {
                case VersionedValue.STATUS_BOOTSTRAPPING_REPLACE:
                    handleStateBootreplacing(endpoint, pieces);
                    break;
                case VersionedValue.STATUS_BOOTSTRAPPING:
                    handleStateBootstrap(endpoint);
                    break;
                case VersionedValue.STATUS_NORMAL:
                    handleStateNormal(endpoint, VersionedValue.STATUS_NORMAL);
                    break;
                case VersionedValue.SHUTDOWN:
                    handleStateNormal(endpoint, VersionedValue.SHUTDOWN);
                    break;
                case VersionedValue.REMOVING_TOKEN:
                case VersionedValue.REMOVED_TOKEN:
                    handleStateRemoving(endpoint, pieces);
                    break;
                case VersionedValue.STATUS_LEAVING:
                    handleStateLeaving(endpoint);
                    break;
                case VersionedValue.STATUS_LEFT:
                    handleStateLeft(endpoint, pieces);
                    break;
                case VersionedValue.STATUS_MOVING:
                    handleStateMoving(endpoint, pieces);
                    break;
            }
        }
        else
        {
            EndpointState epState = Gossiper.instance.getEndpointStateForEndpoint(endpoint);
            if (epState == null || Gossiper.instance.isDeadState(epState))
            {
                logger.debug("Ignoring state change for dead or unknown endpoint: {}", endpoint);
                return;
            }

            if (getTokenMetadata().isMember(endpoint))
            {
                final ExecutorService executor = StageManager.getStage(Stage.MUTATION);
                switch (state)
                {
                    case RELEASE_VERSION:
                        SystemKeyspace.updatePeerReleaseVersion(endpoint, value.value, this::refreshMaxNativeProtocolVersion, executor);
                        break;
                    case DC:
                        updateTopology(endpoint);
                        SystemKeyspace.updatePeerInfo(endpoint, "data_center", value.value, executor);
                        break;
                    case RACK:
                        updateTopology(endpoint);
                        SystemKeyspace.updatePeerInfo(endpoint, "rack", value.value, executor);
                        break;
                    case RPC_ADDRESS:
                        try
                        {
                            SystemKeyspace.updatePeerInfo(endpoint, "rpc_address", InetAddress.getByName(value.value), executor);
                        }
                        catch (UnknownHostException e)
                        {
                            throw new RuntimeException(e);
                        }
                        break;
                    case SCHEMA:
                        SystemKeyspace.updatePeerInfo(endpoint, "schema_version", UUID.fromString(value.value), executor);
                        MigrationManager.instance.scheduleSchemaPull(endpoint, epState);
                        break;
                    case HOST_ID:
                        SystemKeyspace.updatePeerInfo(endpoint, "host_id", UUID.fromString(value.value), executor);
                        break;
                    case RPC_READY:
                        notifyRpcChange(endpoint, epState.isRpcReady());
                        break;
                    case NET_VERSION:
                        updateNetVersion(endpoint, value);
                        break;
                }
            }
        }
    }

    private static String[] splitValue(VersionedValue value)
    {
        return value.value.split(VersionedValue.DELIMITER_STR, -1);
    }

    private void updateNetVersion(InetAddress endpoint, VersionedValue value)
    {
        try
        {
            MessagingService.instance().setVersion(endpoint, Integer.parseInt(value.value));
        }
        catch (NumberFormatException e)
        {
            throw new AssertionError("Got invalid value for NET_VERSION application state: " + value.value);
        }
    }

    public void updateTopology(InetAddress endpoint)
    {
        if (getTokenMetadata().isMember(endpoint))
        {
            getTokenMetadata().updateTopology(endpoint);
        }
    }

    public void updateTopology()
    {
        getTokenMetadata().updateTopology();
    }

    private void updatePeerInfo(InetAddress endpoint)
    {
        EndpointState epState = Gossiper.instance.getEndpointStateForEndpoint(endpoint);
        final ExecutorService executor = StageManager.getStage(Stage.MUTATION);
        for (Map.Entry<ApplicationState, VersionedValue> entry : epState.states())
        {
            switch (entry.getKey())
            {
                case RELEASE_VERSION:
                    SystemKeyspace.updatePeerReleaseVersion(endpoint, entry.getValue().value, this::refreshMaxNativeProtocolVersion, executor);
                    break;
                case DC:
                    SystemKeyspace.updatePeerInfo(endpoint, "data_center", entry.getValue().value, executor);
                    break;
                case RACK:
                    SystemKeyspace.updatePeerInfo(endpoint, "rack", entry.getValue().value, executor);
                    break;
                case RPC_ADDRESS:
                    try
                    {
                        SystemKeyspace.updatePeerInfo(endpoint, "rpc_address", InetAddress.getByName(entry.getValue().value), executor);
                    }
                    catch (UnknownHostException e)
                    {
                        throw new RuntimeException(e);
                    }
                    break;
                case SCHEMA:
                    SystemKeyspace.updatePeerInfo(endpoint, "schema_version", UUID.fromString(entry.getValue().value), executor);
                    break;
                case HOST_ID:
                    SystemKeyspace.updatePeerInfo(endpoint, "host_id", UUID.fromString(entry.getValue().value), executor);
                    break;
            }
        }
    }

    private void notifyRpcChange(InetAddress endpoint, boolean ready)
    {
        if (ready)
            notifyUp(endpoint);
        else
            notifyDown(endpoint);
    }

    private void notifyUp(InetAddress endpoint)
    {
        if (!isRpcReady(endpoint) || !Gossiper.instance.isAlive(endpoint))
            return;

        for (IEndpointLifecycleSubscriber subscriber : lifecycleSubscribers)
            subscriber.onUp(endpoint);
    }

    private void notifyDown(InetAddress endpoint)
    {
        for (IEndpointLifecycleSubscriber subscriber : lifecycleSubscribers)
            subscriber.onDown(endpoint);
    }

    private void notifyJoined(InetAddress endpoint)
    {
        if (!isStatus(endpoint, VersionedValue.STATUS_NORMAL))
            return;

        for (IEndpointLifecycleSubscriber subscriber : lifecycleSubscribers)
            subscriber.onJoinCluster(endpoint);
    }

    private void notifyMoved(InetAddress endpoint)
    {
        for (IEndpointLifecycleSubscriber subscriber : lifecycleSubscribers)
            subscriber.onMove(endpoint);
    }

    private void notifyLeft(InetAddress endpoint)
    {
        for (IEndpointLifecycleSubscriber subscriber : lifecycleSubscribers)
            subscriber.onLeaveCluster(endpoint);
    }

    private boolean isStatus(InetAddress endpoint, String status)
    {
        EndpointState state = Gossiper.instance.getEndpointStateForEndpoint(endpoint);
        return state != null && state.getStatus().equals(status);
    }

    public boolean isRpcReady(InetAddress endpoint)
    {
        if (MessagingService.instance().getVersion(endpoint) < MessagingService.VERSION_22)
            return true;
        EndpointState state = Gossiper.instance.getEndpointStateForEndpoint(endpoint);
        return state != null && state.isRpcReady();
    }

    /**
     * Set the RPC status. Because when draining a node we need to set the RPC
     * status to not ready, and drain is called by the shutdown hook, it may be that value is false
     * and there is no local endpoint state. In this case it's OK to just do nothing. Therefore,
     * we assert that the local endpoint state is not null only when value is true.
     *
     * @param value - true indicates that RPC is ready, false indicates the opposite.
     */
    public void setRpcReady(boolean value)
    {
        EndpointState state = Gossiper.instance.getEndpointStateForEndpoint(FBUtilities.getBroadcastAddress());
        // if value is false we're OK with a null state, if it is true we are not.
        assert !value || state != null;

        if (state != null)
            Gossiper.instance.addLocalApplicationState(ApplicationState.RPC_READY, valueFactory.rpcReady(value));
    }

    private Collection<Token> getTokensFor(InetAddress endpoint)
    {
        try
        {
            EndpointState state = Gossiper.instance.getEndpointStateForEndpoint(endpoint);
            if (state == null)
                return Collections.emptyList();

            VersionedValue versionedValue = state.getApplicationState(ApplicationState.TOKENS);
            if (versionedValue == null)
                return Collections.emptyList();

            return TokenSerializer.deserialize(tokenMetadata.partitioner, new DataInputStream(new ByteArrayInputStream(versionedValue.toBytes())));
        }
        catch (IOException e)
        {
            throw new RuntimeException(e);
        }
    }

    /**
     * Handle node bootstrap
     *
     * @param endpoint bootstrapping node
     */
    private void handleStateBootstrap(InetAddress endpoint)
    {
        Collection<Token> tokens;
        // explicitly check for TOKENS, because a bootstrapping node might be bootstrapping in legacy mode; that is, not using vnodes and no token specified
        tokens = getTokensFor(endpoint);

        if (logger.isDebugEnabled())
            logger.debug("Node {} state bootstrapping, token {}", endpoint, tokens);

        // if this node is present in token metadata, either we have missed intermediate states
        // or the node had crashed. Print warning if needed, clear obsolete stuff and
        // continue.
        if (tokenMetadata.isMember(endpoint))
        {
            // If isLeaving is false, we have missed both LEAVING and LEFT. However, if
            // isLeaving is true, we have only missed LEFT. Waiting time between completing
            // leave operation and rebootstrapping is relatively short, so the latter is quite
            // common (not enough time for gossip to spread). Therefore we report only the
            // former in the log.
            if (!tokenMetadata.isLeaving(endpoint))
                logger.info("Node {} state jump to bootstrap", endpoint);
            tokenMetadata.removeEndpoint(endpoint);
        }

        tokenMetadata.addBootstrapTokens(tokens, endpoint);
        PendingRangeCalculatorService.instance.update();

        tokenMetadata.updateHostId(Gossiper.instance.getHostId(endpoint), endpoint);
    }

    private void handleStateBootreplacing(InetAddress newNode, String[] pieces)
    {
        InetAddress oldNode;
        try
        {
            oldNode = InetAddress.getByName(pieces[1]);
        }
        catch (Exception e)
        {
            logger.error("Node {} tried to replace malformed endpoint {}.", newNode, pieces[1], e);
            return;
        }

        if (FailureDetector.instance.isAlive(oldNode))
        {
            throw new RuntimeException(String.format("Node %s is trying to replace alive node %s.", newNode, oldNode));
        }

        Optional<InetAddress> replacingNode = tokenMetadata.getReplacingNode(newNode);
        if (replacingNode.isPresent() && !replacingNode.get().equals(oldNode))
        {
            throw new RuntimeException(String.format("Node %s is already replacing %s but is trying to replace %s.",
                                                     newNode, replacingNode.get(), oldNode));
        }

        Collection<Token> tokens = getTokensFor(newNode);

        if (logger.isDebugEnabled())
            logger.debug("Node {} is replacing {}, tokens {}", newNode, oldNode, tokens);

        tokenMetadata.addReplaceTokens(tokens, newNode, oldNode);
        PendingRangeCalculatorService.instance.update();

        tokenMetadata.updateHostId(Gossiper.instance.getHostId(newNode), newNode);
    }

    private void ensureUpToDateTokenMetadata(String status, InetAddress endpoint)
    {
        Set<Token> tokens = new TreeSet<>(getTokensFor(endpoint));

        if (logger.isDebugEnabled())
            logger.debug("Node {} state {}, tokens {}", endpoint, status, tokens);

        // If the node is previously unknown or tokens do not match, update tokenmetadata to
        // have this node as 'normal' (it must have been using this token before the
        // leave). This way we'll get pending ranges right.
        if (!tokenMetadata.isMember(endpoint))
        {
            logger.info("Node {} state jump to {}", endpoint, status);
            updateTokenMetadata(endpoint, tokens);
        }
        else if (!tokens.equals(new TreeSet<>(tokenMetadata.getTokens(endpoint))))
        {
            logger.warn("Node {} '{}' token mismatch. Long network partition?", endpoint, status);
            updateTokenMetadata(endpoint, tokens);
        }
    }

    private void updateTokenMetadata(InetAddress endpoint, Iterable<Token> tokens)
    {
        updateTokenMetadata(endpoint, tokens, new HashSet<>());
    }

    private void updateTokenMetadata(InetAddress endpoint, Iterable<Token> tokens, Set<InetAddress> endpointsToRemove)
    {
        Set<Token> tokensToUpdateInMetadata = new HashSet<>();
        Set<Token> tokensToUpdateInSystemKeyspace = new HashSet<>();

        for (final Token token : tokens)
        {
            // we don't want to update if this node is responsible for the token and it has a later startup time than endpoint.
            InetAddress currentOwner = tokenMetadata.getEndpoint(token);
            if (currentOwner == null)
            {
                logger.debug("New node {} at token {}", endpoint, token);
                tokensToUpdateInMetadata.add(token);
                tokensToUpdateInSystemKeyspace.add(token);
            }
            else if (endpoint.equals(currentOwner))
            {
                // set state back to normal, since the node may have tried to leave, but failed and is now back up
                tokensToUpdateInMetadata.add(token);
                tokensToUpdateInSystemKeyspace.add(token);
            }
            else if (Gossiper.instance.compareEndpointStartup(endpoint, currentOwner) > 0)
            {
                tokensToUpdateInMetadata.add(token);
                tokensToUpdateInSystemKeyspace.add(token);

                // currentOwner is no longer current, endpoint is.  Keep track of these moves, because when
                // a host no longer has any tokens, we'll want to remove it.
                Multimap<InetAddress, Token> epToTokenCopy = getTokenMetadata().getEndpointToTokenMapForReading();
                epToTokenCopy.get(currentOwner).remove(token);
                if (epToTokenCopy.get(currentOwner).isEmpty())
                    endpointsToRemove.add(currentOwner);

                logger.info("Nodes {} and {} have the same token {}. {} is the new owner", endpoint, currentOwner, token, endpoint);
            }
            else
            {
                logger.info("Nodes () and {} have the same token {}.  Ignoring {}", endpoint, currentOwner, token, endpoint);
            }
        }

        tokenMetadata.updateNormalTokens(tokensToUpdateInMetadata, endpoint);
        for (InetAddress ep : endpointsToRemove)
        {
            removeEndpoint(ep);
            if (replacing && ep.equals(DatabaseDescriptor.getReplaceAddress()))
                Gossiper.instance.replacementQuarantine(ep); // quarantine locally longer than normally; see CASSANDRA-8260
        }
        if (!tokensToUpdateInSystemKeyspace.isEmpty())
            SystemKeyspace.updateTokens(endpoint, tokensToUpdateInSystemKeyspace, StageManager.getStage(Stage.MUTATION));
    }

    /**
     * Handle node move to normal state. That is, node is entering token ring and participating
     * in reads.
     *
     * @param endpoint node
     */
    private void handleStateNormal(final InetAddress endpoint, final String status)
    {
        Collection<Token> tokens = getTokensFor(endpoint);
        Set<InetAddress> endpointsToRemove = new HashSet<>();

        if (logger.isDebugEnabled())
            logger.debug("Node {} state {}, token {}", endpoint, status, tokens);

        if (tokenMetadata.isMember(endpoint))
            logger.info("Node {} state jump to {}", endpoint, status);

        if (tokens.isEmpty() && status.equals(VersionedValue.STATUS_NORMAL))
            logger.error("Node {} is in state normal but it has no tokens, state: {}",
                         endpoint,
                         Gossiper.instance.getEndpointStateForEndpoint(endpoint));

        Optional<InetAddress> replacingNode = tokenMetadata.getReplacingNode(endpoint);
        if (replacingNode.isPresent())
        {
            assert !endpoint.equals(replacingNode.get()) : "Pending replacement endpoint with same address is not supported";
            logger.info("Node {} will complete replacement of {} for tokens {}", endpoint, replacingNode.get(), tokens);
            if (FailureDetector.instance.isAlive(replacingNode.get()))
            {
                logger.error("Node {} cannot complete replacement of alive node {}.", endpoint, replacingNode.get());
                return;
            }
            endpointsToRemove.add(replacingNode.get());
        }

        Optional<InetAddress> replacementNode = tokenMetadata.getReplacementNode(endpoint);
        if (replacementNode.isPresent())
        {
            logger.warn("Node {} is currently being replaced by node {}.", endpoint, replacementNode.get());
        }

        updatePeerInfo(endpoint);
        // Order Matters, TM.updateHostID() should be called before TM.updateNormalToken(), (see CASSANDRA-4300).
        UUID hostId = Gossiper.instance.getHostId(endpoint);
        InetAddress existing = tokenMetadata.getEndpointForHostId(hostId);
        if (replacing && isReplacingSameAddress() && Gossiper.instance.getEndpointStateForEndpoint(DatabaseDescriptor.getReplaceAddress()) != null
            && (hostId.equals(Gossiper.instance.getHostId(DatabaseDescriptor.getReplaceAddress()))))
            logger.warn("Not updating token metadata for {} because I am replacing it", endpoint);
        else
        {
            if (existing != null && !existing.equals(endpoint))
            {
                if (existing.equals(FBUtilities.getBroadcastAddress()))
                {
                    logger.warn("Not updating host ID {} for {} because it's mine", hostId, endpoint);
                    tokenMetadata.removeEndpoint(endpoint);
                    endpointsToRemove.add(endpoint);
                }
                else if (Gossiper.instance.compareEndpointStartup(endpoint, existing) > 0)
                {
                    logger.warn("Host ID collision for {} between {} and {}; {} is the new owner", hostId, existing, endpoint, endpoint);
                    tokenMetadata.removeEndpoint(existing);
                    endpointsToRemove.add(existing);
                    tokenMetadata.updateHostId(hostId, endpoint);
                }
                else
                {
                    logger.warn("Host ID collision for {} between {} and {}; ignored {}", hostId, existing, endpoint, endpoint);
                    tokenMetadata.removeEndpoint(endpoint);
                    endpointsToRemove.add(endpoint);
                }
            }
            else
                tokenMetadata.updateHostId(hostId, endpoint);
        }

        // capture because updateNormalTokens clears moving and member status
        boolean isMember = tokenMetadata.isMember(endpoint);
        boolean isMoving = tokenMetadata.isMoving(endpoint);

        updateTokenMetadata(endpoint, tokens, endpointsToRemove);

        if (isMoving || operationMode == Mode.MOVING)
        {
            tokenMetadata.removeFromMoving(endpoint);
            notifyMoved(endpoint);
        }
        else if (!isMember) // prior to this, the node was not a member
        {
            notifyJoined(endpoint);
        }

        PendingRangeCalculatorService.instance.update();
    }

    /**
     * Handle node preparing to leave the ring
     *
     * @param endpoint node
     */
    private void handleStateLeaving(InetAddress endpoint)
    {
        // If the node is previously unknown or tokens do not match, update tokenmetadata to
        // have this node as 'normal' (it must have been using this token before the
        // leave). This way we'll get pending ranges right.

        ensureUpToDateTokenMetadata(VersionedValue.STATUS_LEAVING, endpoint);

        // at this point the endpoint is certainly a member with this token, so let's proceed
        // normally
        tokenMetadata.addLeavingEndpoint(endpoint);
        PendingRangeCalculatorService.instance.update();
    }

    /**
     * Handle node leaving the ring. This will happen when a node is decommissioned
     *
     * @param endpoint If reason for leaving is decommission, endpoint is the leaving node.
     * @param pieces STATE_LEFT,token
     */
    private void handleStateLeft(InetAddress endpoint, String[] pieces)
    {
        assert pieces.length >= 2;
        Collection<Token> tokens = getTokensFor(endpoint);

        if (logger.isDebugEnabled())
            logger.debug("Node {} state left, tokens {}", endpoint, tokens);

        excise(tokens, endpoint, extractExpireTime(pieces));
    }

    /**
     * Handle node moving inside the ring.
     *
     * @param endpoint moving endpoint address
     * @param pieces STATE_MOVING, token
     */
    private void handleStateMoving(InetAddress endpoint, String[] pieces)
    {
        ensureUpToDateTokenMetadata(VersionedValue.STATUS_MOVING, endpoint);

        assert pieces.length >= 2;
        Token token = getTokenFactory().fromString(pieces[1]);

        if (logger.isDebugEnabled())
            logger.debug("Node {} state moving, new token {}", endpoint, token);

        tokenMetadata.addMovingEndpoint(token, endpoint);

        PendingRangeCalculatorService.instance.update();
    }

    /**
     * Handle notification that a node being actively removed from the ring via 'removenode'
     *
     * @param endpoint node
     * @param pieces either REMOVED_TOKEN (node is gone) or REMOVING_TOKEN (replicas need to be restored)
     */
    private void handleStateRemoving(InetAddress endpoint, String[] pieces)
    {
        assert (pieces.length > 0);

        if (endpoint.equals(FBUtilities.getBroadcastAddress()))
        {
            logger.info("Received removenode gossip about myself. Is this node rejoining after an explicit removenode?");
            try
            {
                drain();
            }
            catch (Exception e)
            {
                throw new RuntimeException(e);
            }
            return;
        }
        if (tokenMetadata.isMember(endpoint))
        {
            String state = pieces[0];
            Collection<Token> removeTokens = tokenMetadata.getTokens(endpoint);

            if (VersionedValue.REMOVED_TOKEN.equals(state))
            {
                excise(removeTokens, endpoint, extractExpireTime(pieces));
            }
            else if (VersionedValue.REMOVING_TOKEN.equals(state))
            {
                ensureUpToDateTokenMetadata(state, endpoint);

                if (logger.isDebugEnabled())
                    logger.debug("Tokens {} removed manually (endpoint was {})", removeTokens, endpoint);

                // Note that the endpoint is being removed
                tokenMetadata.addLeavingEndpoint(endpoint);
                PendingRangeCalculatorService.instance.update();

                // find the endpoint coordinating this removal that we need to notify when we're done
                String[] coordinator = splitValue(Gossiper.instance.getEndpointStateForEndpoint(endpoint).getApplicationState(ApplicationState.REMOVAL_COORDINATOR));
                UUID hostId = UUID.fromString(coordinator[1]);
                // grab any data we are now responsible for and notify responsible node
                restoreReplicaCount(endpoint, tokenMetadata.getEndpointForHostId(hostId));
            }
        }
        else // now that the gossiper has told us about this nonexistent member, notify the gossiper to remove it
        {
            if (VersionedValue.REMOVED_TOKEN.equals(pieces[0]))
                addExpireTimeIfFound(endpoint, extractExpireTime(pieces));
            removeEndpoint(endpoint);
        }
    }

    private void excise(Collection<Token> tokens, InetAddress endpoint)
    {
        logger.info("Removing tokens {} for {}", tokens, endpoint);

        UUID hostId = tokenMetadata.getHostId(endpoint);
        if (hostId != null && tokenMetadata.isMember(endpoint))
        {
            // enough time for writes to expire and MessagingService timeout reporter callback to fire, which is where
            // hints are mostly written from - using getMinRpcTimeout() / 2 for the interval.
            long delay = DatabaseDescriptor.getMinRpcTimeout() + DatabaseDescriptor.getWriteRpcTimeout();
            ScheduledExecutors.optionalTasks.schedule(() -> HintsService.instance.excise(hostId), delay, TimeUnit.MILLISECONDS);
        }

        removeEndpoint(endpoint);
        tokenMetadata.removeEndpoint(endpoint);
        if (!tokens.isEmpty())
            tokenMetadata.removeBootstrapTokens(tokens);
        notifyLeft(endpoint);
        PendingRangeCalculatorService.instance.update();
    }

    private void excise(Collection<Token> tokens, InetAddress endpoint, long expireTime)
    {
        addExpireTimeIfFound(endpoint, expireTime);
        excise(tokens, endpoint);
    }

    /** unlike excise we just need this endpoint gone without going through any notifications **/
    private void removeEndpoint(InetAddress endpoint)
    {
        Gossiper.runInGossipStageBlocking(() -> Gossiper.instance.removeEndpoint(endpoint));
        SystemKeyspace.removeEndpoint(endpoint);
    }

    protected void addExpireTimeIfFound(InetAddress endpoint, long expireTime)
    {
        if (expireTime != 0L)
        {
            Gossiper.instance.addExpireTimeForEndpoint(endpoint, expireTime);
        }
    }

    protected long extractExpireTime(String[] pieces)
    {
        return Long.parseLong(pieces[2]);
    }

    /**
     * Finds living endpoints responsible for the given ranges
     *
     * @param keyspaceName the keyspace ranges belong to
     * @param ranges the ranges to find sources for
     * @return multimap of addresses to ranges the address is responsible for
     */
    private Multimap<InetAddress, Range<Token>> getNewSourceRanges(String keyspaceName, Set<Range<Token>> ranges)
    {
        InetAddress myAddress = FBUtilities.getBroadcastAddress();
        Multimap<Range<Token>, InetAddress> rangeAddresses = Keyspace.open(keyspaceName).getReplicationStrategy().getRangeAddresses(tokenMetadata.cloneOnlyTokenMap());
        Multimap<InetAddress, Range<Token>> sourceRanges = HashMultimap.create();
        IFailureDetector failureDetector = FailureDetector.instance;

        // find alive sources for our new ranges
        for (Range<Token> range : ranges)
        {
            Collection<InetAddress> possibleRanges = rangeAddresses.get(range);
            IEndpointSnitch snitch = DatabaseDescriptor.getEndpointSnitch();
            List<InetAddress> sources = snitch.getSortedListByProximity(myAddress, possibleRanges);

            assert (!sources.contains(myAddress));

            for (InetAddress source : sources)
            {
                if (failureDetector.isAlive(source))
                {
                    sourceRanges.put(source, range);
                    break;
                }
            }
        }
        return sourceRanges;
    }

    /**
     * Sends a notification to a node indicating we have finished replicating data.
     *
     * @param remote node to send notification to
     */
    private void sendReplicationNotification(InetAddress remote)
    {
        // notify the remote token
        MessageOut msg = new MessageOut(MessagingService.Verb.REPLICATION_FINISHED);
        IFailureDetector failureDetector = FailureDetector.instance;
        if (logger.isDebugEnabled())
            logger.debug("Notifying {} of replication completion\n", remote);
        while (failureDetector.isAlive(remote))
        {
            AsyncOneResponse iar = MessagingService.instance().sendRR(msg, remote);
            try
            {
                iar.get(DatabaseDescriptor.getRpcTimeout(), TimeUnit.MILLISECONDS);
                return; // done
            }
            catch(TimeoutException e)
            {
                // try again
            }
        }
    }

    /**
     * Called when an endpoint is removed from the ring. This function checks
     * whether this node becomes responsible for new ranges as a
     * consequence and streams data if needed.
     *
     * This is rather ineffective, but it does not matter so much
     * since this is called very seldom
     *
     * @param endpoint the node that left
     */
    private void restoreReplicaCount(InetAddress endpoint, final InetAddress notifyEndpoint)
    {
        Multimap<String, Map.Entry<InetAddress, Collection<Range<Token>>>> rangesToFetch = HashMultimap.create();

        InetAddress myAddress = FBUtilities.getBroadcastAddress();

        for (String keyspaceName : Schema.instance.getNonLocalStrategyKeyspaces())
        {
            Multimap<Range<Token>, InetAddress> changedRanges = getChangedRangesForLeaving(keyspaceName, endpoint);
            Set<Range<Token>> myNewRanges = new HashSet<>();
            for (Map.Entry<Range<Token>, InetAddress> entry : changedRanges.entries())
            {
                if (entry.getValue().equals(myAddress))
                    myNewRanges.add(entry.getKey());
            }
            Multimap<InetAddress, Range<Token>> sourceRanges = getNewSourceRanges(keyspaceName, myNewRanges);
            for (Map.Entry<InetAddress, Collection<Range<Token>>> entry : sourceRanges.asMap().entrySet())
            {
                rangesToFetch.put(keyspaceName, entry);
            }
        }

        StreamPlan stream = new StreamPlan("Restore replica count");
        for (String keyspaceName : rangesToFetch.keySet())
        {
            for (Map.Entry<InetAddress, Collection<Range<Token>>> entry : rangesToFetch.get(keyspaceName))
            {
                InetAddress source = entry.getKey();
                InetAddress preferred = SystemKeyspace.getPreferredIP(source);
                Collection<Range<Token>> ranges = entry.getValue();
                if (logger.isDebugEnabled())
                    logger.debug("Requesting from {} ranges {}", source, StringUtils.join(ranges, ", "));
                stream.requestRanges(source, preferred, keyspaceName, ranges);
            }
        }
        StreamResultFuture future = stream.execute();
        Futures.addCallback(future, new FutureCallback<StreamState>()
        {
            public void onSuccess(StreamState finalState)
            {
                sendReplicationNotification(notifyEndpoint);
            }

            public void onFailure(Throwable t)
            {
                logger.warn("Streaming to restore replica count failed", t);
                // We still want to send the notification
                sendReplicationNotification(notifyEndpoint);
            }
        });
    }

    // needs to be modified to accept either a keyspace or ARS.
    private Multimap<Range<Token>, InetAddress> getChangedRangesForLeaving(String keyspaceName, InetAddress endpoint)
    {
        // First get all ranges the leaving endpoint is responsible for
        Collection<Range<Token>> ranges = getRangesForEndpoint(keyspaceName, endpoint);

        if (logger.isDebugEnabled())
            logger.debug("Node {} ranges [{}]", endpoint, StringUtils.join(ranges, ", "));

        Map<Range<Token>, List<InetAddress>> currentReplicaEndpoints = new HashMap<>(ranges.size());

        // Find (for each range) all nodes that store replicas for these ranges as well
        TokenMetadata metadata = tokenMetadata.cloneOnlyTokenMap(); // don't do this in the loop! #7758
        for (Range<Token> range : ranges)
            currentReplicaEndpoints.put(range, Keyspace.open(keyspaceName).getReplicationStrategy().calculateNaturalEndpoints(range.right, metadata));

        TokenMetadata temp = tokenMetadata.cloneAfterAllLeft();

        // endpoint might or might not be 'leaving'. If it was not leaving (that is, removenode
        // command was used), it is still present in temp and must be removed.
        if (temp.isMember(endpoint))
            temp.removeEndpoint(endpoint);

        Multimap<Range<Token>, InetAddress> changedRanges = HashMultimap.create();

        // Go through the ranges and for each range check who will be
        // storing replicas for these ranges when the leaving endpoint
        // is gone. Whoever is present in newReplicaEndpoints list, but
        // not in the currentReplicaEndpoints list, will be needing the
        // range.
        for (Range<Token> range : ranges)
        {
            Collection<InetAddress> newReplicaEndpoints = Keyspace.open(keyspaceName).getReplicationStrategy().calculateNaturalEndpoints(range.right, temp);
            newReplicaEndpoints.removeAll(currentReplicaEndpoints.get(range));
            if (logger.isDebugEnabled())
                if (newReplicaEndpoints.isEmpty())
                    logger.debug("Range {} already in all replicas", range);
                else
                    logger.debug("Range {} will be responsibility of {}", range, StringUtils.join(newReplicaEndpoints, ", "));
            changedRanges.putAll(range, newReplicaEndpoints);
        }

        return changedRanges;
    }

    public void onJoin(InetAddress endpoint, EndpointState epState)
    {
        for (Map.Entry<ApplicationState, VersionedValue> entry : epState.states())
        {
            onChange(endpoint, entry.getKey(), entry.getValue());
        }
        MigrationManager.instance.scheduleSchemaPull(endpoint, epState);
    }

    public void onAlive(InetAddress endpoint, EndpointState state)
    {
        MigrationManager.instance.scheduleSchemaPull(endpoint, state);

        if (tokenMetadata.isMember(endpoint))
            notifyUp(endpoint);
    }

    public void onRemove(InetAddress endpoint)
    {
        tokenMetadata.removeEndpoint(endpoint);
        PendingRangeCalculatorService.instance.update();
    }

    public void onDead(InetAddress endpoint, EndpointState state)
    {
        MessagingService.instance().convict(endpoint);
        notifyDown(endpoint);
    }

    public void onRestart(InetAddress endpoint, EndpointState state)
    {
        // If we have restarted before the node was even marked down, we need to reset the connection pool
        if (state.isAlive())
            onDead(endpoint, state);

        // Then, the node may have been upgraded and changed its messaging protocol version. If so, we
        // want to update that before we mark the node live again to avoid problems like CASSANDRA-11128.
        VersionedValue netVersion = state.getApplicationState(ApplicationState.NET_VERSION);
        if (netVersion != null)
            updateNetVersion(endpoint, netVersion);
    }


    public String getLoadString()
    {
        return FileUtils.stringifyFileSize(StorageMetrics.load.getCount());
    }

    public Map<String, String> getLoadMap()
    {
        Map<String, String> map = new HashMap<>();
        for (Map.Entry<InetAddress,Double> entry : LoadBroadcaster.instance.getLoadInfo().entrySet())
        {
            map.put(entry.getKey().getHostAddress(), FileUtils.stringifyFileSize(entry.getValue()));
        }
        // gossiper doesn't see its own updates, so we need to special-case the local node
        map.put(FBUtilities.getBroadcastAddress().getHostAddress(), getLoadString());
        return map;
    }

    // TODO
    public final void deliverHints(String host)
    {
        throw new UnsupportedOperationException();
    }

    public Collection<Token> getLocalTokens()
    {
        Collection<Token> tokens = SystemKeyspace.getSavedTokens();
        assert tokens != null && !tokens.isEmpty(); // should not be called before initServer sets this
        return tokens;
    }

    @Nullable
    public InetAddress getEndpointForHostId(UUID hostId)
    {
        return tokenMetadata.getEndpointForHostId(hostId);
    }

    @Nullable
    public UUID getHostIdForEndpoint(InetAddress address)
    {
        return tokenMetadata.getHostId(address);
    }

    /* These methods belong to the MBean interface */

    public List<String> getTokens()
    {
        return getTokens(FBUtilities.getBroadcastAddress());
    }

    public List<String> getTokens(String endpoint) throws UnknownHostException
    {
        return getTokens(InetAddress.getByName(endpoint));
    }

    private List<String> getTokens(InetAddress endpoint)
    {
        List<String> strTokens = new ArrayList<>();
        for (Token tok : getTokenMetadata().getTokens(endpoint))
            strTokens.add(tok.toString());
        return strTokens;
    }

    public String getReleaseVersion()
    {
        return FBUtilities.getReleaseVersionString();
    }

    public String getSchemaVersion()
    {
        return Schema.instance.getVersion().toString();
    }

    public List<String> getLeavingNodes()
    {
        return stringify(tokenMetadata.getLeavingEndpoints());
    }

    public List<String> getMovingNodes()
    {
        List<String> endpoints = new ArrayList<>();

        for (Pair<Token, InetAddress> node : tokenMetadata.getMovingEndpoints())
        {
            endpoints.add(node.right.getHostAddress());
        }

        return endpoints;
    }

    public List<String> getJoiningNodes()
    {
        return stringify(tokenMetadata.getBootstrapTokens().valueSet());
    }

    public List<String> getLiveNodes()
    {
        return stringify(Gossiper.instance.getLiveMembers());
    }

    public Set<InetAddress> getLiveRingMembers()
    {
        return getLiveRingMembers(false);
    }

    public Set<InetAddress> getLiveRingMembers(boolean excludeDeadStates)
    {
        Set<InetAddress> ret = new HashSet<>();
        for (InetAddress ep : Gossiper.instance.getLiveMembers())
        {
            if (excludeDeadStates)
            {
                EndpointState epState = Gossiper.instance.getEndpointStateForEndpoint(ep);
                if (epState == null || Gossiper.instance.isDeadState(epState))
                    continue;
            }

            if (tokenMetadata.isMember(ep))
                ret.add(ep);
        }
        return ret;
    }


    public List<String> getUnreachableNodes()
    {
        return stringify(Gossiper.instance.getUnreachableMembers());
    }

    public String[] getAllDataFileLocations()
    {
        String[] locations = DatabaseDescriptor.getAllDataFileLocations();
        for (int i = 0; i < locations.length; i++)
            locations[i] = FileUtils.getCanonicalPath(locations[i]);
        return locations;
    }

    public String getCommitLogLocation()
    {
        return FileUtils.getCanonicalPath(DatabaseDescriptor.getCommitLogLocation());
    }

    public String getSavedCachesLocation()
    {
        return FileUtils.getCanonicalPath(DatabaseDescriptor.getSavedCachesLocation());
    }

    private List<String> stringify(Iterable<InetAddress> endpoints)
    {
        List<String> stringEndpoints = new ArrayList<>();
        for (InetAddress ep : endpoints)
        {
            stringEndpoints.add(ep.getHostAddress());
        }
        return stringEndpoints;
    }

    public int getCurrentGenerationNumber()
    {
        return Gossiper.instance.getCurrentGenerationNumber(FBUtilities.getBroadcastAddress());
    }

    public int forceKeyspaceCleanup(String keyspaceName, String... tables) throws IOException, ExecutionException, InterruptedException
    {
        return forceKeyspaceCleanup(0, keyspaceName, tables);
    }

    public int forceKeyspaceCleanup(int jobs, String keyspaceName, String... tables) throws IOException, ExecutionException, InterruptedException
    {
        if (SchemaConstants.isLocalSystemKeyspace(keyspaceName))
            throw new RuntimeException("Cleanup of the system keyspace is neither necessary nor wise");

        CompactionManager.AllSSTableOpStatus status = CompactionManager.AllSSTableOpStatus.SUCCESSFUL;
        for (ColumnFamilyStore cfStore : getValidColumnFamilies(false, false, keyspaceName, tables))
        {
            CompactionManager.AllSSTableOpStatus oneStatus = cfStore.forceCleanup(jobs);
            if (oneStatus != CompactionManager.AllSSTableOpStatus.SUCCESSFUL)
                status = oneStatus;
        }
        return status.statusCode;
    }

    public int scrub(boolean disableSnapshot, boolean skipCorrupted, String keyspaceName, String... tables) throws IOException, ExecutionException, InterruptedException
    {
        return scrub(disableSnapshot, skipCorrupted, true, 0, keyspaceName, tables);
    }

    public int scrub(boolean disableSnapshot, boolean skipCorrupted, boolean checkData, String keyspaceName, String... tables) throws IOException, ExecutionException, InterruptedException
    {
        return scrub(disableSnapshot, skipCorrupted, checkData, 0, keyspaceName, tables);
    }

    public int scrub(boolean disableSnapshot, boolean skipCorrupted, boolean checkData, int jobs, String keyspaceName, String... tables) throws IOException, ExecutionException, InterruptedException
    {
        return scrub(disableSnapshot, skipCorrupted, checkData, false, jobs, keyspaceName, tables);
    }

    public int scrub(boolean disableSnapshot, boolean skipCorrupted, boolean checkData, boolean reinsertOverflowedTTL, int jobs, String keyspaceName, String... tables) throws IOException, ExecutionException, InterruptedException
    {
        CompactionManager.AllSSTableOpStatus status = CompactionManager.AllSSTableOpStatus.SUCCESSFUL;
        for (ColumnFamilyStore cfStore : getValidColumnFamilies(true, false, keyspaceName, tables))
        {
            CompactionManager.AllSSTableOpStatus oneStatus = cfStore.scrub(disableSnapshot, skipCorrupted, reinsertOverflowedTTL, checkData, jobs);
            if (oneStatus != CompactionManager.AllSSTableOpStatus.SUCCESSFUL)
                status = oneStatus;
        }
        return status.statusCode;
    }

    public int verify(boolean extendedVerify, String keyspaceName, String... tableNames) throws IOException, ExecutionException, InterruptedException
    {
        CompactionManager.AllSSTableOpStatus status = CompactionManager.AllSSTableOpStatus.SUCCESSFUL;
        for (ColumnFamilyStore cfStore : getValidColumnFamilies(false, false, keyspaceName, tableNames))
        {
            CompactionManager.AllSSTableOpStatus oneStatus = cfStore.verify(extendedVerify);
            if (oneStatus != CompactionManager.AllSSTableOpStatus.SUCCESSFUL)
                status = oneStatus;
        }
        return status.statusCode;
    }

    public int upgradeSSTables(String keyspaceName, boolean excludeCurrentVersion, String... tableNames) throws IOException, ExecutionException, InterruptedException
    {
        return upgradeSSTables(keyspaceName, excludeCurrentVersion, 0, tableNames);
    }

    public int upgradeSSTables(String keyspaceName, boolean excludeCurrentVersion, int jobs, String... tableNames) throws IOException, ExecutionException, InterruptedException
    {
        CompactionManager.AllSSTableOpStatus status = CompactionManager.AllSSTableOpStatus.SUCCESSFUL;
        for (ColumnFamilyStore cfStore : getValidColumnFamilies(true, true, keyspaceName, tableNames))
        {
            CompactionManager.AllSSTableOpStatus oneStatus = cfStore.sstablesRewrite(excludeCurrentVersion, jobs);
            if (oneStatus != CompactionManager.AllSSTableOpStatus.SUCCESSFUL)
                status = oneStatus;
        }
        return status.statusCode;
    }

    public void forceKeyspaceCompaction(boolean splitOutput, String keyspaceName, String... tableNames) throws IOException, ExecutionException, InterruptedException
    {
        for (ColumnFamilyStore cfStore : getValidColumnFamilies(true, false, keyspaceName, tableNames))
        {
            cfStore.forceMajorCompaction(splitOutput);
        }
    }

    public int relocateSSTables(String keyspaceName, String ... columnFamilies) throws IOException, ExecutionException, InterruptedException
    {
        return relocateSSTables(0, keyspaceName, columnFamilies);
    }

    public int relocateSSTables(int jobs, String keyspaceName, String ... columnFamilies) throws IOException, ExecutionException, InterruptedException
    {
        CompactionManager.AllSSTableOpStatus status = CompactionManager.AllSSTableOpStatus.SUCCESSFUL;
        for (ColumnFamilyStore cfs : getValidColumnFamilies(false, false, keyspaceName, columnFamilies))
        {
            CompactionManager.AllSSTableOpStatus oneStatus = cfs.relocateSSTables(jobs);
            if (oneStatus != CompactionManager.AllSSTableOpStatus.SUCCESSFUL)
                status = oneStatus;
        }
        return status.statusCode;
    }

    public int garbageCollect(String tombstoneOptionString, int jobs, String keyspaceName, String ... columnFamilies) throws IOException, ExecutionException, InterruptedException
    {
        TombstoneOption tombstoneOption = TombstoneOption.valueOf(tombstoneOptionString);
        CompactionManager.AllSSTableOpStatus status = CompactionManager.AllSSTableOpStatus.SUCCESSFUL;
        for (ColumnFamilyStore cfs : getValidColumnFamilies(false, false, keyspaceName, columnFamilies))
        {
            CompactionManager.AllSSTableOpStatus oneStatus = cfs.garbageCollect(tombstoneOption, jobs);
            if (oneStatus != CompactionManager.AllSSTableOpStatus.SUCCESSFUL)
                status = oneStatus;
        }
        return status.statusCode;
    }

    /**
     * Takes the snapshot of a multiple column family from different keyspaces. A snapshot name must be specified.
     *
     * @param tag
     *            the tag given to the snapshot; may not be null or empty
     * @param options
     *            Map of options (skipFlush is the only supported option for now)
     * @param entities
     *            list of keyspaces / tables in the form of empty | ks1 ks2 ... | ks1.cf1,ks2.cf2,...
     */
    @Override
    public void takeSnapshot(String tag, Map<String, String> options, String... entities) throws IOException
    {
        boolean skipFlush = Boolean.parseBoolean(options.getOrDefault("skipFlush", "false"));

        if (entities != null && entities.length > 0 && entities[0].contains("."))
        {
            takeMultipleTableSnapshot(tag, skipFlush, entities);
        }
        else
        {
            takeSnapshot(tag, skipFlush, entities);
        }
    }

    /**
     * Takes the snapshot of a specific table. A snapshot name must be
     * specified.
     *
     * @param keyspaceName
     *            the keyspace which holds the specified table
     * @param tableName
     *            the table to snapshot
     * @param tag
     *            the tag given to the snapshot; may not be null or empty
     */
    public void takeTableSnapshot(String keyspaceName, String tableName, String tag)
            throws IOException
    {
        takeMultipleTableSnapshot(tag, false, keyspaceName + "." + tableName);
    }

    public void forceKeyspaceCompactionForTokenRange(String keyspaceName, String startToken, String endToken, String... tableNames) throws IOException, ExecutionException, InterruptedException
    {
        Collection<Range<Token>> tokenRanges = createRepairRangeFrom(startToken, endToken);

        for (ColumnFamilyStore cfStore : getValidColumnFamilies(true, false, keyspaceName, tableNames))
        {
            cfStore.forceCompactionForTokenRange(tokenRanges);
        }
    }

    /**
     * Takes the snapshot for the given keyspaces. A snapshot name must be specified.
     *
     * @param tag the tag given to the snapshot; may not be null or empty
     * @param keyspaceNames the names of the keyspaces to snapshot; empty means "all."
     */
    public void takeSnapshot(String tag, String... keyspaceNames) throws IOException
    {
        takeSnapshot(tag, false, keyspaceNames);
    }

    /**
     * Takes the snapshot of a multiple column family from different keyspaces. A snapshot name must be specified.
     *
     * @param tag
     *            the tag given to the snapshot; may not be null or empty
     * @param tableList
     *            list of tables from different keyspace in the form of ks1.cf1 ks2.cf2
     */
    public void takeMultipleTableSnapshot(String tag, String... tableList)
            throws IOException
    {
        takeMultipleTableSnapshot(tag, false, tableList);
    }

    /**
     * Takes the snapshot for the given keyspaces. A snapshot name must be specified.
     *
     * @param tag the tag given to the snapshot; may not be null or empty
     * @param skipFlush Skip blocking flush of memtable
     * @param keyspaceNames the names of the keyspaces to snapshot; empty means "all."
     */
    private void takeSnapshot(String tag, boolean skipFlush, String... keyspaceNames) throws IOException
    {
        if (operationMode == Mode.JOINING)
            throw new IOException("Cannot snapshot until bootstrap completes");
        if (tag == null || tag.equals(""))
            throw new IOException("You must supply a snapshot name.");

        Iterable<Keyspace> keyspaces;
        if (keyspaceNames.length == 0)
        {
            keyspaces = Keyspace.all();
        }
        else
        {
            ArrayList<Keyspace> t = new ArrayList<>(keyspaceNames.length);
            for (String keyspaceName : keyspaceNames)
                t.add(getValidKeyspace(keyspaceName));
            keyspaces = t;
        }

        // Do a check to see if this snapshot exists before we actually snapshot
        for (Keyspace keyspace : keyspaces)
            if (keyspace.snapshotExists(tag))
                throw new IOException("Snapshot " + tag + " already exists.");


        for (Keyspace keyspace : keyspaces)
            keyspace.snapshot(tag, null, skipFlush);
    }

    /**
     * Takes the snapshot of a multiple column family from different keyspaces. A snapshot name must be specified.
     *
     *
     * @param tag
     *            the tag given to the snapshot; may not be null or empty
     * @param skipFlush
     *            Skip blocking flush of memtable
     * @param tableList
     *            list of tables from different keyspace in the form of ks1.cf1 ks2.cf2
     */
    private void takeMultipleTableSnapshot(String tag, boolean skipFlush, String... tableList)
            throws IOException
    {
        Map<Keyspace, List<String>> keyspaceColumnfamily = new HashMap<Keyspace, List<String>>();
        for (String table : tableList)
        {
            String splittedString[] = StringUtils.split(table, '.');
            if (splittedString.length == 2)
            {
                String keyspaceName = splittedString[0];
                String tableName = splittedString[1];

                if (keyspaceName == null)
                    throw new IOException("You must supply a keyspace name");
                if (operationMode.equals(Mode.JOINING))
                    throw new IOException("Cannot snapshot until bootstrap completes");

                if (tableName == null)
                    throw new IOException("You must supply a table name");
                if (tag == null || tag.equals(""))
                    throw new IOException("You must supply a snapshot name.");

                Keyspace keyspace = getValidKeyspace(keyspaceName);
                ColumnFamilyStore columnFamilyStore = keyspace.getColumnFamilyStore(tableName);
                // As there can be multiple column family from same keyspace check if snapshot exist for that specific
                // columnfamily and not for whole keyspace

                if (columnFamilyStore.snapshotExists(tag))
                    throw new IOException("Snapshot " + tag + " already exists.");
                if (!keyspaceColumnfamily.containsKey(keyspace))
                {
                    keyspaceColumnfamily.put(keyspace, new ArrayList<String>());
                }

                // Add Keyspace columnfamily to map in order to support atomicity for snapshot process.
                // So no snapshot should happen if any one of the above conditions fail for any keyspace or columnfamily
                keyspaceColumnfamily.get(keyspace).add(tableName);

            }
            else
            {
                throw new IllegalArgumentException(
                        "Cannot take a snapshot on secondary index or invalid column family name. You must supply a column family name in the form of keyspace.columnfamily");
            }
        }

        for (Entry<Keyspace, List<String>> entry : keyspaceColumnfamily.entrySet())
        {
            for (String table : entry.getValue())
                entry.getKey().snapshot(tag, table, skipFlush);
        }

    }

    private Keyspace getValidKeyspace(String keyspaceName) throws IOException
    {
        if (!Schema.instance.getKeyspaces().contains(keyspaceName))
        {
            throw new IOException("Keyspace " + keyspaceName + " does not exist");
        }
        return Keyspace.open(keyspaceName);
    }

    /**
     * Remove the snapshot with the given name from the given keyspaces.
     * If no tag is specified we will remove all snapshots.
     */
    public void clearSnapshot(String tag, String... keyspaceNames) throws IOException
    {
        if(tag == null)
            tag = "";

        Set<String> keyspaces = new HashSet<>();
        for (String dataDir : DatabaseDescriptor.getAllDataFileLocations())
        {
            for(String keyspaceDir : new File(dataDir).list())
            {
                // Only add a ks if it has been specified as a param, assuming params were actually provided.
                if (keyspaceNames.length > 0 && !Arrays.asList(keyspaceNames).contains(keyspaceDir))
                    continue;
                keyspaces.add(keyspaceDir);
            }
        }

        for (String keyspace : keyspaces)
            Keyspace.clearSnapshot(tag, keyspace);

        if (logger.isDebugEnabled())
            logger.debug("Cleared out snapshot directories");
    }

    public Map<String, TabularData> getSnapshotDetails()
    {
        Map<String, TabularData> snapshotMap = new HashMap<>();
        for (Keyspace keyspace : Keyspace.all())
        {
            if (SchemaConstants.isLocalSystemKeyspace(keyspace.getName()))
                continue;

            for (ColumnFamilyStore cfStore : keyspace.getColumnFamilyStores())
            {
                for (Map.Entry<String, Pair<Long,Long>> snapshotDetail : cfStore.getSnapshotDetails().entrySet())
                {
                    TabularDataSupport data = (TabularDataSupport)snapshotMap.get(snapshotDetail.getKey());
                    if (data == null)
                    {
                        data = new TabularDataSupport(SnapshotDetailsTabularData.TABULAR_TYPE);
                        snapshotMap.put(snapshotDetail.getKey(), data);
                    }

                    SnapshotDetailsTabularData.from(snapshotDetail.getKey(), keyspace.getName(), cfStore.getColumnFamilyName(), snapshotDetail, data);
                }
            }
        }
        return snapshotMap;
    }

    public long trueSnapshotsSize()
    {
        long total = 0;
        for (Keyspace keyspace : Keyspace.all())
        {
            if (SchemaConstants.isLocalSystemKeyspace(keyspace.getName()))
                continue;

            for (ColumnFamilyStore cfStore : keyspace.getColumnFamilyStores())
            {
                total += cfStore.trueSnapshotsSize();
            }
        }

        return total;
    }

    public void refreshSizeEstimates() throws ExecutionException
    {
        cleanupSizeEstimates();
        FBUtilities.waitOnFuture(ScheduledExecutors.optionalTasks.submit(SizeEstimatesRecorder.instance));
    }

    public void cleanupSizeEstimates()
    {
        SetMultimap<String, String> sizeEstimates = SystemKeyspace.getTablesWithSizeEstimates();

        for (Entry<String, Collection<String>> tablesByKeyspace : sizeEstimates.asMap().entrySet())
        {
            String keyspace = tablesByKeyspace.getKey();
            if (!Schema.instance.getKeyspaces().contains(keyspace))
            {
                SystemKeyspace.clearSizeEstimates(keyspace);
            }
            else
            {
                for (String table : tablesByKeyspace.getValue())
                {
                    if (!Schema.instance.hasCF(Pair.create(keyspace, table)))
                        SystemKeyspace.clearSizeEstimates(keyspace, table);
                }
            }
        }
    }

    /**
     * @param allowIndexes Allow index CF names to be passed in
     * @param autoAddIndexes Automatically add secondary indexes if a CF has them
     * @param keyspaceName keyspace
     * @param cfNames CFs
     * @throws java.lang.IllegalArgumentException when given CF name does not exist
     */
    public Iterable<ColumnFamilyStore> getValidColumnFamilies(boolean allowIndexes, boolean autoAddIndexes, String keyspaceName, String... cfNames) throws IOException
    {
        Keyspace keyspace = getValidKeyspace(keyspaceName);
        return keyspace.getValidColumnFamilies(allowIndexes, autoAddIndexes, cfNames);
    }

    /**
     * Flush all memtables for a keyspace and column families.
     * @param keyspaceName
     * @param tableNames
     * @throws IOException
     */
    public void forceKeyspaceFlush(String keyspaceName, String... tableNames) throws IOException
    {
        for (ColumnFamilyStore cfStore : getValidColumnFamilies(true, false, keyspaceName, tableNames))
        {
            logger.debug("Forcing flush on keyspace {}, CF {}", keyspaceName, cfStore.name);
            cfStore.forceBlockingFlush();
        }
    }

    public int repairAsync(String keyspace, Map<String, String> repairSpec)
    {
        RepairOption option = RepairOption.parse(repairSpec, tokenMetadata.partitioner);
        // if ranges are not specified
        if (option.getRanges().isEmpty())
        {
            if (option.isPrimaryRange())
            {
                // when repairing only primary range, neither dataCenters nor hosts can be set
                if (option.getDataCenters().isEmpty() && option.getHosts().isEmpty())
                    option.getRanges().addAll(getPrimaryRanges(keyspace));
                    // except dataCenters only contain local DC (i.e. -local)
                else if (option.isInLocalDCOnly())
                    option.getRanges().addAll(getPrimaryRangesWithinDC(keyspace));
                else
                    throw new IllegalArgumentException("You need to run primary range repair on all nodes in the cluster.");
            }
            else
            {
                option.getRanges().addAll(getLocalRanges(keyspace));
            }
        }
        return forceRepairAsync(keyspace, option, false);
    }

    @Deprecated
    public int forceRepairAsync(String keyspace,
                                boolean isSequential,
                                Collection<String> dataCenters,
                                Collection<String> hosts,
                                boolean primaryRange,
                                boolean fullRepair,
                                String... tableNames)
    {
        return forceRepairAsync(keyspace, isSequential ? RepairParallelism.SEQUENTIAL.ordinal() : RepairParallelism.PARALLEL.ordinal(), dataCenters, hosts, primaryRange, fullRepair, tableNames);
    }

    @Deprecated
    public int forceRepairAsync(String keyspace,
                                int parallelismDegree,
                                Collection<String> dataCenters,
                                Collection<String> hosts,
                                boolean primaryRange,
                                boolean fullRepair,
                                String... tableNames)
    {
        if (parallelismDegree < 0 || parallelismDegree > RepairParallelism.values().length - 1)
        {
            throw new IllegalArgumentException("Invalid parallelism degree specified: " + parallelismDegree);
        }
        RepairParallelism parallelism = RepairParallelism.values()[parallelismDegree];
        if (FBUtilities.isWindows && parallelism != RepairParallelism.PARALLEL)
        {
            logger.warn("Snapshot-based repair is not yet supported on Windows.  Reverting to parallel repair.");
            parallelism = RepairParallelism.PARALLEL;
        }

        RepairOption options = new RepairOption(parallelism, primaryRange, !fullRepair, false, 1, Collections.<Range<Token>>emptyList(), false, false);
        if (dataCenters != null)
        {
            options.getDataCenters().addAll(dataCenters);
        }
        if (hosts != null)
        {
            options.getHosts().addAll(hosts);
        }
        if (primaryRange)
        {
            // when repairing only primary range, neither dataCenters nor hosts can be set
            if (options.getDataCenters().isEmpty() && options.getHosts().isEmpty())
                options.getRanges().addAll(getPrimaryRanges(keyspace));
                // except dataCenters only contain local DC (i.e. -local)
            else if (options.getDataCenters().size() == 1 && options.getDataCenters().contains(DatabaseDescriptor.getLocalDataCenter()))
                options.getRanges().addAll(getPrimaryRangesWithinDC(keyspace));
            else
                throw new IllegalArgumentException("You need to run primary range repair on all nodes in the cluster.");
        }
        else
        {
            options.getRanges().addAll(getLocalRanges(keyspace));
        }
        if (tableNames != null)
        {
            for (String table : tableNames)
            {
                options.getColumnFamilies().add(table);
            }
        }
        return forceRepairAsync(keyspace, options, true);
    }

    @Deprecated
    public int forceRepairAsync(String keyspace,
                                boolean isSequential,
                                boolean isLocal,
                                boolean primaryRange,
                                boolean fullRepair,
                                String... tableNames)
    {
        Set<String> dataCenters = null;
        if (isLocal)
        {
            dataCenters = Sets.newHashSet(DatabaseDescriptor.getLocalDataCenter());
        }
        return forceRepairAsync(keyspace, isSequential, dataCenters, null, primaryRange, fullRepair, tableNames);
    }

    @Deprecated
    public int forceRepairRangeAsync(String beginToken,
                                     String endToken,
                                     String keyspaceName,
                                     boolean isSequential,
                                     Collection<String> dataCenters,
                                     Collection<String> hosts,
                                     boolean fullRepair,
                                     String... tableNames)
    {
        return forceRepairRangeAsync(beginToken, endToken, keyspaceName,
                                     isSequential ? RepairParallelism.SEQUENTIAL.ordinal() : RepairParallelism.PARALLEL.ordinal(),
                                     dataCenters, hosts, fullRepair, tableNames);
    }

    @Deprecated
    public int forceRepairRangeAsync(String beginToken,
                                     String endToken,
                                     String keyspaceName,
                                     int parallelismDegree,
                                     Collection<String> dataCenters,
                                     Collection<String> hosts,
                                     boolean fullRepair,
                                     String... tableNames)
    {
        if (parallelismDegree < 0 || parallelismDegree > RepairParallelism.values().length - 1)
        {
            throw new IllegalArgumentException("Invalid parallelism degree specified: " + parallelismDegree);
        }
        RepairParallelism parallelism = RepairParallelism.values()[parallelismDegree];
        if (FBUtilities.isWindows && parallelism != RepairParallelism.PARALLEL)
        {
            logger.warn("Snapshot-based repair is not yet supported on Windows.  Reverting to parallel repair.");
            parallelism = RepairParallelism.PARALLEL;
        }

        if (!fullRepair)
            logger.warn("Incremental repair can't be requested with subrange repair " +
                        "because each subrange repair would generate an anti-compacted table. " +
                        "The repair will occur but without anti-compaction.");
        Collection<Range<Token>> repairingRange = createRepairRangeFrom(beginToken, endToken);

        RepairOption options = new RepairOption(parallelism, false, !fullRepair, false, 1, repairingRange, true, false);
        if (dataCenters != null)
        {
            options.getDataCenters().addAll(dataCenters);
        }
        if (hosts != null)
        {
            options.getHosts().addAll(hosts);
        }
        if (tableNames != null)
        {
            for (String table : tableNames)
            {
                options.getColumnFamilies().add(table);
            }
        }

        logger.info("starting user-requested repair of range {} for keyspace {} and column families {}",
                    repairingRange, keyspaceName, tableNames);
        return forceRepairAsync(keyspaceName, options, true);
    }

    @Deprecated
    public int forceRepairRangeAsync(String beginToken,
                                     String endToken,
                                     String keyspaceName,
                                     boolean isSequential,
                                     boolean isLocal,
                                     boolean fullRepair,
                                     String... tableNames)
    {
        Set<String> dataCenters = null;
        if (isLocal)
        {
            dataCenters = Sets.newHashSet(DatabaseDescriptor.getLocalDataCenter());
        }
        return forceRepairRangeAsync(beginToken, endToken, keyspaceName, isSequential, dataCenters, null, fullRepair, tableNames);
    }

    /**
     * Create collection of ranges that match ring layout from given tokens.
     *
     * @param beginToken beginning token of the range
     * @param endToken end token of the range
     * @return collection of ranges that match ring layout in TokenMetadata
     */
    @VisibleForTesting
    Collection<Range<Token>> createRepairRangeFrom(String beginToken, String endToken)
    {
        Token parsedBeginToken = getTokenFactory().fromString(beginToken);
        Token parsedEndToken = getTokenFactory().fromString(endToken);

        // Break up given range to match ring layout in TokenMetadata
        ArrayList<Range<Token>> repairingRange = new ArrayList<>();

        ArrayList<Token> tokens = new ArrayList<>(tokenMetadata.sortedTokens());
        if (!tokens.contains(parsedBeginToken))
        {
            tokens.add(parsedBeginToken);
        }
        if (!tokens.contains(parsedEndToken))
        {
            tokens.add(parsedEndToken);
        }
        // tokens now contain all tokens including our endpoints
        Collections.sort(tokens);

        int start = tokens.indexOf(parsedBeginToken), end = tokens.indexOf(parsedEndToken);
        for (int i = start; i != end; i = (i+1) % tokens.size())
        {
            Range<Token> range = new Range<>(tokens.get(i), tokens.get((i+1) % tokens.size()));
            repairingRange.add(range);
        }

        return repairingRange;
    }

    public TokenFactory getTokenFactory()
    {
        return tokenMetadata.partitioner.getTokenFactory();
    }

    public int forceRepairAsync(String keyspace, RepairOption options, boolean legacy)
    {
        if (options.getRanges().isEmpty() || Keyspace.open(keyspace).getReplicationStrategy().getReplicationFactor() < 2)
            return 0;

        int cmd = nextRepairCommand.incrementAndGet();
        NamedThreadFactory.createThread(createRepairTask(cmd, keyspace, options, legacy), "Repair-Task-" + threadCounter.incrementAndGet()).start();
        return cmd;
    }

    private FutureTask<Object> createRepairTask(final int cmd, final String keyspace, final RepairOption options, boolean legacy)
    {
        if (!options.getDataCenters().isEmpty() && !options.getDataCenters().contains(DatabaseDescriptor.getLocalDataCenter()))
        {
            throw new IllegalArgumentException("the local data center must be part of the repair");
        }

        RepairRunnable task = new RepairRunnable(this, cmd, options, keyspace);
        task.addProgressListener(progressSupport);
        if (legacy)
            task.addProgressListener(legacyProgressSupport);
        return new FutureTask<>(task, null);
    }

    public void forceTerminateAllRepairSessions()
    {
        ActiveRepairService.instance.terminateSessions();
    }

    public void setRepairSessionMaxTreeDepth(int depth)
    {
        DatabaseDescriptor.setRepairSessionMaxTreeDepth(depth);
    }

    public int getRepairSessionMaxTreeDepth()
    {
        return DatabaseDescriptor.getRepairSessionMaxTreeDepth();
    }

    /* End of MBean interface methods */

    /**
     * Get the "primary ranges" for the specified keyspace and endpoint.
     * "Primary ranges" are the ranges that the node is responsible for storing replica primarily.
     * The node that stores replica primarily is defined as the first node returned
     * by {@link AbstractReplicationStrategy#calculateNaturalEndpoints}.
     *
     * @param keyspace Keyspace name to check primary ranges
     * @param ep endpoint we are interested in.
     * @return primary ranges for the specified endpoint.
     */
    public Collection<Range<Token>> getPrimaryRangesForEndpoint(String keyspace, InetAddress ep)
    {
        AbstractReplicationStrategy strategy = Keyspace.open(keyspace).getReplicationStrategy();
        Collection<Range<Token>> primaryRanges = new HashSet<>();
        TokenMetadata metadata = tokenMetadata.cloneOnlyTokenMap();
        for (Token token : metadata.sortedTokens())
        {
            List<InetAddress> endpoints = strategy.calculateNaturalEndpoints(token, metadata);
            if (endpoints.size() > 0 && endpoints.get(0).equals(ep))
                primaryRanges.add(new Range<>(metadata.getPredecessor(token), token));
        }
        return primaryRanges;
    }

    /**
     * Get the "primary ranges" within local DC for the specified keyspace and endpoint.
     *
     * @see #getPrimaryRangesForEndpoint(String, java.net.InetAddress)
     * @param keyspace Keyspace name to check primary ranges
     * @param referenceEndpoint endpoint we are interested in.
     * @return primary ranges within local DC for the specified endpoint.
     */
    public Collection<Range<Token>> getPrimaryRangeForEndpointWithinDC(String keyspace, InetAddress referenceEndpoint)
    {
        TokenMetadata metadata = tokenMetadata.cloneOnlyTokenMap();
        String localDC = DatabaseDescriptor.getEndpointSnitch().getDatacenter(referenceEndpoint);
        Collection<InetAddress> localDcNodes = metadata.getTopology().getDatacenterEndpoints().get(localDC);
        AbstractReplicationStrategy strategy = Keyspace.open(keyspace).getReplicationStrategy();

        Collection<Range<Token>> localDCPrimaryRanges = new HashSet<>();
        for (Token token : metadata.sortedTokens())
        {
            List<InetAddress> endpoints = strategy.calculateNaturalEndpoints(token, metadata);
            for (InetAddress endpoint : endpoints)
            {
                if (localDcNodes.contains(endpoint))
                {
                    if (endpoint.equals(referenceEndpoint))
                    {
                        localDCPrimaryRanges.add(new Range<>(metadata.getPredecessor(token), token));
                    }
                    break;
                }
            }
        }

        return localDCPrimaryRanges;
    }

    /**
     * Get all ranges an endpoint is responsible for (by keyspace)
     * @param ep endpoint we are interested in.
     * @return ranges for the specified endpoint.
     */
    Collection<Range<Token>> getRangesForEndpoint(String keyspaceName, InetAddress ep)
    {
        return Keyspace.open(keyspaceName).getReplicationStrategy().getAddressRanges().get(ep);
    }

    /**
     * Get all ranges that span the ring given a set
     * of tokens. All ranges are in sorted order of
     * ranges.
     * @return ranges in sorted order
    */
    public List<Range<Token>> getAllRanges(List<Token> sortedTokens)
    {
        if (logger.isTraceEnabled())
            logger.trace("computing ranges for {}", StringUtils.join(sortedTokens, ", "));

        if (sortedTokens.isEmpty())
            return Collections.emptyList();
        int size = sortedTokens.size();
        List<Range<Token>> ranges = new ArrayList<>(size + 1);
        for (int i = 1; i < size; ++i)
        {
            Range<Token> range = new Range<>(sortedTokens.get(i - 1), sortedTokens.get(i));
            ranges.add(range);
        }
        Range<Token> range = new Range<>(sortedTokens.get(size - 1), sortedTokens.get(0));
        ranges.add(range);

        return ranges;
    }

    /**
     * This method returns the N endpoints that are responsible for storing the
     * specified key i.e for replication.
     *
     * @param keyspaceName keyspace name also known as keyspace
     * @param cf Column family name
     * @param key key for which we need to find the endpoint
     * @return the endpoint responsible for this key
     */
    public List<InetAddress> getNaturalEndpoints(String keyspaceName, String cf, String key)
    {
        KeyspaceMetadata ksMetaData = Schema.instance.getKSMetaData(keyspaceName);
        if (ksMetaData == null)
            throw new IllegalArgumentException("Unknown keyspace '" + keyspaceName + "'");

        CFMetaData cfMetaData = ksMetaData.getTableOrViewNullable(cf);
        if (cfMetaData == null)
            throw new IllegalArgumentException("Unknown table '" + cf + "' in keyspace '" + keyspaceName + "'");

        return getNaturalEndpoints(keyspaceName, tokenMetadata.partitioner.getToken(cfMetaData.getKeyValidator().fromString(key)));
    }

    public List<InetAddress> getNaturalEndpoints(String keyspaceName, ByteBuffer key)
    {
        return getNaturalEndpoints(keyspaceName, tokenMetadata.partitioner.getToken(key));
    }

    /**
     * This method returns the N endpoints that are responsible for storing the
     * specified key i.e for replication.
     *
     * @param keyspaceName keyspace name also known as keyspace
     * @param pos position for which we need to find the endpoint
     * @return the endpoint responsible for this token
     */
    public List<InetAddress> getNaturalEndpoints(String keyspaceName, RingPosition pos)
    {
        return Keyspace.open(keyspaceName).getReplicationStrategy().getNaturalEndpoints(pos);
    }

    /**
     * Returns the endpoints currently responsible for storing the token plus pending ones
     */
    public Iterable<InetAddress> getNaturalAndPendingEndpoints(String keyspaceName, Token token)
    {
        return Iterables.concat(getNaturalEndpoints(keyspaceName, token), tokenMetadata.pendingEndpointsFor(token, keyspaceName));
    }

    /**
     * This method attempts to return N endpoints that are responsible for storing the
     * specified key i.e for replication.
     *
     * @param keyspace keyspace name also known as keyspace
     * @param key key for which we need to find the endpoint
     * @return the endpoint responsible for this key
     */
    public List<InetAddress> getLiveNaturalEndpoints(Keyspace keyspace, ByteBuffer key)
    {
        return getLiveNaturalEndpoints(keyspace, tokenMetadata.decorateKey(key));
    }

    public List<InetAddress> getLiveNaturalEndpoints(Keyspace keyspace, RingPosition pos)
    {
        List<InetAddress> liveEps = new ArrayList<>();
        getLiveNaturalEndpoints(keyspace, pos, liveEps);
        return liveEps;
    }

    /**
     * This method attempts to return N endpoints that are responsible for storing the
     * specified key i.e for replication.
     *
     * @param keyspace keyspace name also known as keyspace
     * @param pos position for which we need to find the endpoint
     * @param liveEps the list of endpoints to mutate
     */
    public void getLiveNaturalEndpoints(Keyspace keyspace, RingPosition pos, List<InetAddress> liveEps)
    {
        List<InetAddress> endpoints = keyspace.getReplicationStrategy().getNaturalEndpoints(pos);

        for (InetAddress endpoint : endpoints)
        {
            if (FailureDetector.instance.isAlive(endpoint))
                liveEps.add(endpoint);
        }
    }

    public void setLoggingLevel(String classQualifier, String rawLevel) throws Exception
    {
        LoggingSupportFactory.getLoggingSupport().setLoggingLevel(classQualifier, rawLevel);
    }

    /**
     * @return the runtime logging levels for all the configured loggers
     */
    @Override
    public Map<String,String> getLoggingLevels()
    {
        return LoggingSupportFactory.getLoggingSupport().getLoggingLevels();
    }

    /**
     * @return list of Token ranges (_not_ keys!) together with estimated key count,
     *      breaking up the data this node is responsible for into pieces of roughly keysPerSplit
     */
    public List<Pair<Range<Token>, Long>> getSplits(String keyspaceName, String cfName, Range<Token> range, int keysPerSplit)
    {
        Keyspace t = Keyspace.open(keyspaceName);
        ColumnFamilyStore cfs = t.getColumnFamilyStore(cfName);
        List<DecoratedKey> keys = keySamples(Collections.singleton(cfs), range);

        long totalRowCountEstimate = cfs.estimatedKeysForRange(range);

        // splitCount should be much smaller than number of key samples, to avoid huge sampling error
        int minSamplesPerSplit = 4;
        int maxSplitCount = keys.size() / minSamplesPerSplit + 1;
        int splitCount = Math.max(1, Math.min(maxSplitCount, (int)(totalRowCountEstimate / keysPerSplit)));

        List<Token> tokens = keysToTokens(range, keys);
        return getSplits(tokens, splitCount, cfs);
    }

    private List<Pair<Range<Token>, Long>> getSplits(List<Token> tokens, int splitCount, ColumnFamilyStore cfs)
    {
        double step = (double) (tokens.size() - 1) / splitCount;
        Token prevToken = tokens.get(0);
        List<Pair<Range<Token>, Long>> splits = Lists.newArrayListWithExpectedSize(splitCount);
        for (int i = 1; i <= splitCount; i++)
        {
            int index = (int) Math.round(i * step);
            Token token = tokens.get(index);
            Range<Token> range = new Range<>(prevToken, token);
            // always return an estimate > 0 (see CASSANDRA-7322)
            splits.add(Pair.create(range, Math.max(cfs.metadata.params.minIndexInterval, cfs.estimatedKeysForRange(range))));
            prevToken = token;
        }
        return splits;
    }

    private List<Token> keysToTokens(Range<Token> range, List<DecoratedKey> keys)
    {
        List<Token> tokens = Lists.newArrayListWithExpectedSize(keys.size() + 2);
        tokens.add(range.left);
        for (DecoratedKey key : keys)
            tokens.add(key.getToken());
        tokens.add(range.right);
        return tokens;
    }

    private List<DecoratedKey> keySamples(Iterable<ColumnFamilyStore> cfses, Range<Token> range)
    {
        List<DecoratedKey> keys = new ArrayList<>();
        for (ColumnFamilyStore cfs : cfses)
            Iterables.addAll(keys, cfs.keySamples(range));
        FBUtilities.sortSampledKeys(keys, range);
        return keys;
    }

    /**
     * Broadcast leaving status and update local tokenMetadata accordingly
     */
    private void startLeaving()
    {
        Gossiper.instance.addLocalApplicationState(ApplicationState.STATUS, valueFactory.leaving(getLocalTokens()));
        tokenMetadata.addLeavingEndpoint(FBUtilities.getBroadcastAddress());
        PendingRangeCalculatorService.instance.update();
    }

    public void decommission() throws InterruptedException
    {
        if (!tokenMetadata.isMember(FBUtilities.getBroadcastAddress()))
            throw new UnsupportedOperationException("local node is not a member of the token ring yet");
        if (tokenMetadata.cloneAfterAllLeft().sortedTokens().size() < 2)
            throw new UnsupportedOperationException("no other normal nodes in the ring; decommission would be pointless");
        if (operationMode != Mode.LEAVING && operationMode != Mode.NORMAL)
            throw new UnsupportedOperationException("Node in " + operationMode + " state; wait for status to become normal or restart");
        if (isDecommissioning.compareAndSet(true, true))
            throw new IllegalStateException("Node is still decommissioning. Check nodetool netstats.");

        if (logger.isDebugEnabled())
            logger.debug("DECOMMISSIONING");

        try
        {
            PendingRangeCalculatorService.instance.blockUntilFinished();
            for (String keyspaceName : Schema.instance.getNonLocalStrategyKeyspaces())
            {
                if (tokenMetadata.getPendingRanges(keyspaceName, FBUtilities.getBroadcastAddress()).size() > 0)
                    throw new UnsupportedOperationException("data is currently moving to this node; unable to leave the ring");
            }

            startLeaving();
            long timeout = Math.max(RING_DELAY, BatchlogManager.instance.getBatchlogTimeout());
            setMode(Mode.LEAVING, "sleeping " + timeout + " ms for batch processing and pending range setup", true);
            Thread.sleep(timeout);

            Runnable finishLeaving = new Runnable()
            {
                public void run()
                {
                    shutdownClientServers();
                    Gossiper.instance.stop();
                    try
                    {
                        MessagingService.instance().shutdown();
                    }
                    catch (IOError ioe)
                    {
                        logger.info("failed to shutdown message service: {}", ioe);
                    }
                    StageManager.shutdownNow();
                    SystemKeyspace.setBootstrapState(SystemKeyspace.BootstrapState.DECOMMISSIONED);
                    setMode(Mode.DECOMMISSIONED, true);
                    // let op be responsible for killing the process
                }
            };
            unbootstrap(finishLeaving);
        }
        catch (InterruptedException e)
        {
            throw new RuntimeException("Node interrupted while decommissioning");
        }
        catch (ExecutionException e)
        {
            logger.error("Error while decommissioning node ", e.getCause());
            throw new RuntimeException("Error while decommissioning node: " + e.getCause().getMessage());
        }
        finally
        {
            isDecommissioning.set(false);
        }
    }

    private void leaveRing()
    {
        SystemKeyspace.setBootstrapState(SystemKeyspace.BootstrapState.NEEDS_BOOTSTRAP);
        tokenMetadata.removeEndpoint(FBUtilities.getBroadcastAddress());
        PendingRangeCalculatorService.instance.update();

        Gossiper.instance.addLocalApplicationState(ApplicationState.STATUS, valueFactory.left(getLocalTokens(),Gossiper.computeExpireTime()));
        int delay = Math.max(RING_DELAY, Gossiper.intervalInMillis * 2);
        logger.info("Announcing that I have left the ring for {}ms", delay);
        Uninterruptibles.sleepUninterruptibly(delay, TimeUnit.MILLISECONDS);
    }

    private void unbootstrap(Runnable onFinish) throws ExecutionException, InterruptedException
    {
        Map<String, Multimap<Range<Token>, InetAddress>> rangesToStream = new HashMap<>();

        for (String keyspaceName : Schema.instance.getNonLocalStrategyKeyspaces())
        {
            Multimap<Range<Token>, InetAddress> rangesMM = getChangedRangesForLeaving(keyspaceName, FBUtilities.getBroadcastAddress());

            if (logger.isDebugEnabled())
                logger.debug("Ranges needing transfer are [{}]", StringUtils.join(rangesMM.keySet(), ","));

            rangesToStream.put(keyspaceName, rangesMM);
        }

        setMode(Mode.LEAVING, "replaying batch log and streaming data to other nodes", true);

        // Start with BatchLog replay, which may create hints but no writes since this is no longer a valid endpoint.
        Future<?> batchlogReplay = BatchlogManager.instance.startBatchlogReplay();
        Future<StreamState> streamSuccess = streamRanges(rangesToStream);

        // Wait for batch log to complete before streaming hints.
        logger.debug("waiting for batch log processing.");
        batchlogReplay.get();

        setMode(Mode.LEAVING, "streaming hints to other nodes", true);

        Future hintsSuccess = streamHints();

        // wait for the transfer runnables to signal the latch.
        logger.debug("waiting for stream acks.");
        streamSuccess.get();
        hintsSuccess.get();
        logger.debug("stream acks all received.");
        leaveRing();
        onFinish.run();
    }

    private Future streamHints()
    {
        return HintsService.instance.transferHints(this::getPreferredHintsStreamTarget);
    }

    /**
     * Find the best target to stream hints to. Currently the closest peer according to the snitch
     */
    private UUID getPreferredHintsStreamTarget()
    {
        List<InetAddress> candidates = new ArrayList<>(StorageService.instance.getTokenMetadata().cloneAfterAllLeft().getAllEndpoints());
        candidates.remove(FBUtilities.getBroadcastAddress());
        for (Iterator<InetAddress> iter = candidates.iterator(); iter.hasNext(); )
        {
            InetAddress address = iter.next();
            if (!FailureDetector.instance.isAlive(address))
                iter.remove();
        }

        if (candidates.isEmpty())
        {
            logger.warn("Unable to stream hints since no live endpoints seen");
            throw new RuntimeException("Unable to stream hints since no live endpoints seen");
        }
        else
        {
            // stream to the closest peer as chosen by the snitch
            DatabaseDescriptor.getEndpointSnitch().sortByProximity(FBUtilities.getBroadcastAddress(), candidates);
            InetAddress hintsDestinationHost = candidates.get(0);
            return tokenMetadata.getHostId(hintsDestinationHost);
        }
    }

    public void move(String newToken) throws IOException
    {
        try
        {
            getTokenFactory().validate(newToken);
        }
        catch (ConfigurationException e)
        {
            throw new IOException(e.getMessage());
        }
        move(getTokenFactory().fromString(newToken));
    }

    /**
     * move the node to new token or find a new token to boot to according to load
     *
     * @param newToken new token to boot to, or if null, find balanced token to boot to
     *
     * @throws IOException on any I/O operation error
     */
    private void move(Token newToken) throws IOException
    {
        if (newToken == null)
            throw new IOException("Can't move to the undefined (null) token.");

        if (tokenMetadata.sortedTokens().contains(newToken))
            throw new IOException("target token " + newToken + " is already owned by another node.");

        // address of the current node
        InetAddress localAddress = FBUtilities.getBroadcastAddress();

        // This doesn't make any sense in a vnodes environment.
        if (getTokenMetadata().getTokens(localAddress).size() > 1)
        {
            logger.error("Invalid request to move(Token); This node has more than one token and cannot be moved thusly.");
            throw new UnsupportedOperationException("This node has more than one token and cannot be moved thusly.");
        }

        List<String> keyspacesToProcess = Schema.instance.getNonLocalStrategyKeyspaces();

        PendingRangeCalculatorService.instance.blockUntilFinished();
        // checking if data is moving to this node
        for (String keyspaceName : keyspacesToProcess)
        {
            if (tokenMetadata.getPendingRanges(keyspaceName, localAddress).size() > 0)
                throw new UnsupportedOperationException("data is currently moving to this node; unable to leave the ring");
        }

        Gossiper.instance.addLocalApplicationState(ApplicationState.STATUS, valueFactory.moving(newToken));
        setMode(Mode.MOVING, String.format("Moving %s from %s to %s.", localAddress, getLocalTokens().iterator().next(), newToken), true);

        setMode(Mode.MOVING, String.format("Sleeping %s ms before start streaming/fetching ranges", RING_DELAY), true);
        Uninterruptibles.sleepUninterruptibly(RING_DELAY, TimeUnit.MILLISECONDS);

        RangeRelocator relocator = new RangeRelocator(Collections.singleton(newToken), keyspacesToProcess);

        if (relocator.streamsNeeded())
        {
            setMode(Mode.MOVING, "fetching new ranges and streaming old ranges", true);
            try
            {
                relocator.stream().get();
            }
            catch (ExecutionException | InterruptedException e)
            {
                throw new RuntimeException("Interrupted while waiting for stream/fetch ranges to finish: " + e.getMessage());
            }
        }
        else
        {
            setMode(Mode.MOVING, "No ranges to fetch/stream", true);
        }

        setTokens(Collections.singleton(newToken)); // setting new token as we have everything settled

        if (logger.isDebugEnabled())
            logger.debug("Successfully moved to new token {}", getLocalTokens().iterator().next());
    }

    private class RangeRelocator
    {
        private final StreamPlan streamPlan = new StreamPlan("Relocation");

        private RangeRelocator(Collection<Token> tokens, List<String> keyspaceNames)
        {
            calculateToFromStreams(tokens, keyspaceNames);
        }

        private void calculateToFromStreams(Collection<Token> newTokens, List<String> keyspaceNames)
        {
            InetAddress localAddress = FBUtilities.getBroadcastAddress();
            IEndpointSnitch snitch = DatabaseDescriptor.getEndpointSnitch();
            TokenMetadata tokenMetaCloneAllSettled = tokenMetadata.cloneAfterAllSettled();
            // clone to avoid concurrent modification in calculateNaturalEndpoints
            TokenMetadata tokenMetaClone = tokenMetadata.cloneOnlyTokenMap();

            for (String keyspace : keyspaceNames)
            {
                // replication strategy of the current keyspace
                AbstractReplicationStrategy strategy = Keyspace.open(keyspace).getReplicationStrategy();
                Multimap<InetAddress, Range<Token>> endpointToRanges = strategy.getAddressRanges();

                logger.debug("Calculating ranges to stream and request for keyspace {}", keyspace);
                for (Token newToken : newTokens)
                {
                    // getting collection of the currently used ranges by this keyspace
                    Collection<Range<Token>> currentRanges = endpointToRanges.get(localAddress);
                    // collection of ranges which this node will serve after move to the new token
                    Collection<Range<Token>> updatedRanges = strategy.getPendingAddressRanges(tokenMetaClone, newToken, localAddress);

                    // ring ranges and endpoints associated with them
                    // this used to determine what nodes should we ping about range data
                    Multimap<Range<Token>, InetAddress> rangeAddresses = strategy.getRangeAddresses(tokenMetaClone);

                    // calculated parts of the ranges to request/stream from/to nodes in the ring
                    Pair<Set<Range<Token>>, Set<Range<Token>>> rangesPerKeyspace = calculateStreamAndFetchRanges(currentRanges, updatedRanges);

                    /**
                     * In this loop we are going through all ranges "to fetch" and determining
                     * nodes in the ring responsible for data we are interested in
                     */
                    Multimap<Range<Token>, InetAddress> rangesToFetchWithPreferredEndpoints = ArrayListMultimap.create();
                    for (Range<Token> toFetch : rangesPerKeyspace.right)
                    {
                        for (Range<Token> range : rangeAddresses.keySet())
                        {
                            if (range.contains(toFetch))
                            {
                                List<InetAddress> endpoints = null;

                                if (useStrictConsistency)
                                {
                                    Set<InetAddress> oldEndpoints = Sets.newHashSet(rangeAddresses.get(range));
                                    Set<InetAddress> newEndpoints = Sets.newHashSet(strategy.calculateNaturalEndpoints(toFetch.right, tokenMetaCloneAllSettled));

                                    //Due to CASSANDRA-5953 we can have a higher RF then we have endpoints.
                                    //So we need to be careful to only be strict when endpoints == RF
                                    if (oldEndpoints.size() == strategy.getReplicationFactor())
                                    {
                                        oldEndpoints.removeAll(newEndpoints);

                                        //No relocation required
                                        if (oldEndpoints.isEmpty())
                                            continue;

                                        assert oldEndpoints.size() == 1 : "Expected 1 endpoint but found " + oldEndpoints.size();
                                    }

                                    endpoints = Lists.newArrayList(oldEndpoints.iterator().next());
                                }
                                else
                                {
                                    endpoints = snitch.getSortedListByProximity(localAddress, rangeAddresses.get(range));
                                }

                                // storing range and preferred endpoint set
                                rangesToFetchWithPreferredEndpoints.putAll(toFetch, endpoints);
                            }
                        }

                        Collection<InetAddress> addressList = rangesToFetchWithPreferredEndpoints.get(toFetch);
                        if (addressList == null || addressList.isEmpty())
                            continue;

                        if (useStrictConsistency)
                        {
                            if (addressList.size() > 1)
                                throw new IllegalStateException("Multiple strict sources found for " + toFetch);

                            InetAddress sourceIp = addressList.iterator().next();
                            if (Gossiper.instance.isEnabled() && !Gossiper.instance.getEndpointStateForEndpoint(sourceIp).isAlive())
                                throw new RuntimeException("A node required to move the data consistently is down ("+sourceIp+").  If you wish to move the data from a potentially inconsistent replica, restart the node with -Dcassandra.consistent.rangemovement=false");
                        }
                    }

                    // calculating endpoints to stream current ranges to if needed
                    // in some situations node will handle current ranges as part of the new ranges
                    Multimap<InetAddress, Range<Token>> endpointRanges = HashMultimap.create();
                    for (Range<Token> toStream : rangesPerKeyspace.left)
                    {
                        Set<InetAddress> currentEndpoints = ImmutableSet.copyOf(strategy.calculateNaturalEndpoints(toStream.right, tokenMetaClone));
                        Set<InetAddress> newEndpoints = ImmutableSet.copyOf(strategy.calculateNaturalEndpoints(toStream.right, tokenMetaCloneAllSettled));
                        logger.debug("Range: {} Current endpoints: {} New endpoints: {}", toStream, currentEndpoints, newEndpoints);
                        for (InetAddress address : Sets.difference(newEndpoints, currentEndpoints))
                        {
                            logger.debug("Range {} has new owner {}", toStream, address);
                            endpointRanges.put(address, toStream);
                        }
                    }

                    // stream ranges
                    for (InetAddress address : endpointRanges.keySet())
                    {
                        logger.debug("Will stream range {} of keyspace {} to endpoint {}", endpointRanges.get(address), keyspace, address);
                        InetAddress preferred = SystemKeyspace.getPreferredIP(address);
                        streamPlan.transferRanges(address, preferred, keyspace, endpointRanges.get(address));
                    }

                    // stream requests
                    Multimap<InetAddress, Range<Token>> workMap = RangeStreamer.getWorkMap(rangesToFetchWithPreferredEndpoints, keyspace, FailureDetector.instance, useStrictConsistency);
                    for (InetAddress address : workMap.keySet())
                    {
                        logger.debug("Will request range {} of keyspace {} from endpoint {}", workMap.get(address), keyspace, address);
                        InetAddress preferred = SystemKeyspace.getPreferredIP(address);
                        streamPlan.requestRanges(address, preferred, keyspace, workMap.get(address));
                    }

                    logger.debug("Keyspace {}: work map {}.", keyspace, workMap);
                }
            }
        }

        public Future<StreamState> stream()
        {
            return streamPlan.execute();
        }

        public boolean streamsNeeded()
        {
            return !streamPlan.isEmpty();
        }
    }

    /**
     * Get the status of a token removal.
     */
    public String getRemovalStatus()
    {
        if (removingNode == null)
        {
            return "No token removals in process.";
        }
        return String.format("Removing token (%s). Waiting for replication confirmation from [%s].",
                             tokenMetadata.getToken(removingNode),
                             StringUtils.join(replicatingNodes, ","));
    }

    /**
     * Force a remove operation to complete. This may be necessary if a remove operation
     * blocks forever due to node/stream failure. removeNode() must be called
     * first, this is a last resort measure.  No further attempt will be made to restore replicas.
     */
    public void forceRemoveCompletion()
    {
        if (!replicatingNodes.isEmpty()  || !tokenMetadata.getLeavingEndpoints().isEmpty())
        {
            logger.warn("Removal not confirmed for for {}", StringUtils.join(this.replicatingNodes, ","));
            for (InetAddress endpoint : tokenMetadata.getLeavingEndpoints())
            {
                UUID hostId = tokenMetadata.getHostId(endpoint);
                Gossiper.instance.advertiseTokenRemoved(endpoint, hostId);
                excise(tokenMetadata.getTokens(endpoint), endpoint);
            }
            replicatingNodes.clear();
            removingNode = null;
        }
        else
        {
            logger.warn("No nodes to force removal on, call 'removenode' first");
        }
    }

    /**
     * Remove a node that has died, attempting to restore the replica count.
     * If the node is alive, decommission should be attempted.  If decommission
     * fails, then removeNode should be called.  If we fail while trying to
     * restore the replica count, finally forceRemoveCompleteion should be
     * called to forcibly remove the node without regard to replica count.
     *
     * @param hostIdString Host ID for the node
     */
    public void removeNode(String hostIdString)
    {
        InetAddress myAddress = FBUtilities.getBroadcastAddress();
        UUID localHostId = tokenMetadata.getHostId(myAddress);
        UUID hostId = UUID.fromString(hostIdString);
        InetAddress endpoint = tokenMetadata.getEndpointForHostId(hostId);

        if (endpoint == null)
            throw new UnsupportedOperationException("Host ID not found.");

        if (!tokenMetadata.isMember(endpoint))
            throw new UnsupportedOperationException("Node to be removed is not a member of the token ring");

        if (endpoint.equals(myAddress))
             throw new UnsupportedOperationException("Cannot remove self");

        if (Gossiper.instance.getLiveMembers().contains(endpoint))
            throw new UnsupportedOperationException("Node " + endpoint + " is alive and owns this ID. Use decommission command to remove it from the ring");

        // A leaving endpoint that is dead is already being removed.
        if (tokenMetadata.isLeaving(endpoint))
            logger.warn("Node {} is already being removed, continuing removal anyway", endpoint);

        if (!replicatingNodes.isEmpty())
            throw new UnsupportedOperationException("This node is already processing a removal. Wait for it to complete, or use 'removenode force' if this has failed.");

        Collection<Token> tokens = tokenMetadata.getTokens(endpoint);

        // Find the endpoints that are going to become responsible for data
        for (String keyspaceName : Schema.instance.getNonLocalStrategyKeyspaces())
        {
            // if the replication factor is 1 the data is lost so we shouldn't wait for confirmation
            if (Keyspace.open(keyspaceName).getReplicationStrategy().getReplicationFactor() == 1)
                continue;

            // get all ranges that change ownership (that is, a node needs
            // to take responsibility for new range)
            Multimap<Range<Token>, InetAddress> changedRanges = getChangedRangesForLeaving(keyspaceName, endpoint);
            IFailureDetector failureDetector = FailureDetector.instance;
            for (InetAddress ep : changedRanges.values())
            {
                if (failureDetector.isAlive(ep))
                    replicatingNodes.add(ep);
                else
                    logger.warn("Endpoint {} is down and will not receive data for re-replication of {}", ep, endpoint);
            }
        }
        removingNode = endpoint;

        tokenMetadata.addLeavingEndpoint(endpoint);
        PendingRangeCalculatorService.instance.update();

        // the gossiper will handle spoofing this node's state to REMOVING_TOKEN for us
        // we add our own token so other nodes to let us know when they're done
        Gossiper.instance.advertiseRemoving(endpoint, hostId, localHostId);

        // kick off streaming commands
        restoreReplicaCount(endpoint, myAddress);

        // wait for ReplicationFinishedVerbHandler to signal we're done
        while (!replicatingNodes.isEmpty())
        {
            Uninterruptibles.sleepUninterruptibly(100, TimeUnit.MILLISECONDS);
        }

        excise(tokens, endpoint);

        // gossiper will indicate the token has left
        Gossiper.instance.advertiseTokenRemoved(endpoint, hostId);

        replicatingNodes.clear();
        removingNode = null;
    }

    public void confirmReplication(InetAddress node)
    {
        // replicatingNodes can be empty in the case where this node used to be a removal coordinator,
        // but restarted before all 'replication finished' messages arrived. In that case, we'll
        // still go ahead and acknowledge it.
        if (!replicatingNodes.isEmpty())
        {
            replicatingNodes.remove(node);
        }
        else
        {
            logger.info("Received unexpected REPLICATION_FINISHED message from {}. Was this node recently a removal coordinator?", node);
        }
    }

    public String getOperationMode()
    {
        return operationMode.toString();
    }

    public boolean isStarting()
    {
        return operationMode == Mode.STARTING;
    }

    public boolean isMoving()
    {
        return operationMode == Mode.MOVING;
    }

    public boolean isJoining()
    {
        return operationMode == Mode.JOINING;
    }

    public boolean isDrained()
    {
        return operationMode == Mode.DRAINED;
    }

    public boolean isDraining()
    {
        return operationMode == Mode.DRAINING;
    }

    public String getDrainProgress()
    {
        return String.format("Drained %s/%s ColumnFamilies", remainingCFs, totalCFs);
    }

    /**
     * Shuts node off to writes, empties memtables and the commit log.
     */
    public synchronized void drain() throws IOException, InterruptedException, ExecutionException
    {
        drain(false);
    }

    protected synchronized void drain(boolean isFinalShutdown) throws IOException, InterruptedException, ExecutionException
    {
        ExecutorService counterMutationStage = StageManager.getStage(Stage.COUNTER_MUTATION);
        ExecutorService viewMutationStage = StageManager.getStage(Stage.VIEW_MUTATION);
        ExecutorService mutationStage = StageManager.getStage(Stage.MUTATION);

        if (mutationStage.isTerminated()
            && counterMutationStage.isTerminated()
            && viewMutationStage.isTerminated())
        {
            if (!isFinalShutdown)
                logger.warn("Cannot drain node (did it already happen?)");
            return;
        }

        assert !isShutdown;
        isShutdown = true;

        Throwable preShutdownHookThrowable = Throwables.perform(null, preShutdownHooks.stream().map(h -> h::run));
        if (preShutdownHookThrowable != null)
            logger.error("Attempting to continue draining after pre-shutdown hooks returned exception", preShutdownHookThrowable);

        try
        {
            setMode(Mode.DRAINING, "starting drain process", !isFinalShutdown);

            try
            {
                /* not clear this is reasonable time, but propagated from prior embedded behaviour */
                BatchlogManager.instance.shutdownAndWait(1L, MINUTES);
            }
            catch (TimeoutException t)
            {
                logger.error("Batchlog manager timed out shutting down", t);
            }

            HintsService.instance.pauseDispatch();

            if (daemon != null)
                shutdownClientServers();
            ScheduledExecutors.optionalTasks.shutdown();
            Gossiper.instance.stop();

            if (!isFinalShutdown)
                setMode(Mode.DRAINING, "shutting down MessageService", false);

            // In-progress writes originating here could generate hints to be written, so shut down MessagingService
            // before mutation stage, so we can get all the hints saved before shutting down
            MessagingService.instance().shutdown();

            if (!isFinalShutdown)
                setMode(Mode.DRAINING, "clearing mutation stage", false);
            viewMutationStage.shutdown();
            counterMutationStage.shutdown();
            mutationStage.shutdown();
            viewMutationStage.awaitTermination(3600, TimeUnit.SECONDS);
            counterMutationStage.awaitTermination(3600, TimeUnit.SECONDS);
            mutationStage.awaitTermination(3600, TimeUnit.SECONDS);

            StorageProxy.instance.verifyNoHintsInProgress();

            if (!isFinalShutdown)
                setMode(Mode.DRAINING, "flushing column families", false);

            // disable autocompaction - we don't want to start any new compactions while we are draining
            for (Keyspace keyspace : Keyspace.all())
                for (ColumnFamilyStore cfs : keyspace.getColumnFamilyStores())
                    cfs.disableAutoCompaction();

            // count CFs first, since forceFlush could block for the flushWriter to get a queue slot empty
            totalCFs = 0;
            for (Keyspace keyspace : Keyspace.nonSystem())
                totalCFs += keyspace.getColumnFamilyStores().size();
            remainingCFs = totalCFs;
            // flush
            List<Future<?>> flushes = new ArrayList<>();
            for (Keyspace keyspace : Keyspace.nonSystem())
            {
                for (ColumnFamilyStore cfs : keyspace.getColumnFamilyStores())
                    flushes.add(cfs.forceFlush());
            }
            // wait for the flushes.
            // TODO this is a godawful way to track progress, since they flush in parallel.  a long one could
            // thus make several short ones "instant" if we wait for them later.
            for (Future f : flushes)
            {
                try
                {
                    FBUtilities.waitOnFuture(f);
                }
                catch (Throwable t)
                {
                    JVMStabilityInspector.inspectThrowable(t);
                    // don't let this stop us from shutting down the commitlog and other thread pools
                    logger.warn("Caught exception while waiting for memtable flushes during shutdown hook", t);
                }

                remainingCFs--;
            }

            // Interrupt ongoing compactions and shutdown CM to prevent further compactions.
            CompactionManager.instance.forceShutdown();
            // Flush the system tables after all other tables are flushed, just in case flushing modifies any system state
            // like CASSANDRA-5151. Don't bother with progress tracking since system data is tiny.
            // Flush system tables after stopping compactions since they modify
            // system tables (for example compactions can obsolete sstables and the tidiers in SSTableReader update
            // system tables, see SSTableReader.GlobalTidy)
            flushes.clear();
            for (Keyspace keyspace : Keyspace.system())
            {
                for (ColumnFamilyStore cfs : keyspace.getColumnFamilyStores())
                    flushes.add(cfs.forceFlush());
            }
            FBUtilities.waitOnFutures(flushes);

            HintsService.instance.shutdownBlocking();

            // Interrupt ongoing compactions and shutdown CM to prevent further compactions.
            CompactionManager.instance.forceShutdown();

            // whilst we've flushed all the CFs, which will have recycled all completed segments, we want to ensure
            // there are no segments to replay, so we force the recycling of any remaining (should be at most one)
            CommitLog.instance.forceRecycleAllSegments();

            CommitLog.instance.shutdownBlocking();

            // wait for miscellaneous tasks like sstable and commitlog segment deletion
            ScheduledExecutors.nonPeriodicTasks.shutdown();
            if (!ScheduledExecutors.nonPeriodicTasks.awaitTermination(1, MINUTES))
                logger.warn("Failed to wait for non periodic tasks to shutdown");

            ColumnFamilyStore.shutdownPostFlushExecutor();
            setMode(Mode.DRAINED, !isFinalShutdown);
        }
        catch (Throwable t)
        {
            logger.error("Caught an exception while draining ", t);
        }
        finally
        {
            Throwable postShutdownHookThrowable = Throwables.perform(null, postShutdownHooks.stream().map(h -> h::run));
            if (postShutdownHookThrowable != null)
                logger.error("Post-shutdown hooks returned exception", postShutdownHookThrowable);
        }
    }

    /**
     * Add a runnable which will be called before shut down or drain. This is useful for other
     * applications running in the same JVM which may want to shut down first rather than time
     * out attempting to use Cassandra calls which will no longer work.
     * @param hook: the code to run
     * @return true on success, false if Cassandra is already shutting down, in which case the runnable
     * has NOT been added.
     */
    public synchronized boolean addPreShutdownHook(Runnable hook)
    {
        if (!isDraining() && !isDrained())
            return preShutdownHooks.add(hook);

        return false;
    }

    /**
     * Remove a preshutdown hook
     */
    public synchronized boolean removePreShutdownHook(Runnable hook)
    {
        return preShutdownHooks.remove(hook);
    }

    /**
     * Add a runnable which will be called after shutdown or drain. This is useful for other applications
     * running in the same JVM that Cassandra needs to work and should shut down later.
     * @param hook: the code to run
     * @return true on success, false if Cassandra is already shutting down, in which case the runnable has NOT been
     * added.
     */
    public synchronized boolean addPostShutdownHook(Runnable hook)
    {
        if (!isDraining() && !isDrained())
            return postShutdownHooks.add(hook);

        return false;
    }

    /**
     * Remove a postshutdownhook
     */
    public synchronized boolean removePostShutdownHook(Runnable hook)
    {
        return postShutdownHooks.remove(hook);
    }

    /**
     * Some services are shutdown during draining and we should not attempt to start them again.
     *
     * @param service - the name of the service we are trying to start.
     * @throws IllegalStateException - an exception that nodetool is able to convert into a message to display to the user
     */
    synchronized void checkServiceAllowedToStart(String service)
    {
        if (isDraining()) // when draining isShutdown is also true, so we check first to return a more accurate message
            throw new IllegalStateException(String.format("Unable to start %s because the node is draining.", service));

        if (isShutdown()) // do not rely on operationMode in case it gets changed to decomissioned or other
            throw new IllegalStateException(String.format("Unable to start %s because the node was drained.", service));
    }

    // Never ever do this at home. Used by tests.
    @VisibleForTesting
    public IPartitioner setPartitionerUnsafe(IPartitioner newPartitioner)
    {
        IPartitioner oldPartitioner = DatabaseDescriptor.setPartitionerUnsafe(newPartitioner);
        tokenMetadata = tokenMetadata.cloneWithNewPartitioner(newPartitioner);
        valueFactory = new VersionedValue.VersionedValueFactory(newPartitioner);
        return oldPartitioner;
    }

    TokenMetadata setTokenMetadataUnsafe(TokenMetadata tmd)
    {
        TokenMetadata old = tokenMetadata;
        tokenMetadata = tmd;
        return old;
    }

    public void truncate(String keyspace, String table) throws TimeoutException, IOException
    {
        try
        {
            StorageProxy.truncateBlocking(keyspace, table);
        }
        catch (UnavailableException e)
        {
            throw new IOException(e.getMessage());
        }
    }

    public Map<InetAddress, Float> getOwnership()
    {
        List<Token> sortedTokens = tokenMetadata.sortedTokens();
        // describeOwnership returns tokens in an unspecified order, let's re-order them
        Map<Token, Float> tokenMap = new TreeMap<Token, Float>(tokenMetadata.partitioner.describeOwnership(sortedTokens));
        Map<InetAddress, Float> nodeMap = new LinkedHashMap<>();
        for (Map.Entry<Token, Float> entry : tokenMap.entrySet())
        {
            InetAddress endpoint = tokenMetadata.getEndpoint(entry.getKey());
            Float tokenOwnership = entry.getValue();
            if (nodeMap.containsKey(endpoint))
                nodeMap.put(endpoint, nodeMap.get(endpoint) + tokenOwnership);
            else
                nodeMap.put(endpoint, tokenOwnership);
        }
        return nodeMap;
    }

    /**
     * Calculates ownership. If there are multiple DC's and the replication strategy is DC aware then ownership will be
     * calculated per dc, i.e. each DC will have total ring ownership divided amongst its nodes. Without replication
     * total ownership will be a multiple of the number of DC's and this value will then go up within each DC depending
     * on the number of replicas within itself. For DC unaware replication strategies, ownership without replication
     * will be 100%.
     *
     * @throws IllegalStateException when node is not configured properly.
     */
    public LinkedHashMap<InetAddress, Float> effectiveOwnership(String keyspace) throws IllegalStateException
    {
        AbstractReplicationStrategy strategy;
        if (keyspace != null)
        {
            Keyspace keyspaceInstance = Schema.instance.getKeyspaceInstance(keyspace);
            if (keyspaceInstance == null)
                throw new IllegalArgumentException("The keyspace " + keyspace + ", does not exist");

            if (keyspaceInstance.getReplicationStrategy() instanceof LocalStrategy)
                throw new IllegalStateException("Ownership values for keyspaces with LocalStrategy are meaningless");
            strategy = keyspaceInstance.getReplicationStrategy();
        }
        else
        {
            List<String> userKeyspaces = Schema.instance.getUserKeyspaces();

            if (userKeyspaces.size() > 0)
            {
                keyspace = userKeyspaces.get(0);
                AbstractReplicationStrategy replicationStrategy = Schema.instance.getKeyspaceInstance(keyspace).getReplicationStrategy();
                for (String keyspaceName : userKeyspaces)
                {
                    if (!Schema.instance.getKeyspaceInstance(keyspaceName).getReplicationStrategy().hasSameSettings(replicationStrategy))
                        throw new IllegalStateException("Non-system keyspaces don't have the same replication settings, effective ownership information is meaningless");
                }
            }
            else
            {
                keyspace = "system_traces";
            }

            Keyspace keyspaceInstance = Schema.instance.getKeyspaceInstance(keyspace);
            if (keyspaceInstance == null)
                throw new IllegalArgumentException("The node does not have " + keyspace + " yet, probably still bootstrapping");
            strategy = keyspaceInstance.getReplicationStrategy();
        }

        TokenMetadata metadata = tokenMetadata.cloneOnlyTokenMap();

        Collection<Collection<InetAddress>> endpointsGroupedByDc = new ArrayList<>();
        // mapping of dc's to nodes, use sorted map so that we get dcs sorted
        SortedMap<String, Collection<InetAddress>> sortedDcsToEndpoints = new TreeMap<>();
        sortedDcsToEndpoints.putAll(metadata.getTopology().getDatacenterEndpoints().asMap());
        for (Collection<InetAddress> endpoints : sortedDcsToEndpoints.values())
            endpointsGroupedByDc.add(endpoints);

        Map<Token, Float> tokenOwnership = tokenMetadata.partitioner.describeOwnership(tokenMetadata.sortedTokens());
        LinkedHashMap<InetAddress, Float> finalOwnership = Maps.newLinkedHashMap();

        Multimap<InetAddress, Range<Token>> endpointToRanges = strategy.getAddressRanges();
        // calculate ownership per dc
        for (Collection<InetAddress> endpoints : endpointsGroupedByDc)
        {
            // calculate the ownership with replication and add the endpoint to the final ownership map
            for (InetAddress endpoint : endpoints)
            {
                float ownership = 0.0f;
                for (Range<Token> range : endpointToRanges.get(endpoint))
                {
                    if (tokenOwnership.containsKey(range.right))
                        ownership += tokenOwnership.get(range.right);
                }
                finalOwnership.put(endpoint, ownership);
            }
        }
        return finalOwnership;
    }

    public List<String> getKeyspaces()
    {
        List<String> keyspaceNamesList = new ArrayList<>(Schema.instance.getKeyspaces());
        return Collections.unmodifiableList(keyspaceNamesList);
    }

    public List<String> getNonSystemKeyspaces()
    {
        List<String> nonKeyspaceNamesList = new ArrayList<>(Schema.instance.getNonSystemKeyspaces());
        return Collections.unmodifiableList(nonKeyspaceNamesList);
    }

    public List<String> getNonLocalStrategyKeyspaces()
    {
        return Collections.unmodifiableList(Schema.instance.getNonLocalStrategyKeyspaces());
    }

    public Map<String, String> getViewBuildStatuses(String keyspace, String view)
    {
        Map<UUID, String> coreViewStatus = SystemDistributedKeyspace.viewStatus(keyspace, view);
        Map<InetAddress, UUID> hostIdToEndpoint = tokenMetadata.getEndpointToHostIdMapForReading();
        Map<String, String> result = new HashMap<>();

        for (Map.Entry<InetAddress, UUID> entry : hostIdToEndpoint.entrySet())
        {
            UUID hostId = entry.getValue();
            InetAddress endpoint = entry.getKey();
            result.put(endpoint.toString(),
                       coreViewStatus.containsKey(hostId)
                       ? coreViewStatus.get(hostId)
                       : "UNKNOWN");
        }

        return Collections.unmodifiableMap(result);
    }

    public void setDynamicUpdateInterval(int dynamicUpdateInterval)
    {
        if (DatabaseDescriptor.getEndpointSnitch() instanceof DynamicEndpointSnitch)
        {

            try
            {
                updateSnitch(null, true, dynamicUpdateInterval, null, null);
            }
            catch (ClassNotFoundException e)
            {
                throw new RuntimeException(e);
            }
        }
    }

    public int getDynamicUpdateInterval()
    {
        return DatabaseDescriptor.getDynamicUpdateInterval();
    }

    public void updateSnitch(String epSnitchClassName, Boolean dynamic, Integer dynamicUpdateInterval, Integer dynamicResetInterval, Double dynamicBadnessThreshold) throws ClassNotFoundException
    {
        // apply dynamic snitch configuration
        if (dynamicUpdateInterval != null)
            DatabaseDescriptor.setDynamicUpdateInterval(dynamicUpdateInterval);
        if (dynamicResetInterval != null)
            DatabaseDescriptor.setDynamicResetInterval(dynamicResetInterval);
        if (dynamicBadnessThreshold != null)
            DatabaseDescriptor.setDynamicBadnessThreshold(dynamicBadnessThreshold);

        IEndpointSnitch oldSnitch = DatabaseDescriptor.getEndpointSnitch();

        // new snitch registers mbean during construction
        if(epSnitchClassName != null)
        {

            // need to unregister the mbean _before_ the new dynamic snitch is instantiated (and implicitly initialized
            // and its mbean registered)
            if (oldSnitch instanceof DynamicEndpointSnitch)
                ((DynamicEndpointSnitch)oldSnitch).close();

            IEndpointSnitch newSnitch;
            try
            {
                newSnitch = DatabaseDescriptor.createEndpointSnitch(dynamic != null && dynamic, epSnitchClassName);
            }
            catch (ConfigurationException e)
            {
                throw new ClassNotFoundException(e.getMessage());
            }

            if (newSnitch instanceof DynamicEndpointSnitch)
            {
                logger.info("Created new dynamic snitch {} with update-interval={}, reset-interval={}, badness-threshold={}",
                            ((DynamicEndpointSnitch)newSnitch).subsnitch.getClass().getName(), DatabaseDescriptor.getDynamicUpdateInterval(),
                            DatabaseDescriptor.getDynamicResetInterval(), DatabaseDescriptor.getDynamicBadnessThreshold());
            }
            else
            {
                logger.info("Created new non-dynamic snitch {}", newSnitch.getClass().getName());
            }

            // point snitch references to the new instance
            DatabaseDescriptor.setEndpointSnitch(newSnitch);
            for (String ks : Schema.instance.getKeyspaces())
            {
                Keyspace.open(ks).getReplicationStrategy().snitch = newSnitch;
            }
        }
        else
        {
            if (oldSnitch instanceof DynamicEndpointSnitch)
            {
                logger.info("Applying config change to dynamic snitch {} with update-interval={}, reset-interval={}, badness-threshold={}",
                            ((DynamicEndpointSnitch)oldSnitch).subsnitch.getClass().getName(), DatabaseDescriptor.getDynamicUpdateInterval(),
                            DatabaseDescriptor.getDynamicResetInterval(), DatabaseDescriptor.getDynamicBadnessThreshold());

                DynamicEndpointSnitch snitch = (DynamicEndpointSnitch)oldSnitch;
                snitch.applyConfigChanges();
            }
        }

        updateTopology();
    }

    /**
     * Seed data to the endpoints that will be responsible for it at the future
     *
     * @param rangesToStreamByKeyspace keyspaces and data ranges with endpoints included for each
     * @return async Future for whether stream was success
     */
    private Future<StreamState> streamRanges(Map<String, Multimap<Range<Token>, InetAddress>> rangesToStreamByKeyspace)
    {
        // First, we build a list of ranges to stream to each host, per table
        Map<String, Map<InetAddress, List<Range<Token>>>> sessionsToStreamByKeyspace = new HashMap<>();

        for (Map.Entry<String, Multimap<Range<Token>, InetAddress>> entry : rangesToStreamByKeyspace.entrySet())
        {
            String keyspace = entry.getKey();
            Multimap<Range<Token>, InetAddress> rangesWithEndpoints = entry.getValue();

            if (rangesWithEndpoints.isEmpty())
                continue;

            Map<InetAddress, Set<Range<Token>>> transferredRangePerKeyspace = SystemKeyspace.getTransferredRanges("Unbootstrap",
                                                                                                                  keyspace,
                                                                                                                  StorageService.instance.getTokenMetadata().partitioner);
            Map<InetAddress, List<Range<Token>>> rangesPerEndpoint = new HashMap<>();
            for (Map.Entry<Range<Token>, InetAddress> endPointEntry : rangesWithEndpoints.entries())
            {
                Range<Token> range = endPointEntry.getKey();
                InetAddress endpoint = endPointEntry.getValue();

                Set<Range<Token>> transferredRanges = transferredRangePerKeyspace.get(endpoint);
                if (transferredRanges != null && transferredRanges.contains(range))
                {
                    logger.debug("Skipping transferred range {} of keyspace {}, endpoint {}", range, keyspace, endpoint);
                    continue;
                }

                List<Range<Token>> curRanges = rangesPerEndpoint.get(endpoint);
                if (curRanges == null)
                {
                    curRanges = new LinkedList<>();
                    rangesPerEndpoint.put(endpoint, curRanges);
                }
                curRanges.add(range);
            }

            sessionsToStreamByKeyspace.put(keyspace, rangesPerEndpoint);
        }

        StreamPlan streamPlan = new StreamPlan("Unbootstrap");

        // Vinculate StreamStateStore to current StreamPlan to update transferred ranges per StreamSession
        streamPlan.listeners(streamStateStore);

        for (Map.Entry<String, Map<InetAddress, List<Range<Token>>>> entry : sessionsToStreamByKeyspace.entrySet())
        {
            String keyspaceName = entry.getKey();
            Map<InetAddress, List<Range<Token>>> rangesPerEndpoint = entry.getValue();

            for (Map.Entry<InetAddress, List<Range<Token>>> rangesEntry : rangesPerEndpoint.entrySet())
            {
                List<Range<Token>> ranges = rangesEntry.getValue();
                InetAddress newEndpoint = rangesEntry.getKey();
                InetAddress preferred = SystemKeyspace.getPreferredIP(newEndpoint);

                // TODO each call to transferRanges re-flushes, this is potentially a lot of waste
                streamPlan.transferRanges(newEndpoint, preferred, keyspaceName, ranges);
            }
        }
        return streamPlan.execute();
    }

    /**
     * Calculate pair of ranges to stream/fetch for given two range collections
     * (current ranges for keyspace and ranges after move to new token)
     *
     * @param current collection of the ranges by current token
     * @param updated collection of the ranges after token is changed
     * @return pair of ranges to stream/fetch for given current and updated range collections
     */
    public Pair<Set<Range<Token>>, Set<Range<Token>>> calculateStreamAndFetchRanges(Collection<Range<Token>> current, Collection<Range<Token>> updated)
    {
        Set<Range<Token>> toStream = new HashSet<>();
        Set<Range<Token>> toFetch  = new HashSet<>();


        for (Range<Token> r1 : current)
        {
            boolean intersect = false;
            for (Range<Token> r2 : updated)
            {
                if (r1.intersects(r2))
                {
                    // adding difference ranges to fetch from a ring
                    toStream.addAll(r1.subtract(r2));
                    intersect = true;
                }
            }
            if (!intersect)
            {
                toStream.add(r1); // should seed whole old range
            }
        }

        for (Range<Token> r2 : updated)
        {
            boolean intersect = false;
            for (Range<Token> r1 : current)
            {
                if (r2.intersects(r1))
                {
                    // adding difference ranges to fetch from a ring
                    toFetch.addAll(r2.subtract(r1));
                    intersect = true;
                }
            }
            if (!intersect)
            {
                toFetch.add(r2); // should fetch whole old range
            }
        }

        return Pair.create(toStream, toFetch);
    }

    public void bulkLoad(String directory)
    {
        try
        {
            bulkLoadInternal(directory).get();
        }
        catch (Exception e)
        {
            throw new RuntimeException(e);
        }
    }

    public String bulkLoadAsync(String directory)
    {
        return bulkLoadInternal(directory).planId.toString();
    }

    private StreamResultFuture bulkLoadInternal(String directory)
    {
        File dir = new File(directory);

        if (!dir.exists() || !dir.isDirectory())
            throw new IllegalArgumentException("Invalid directory " + directory);

        SSTableLoader.Client client = new SSTableLoader.Client()
        {
            private String keyspace;

            public void init(String keyspace)
            {
                this.keyspace = keyspace;
                try
                {
                    for (Map.Entry<Range<Token>, List<InetAddress>> entry : StorageService.instance.getRangeToAddressMap(keyspace).entrySet())
                    {
                        Range<Token> range = entry.getKey();
                        for (InetAddress endpoint : entry.getValue())
                            addRangeForEndpoint(range, endpoint);
                    }
                }
                catch (Exception e)
                {
                    throw new RuntimeException(e);
                }
            }

            public CFMetaData getTableMetadata(String tableName)
            {
                return Schema.instance.getCFMetaData(keyspace, tableName);
            }
        };

        return new SSTableLoader(dir, client, new OutputHandler.LogOutput()).stream();
    }

    public void rescheduleFailedDeletions()
    {
        LifecycleTransaction.rescheduleFailedDeletions();
    }

    /**
     * #{@inheritDoc}
     */
    public void loadNewSSTables(String ksName, String cfName)
    {
        if (!isInitialized())
            throw new RuntimeException("Not yet initialized, can't load new sstables");
        ColumnFamilyStore.loadNewSSTables(ksName, cfName);
    }

    /**
     * #{@inheritDoc}
     */
    public List<String> sampleKeyRange() // do not rename to getter - see CASSANDRA-4452 for details
    {
        List<DecoratedKey> keys = new ArrayList<>();
        for (Keyspace keyspace : Keyspace.nonLocalStrategy())
        {
            for (Range<Token> range : getPrimaryRangesForEndpoint(keyspace.getName(), FBUtilities.getBroadcastAddress()))
                keys.addAll(keySamples(keyspace.getColumnFamilyStores(), range));
        }

        List<String> sampledKeys = new ArrayList<>(keys.size());
        for (DecoratedKey key : keys)
            sampledKeys.add(key.getToken().toString());
        return sampledKeys;
    }

    public void rebuildSecondaryIndex(String ksName, String cfName, String... idxNames)
    {
        String[] indices = asList(idxNames).stream()
                                           .map(p -> isIndexColumnFamily(p) ? getIndexName(p) : p)
                                           .collect(toList())
                                           .toArray(new String[idxNames.length]);

        ColumnFamilyStore.rebuildSecondaryIndex(ksName, cfName, indices);
    }

    public void resetLocalSchema() throws IOException
    {
        MigrationManager.resetLocalSchema();
    }

    public void reloadLocalSchema()
    {
        SchemaKeyspace.reloadSchemaAndAnnounceVersion();
    }

    public void setTraceProbability(double probability)
    {
        this.traceProbability = probability;
    }

    public double getTraceProbability()
    {
        return traceProbability;
    }

    public void disableAutoCompaction(String ks, String... tables) throws IOException
    {
        for (ColumnFamilyStore cfs : getValidColumnFamilies(true, true, ks, tables))
        {
            cfs.disableAutoCompaction();
        }
    }

    public synchronized void enableAutoCompaction(String ks, String... tables) throws IOException
    {
        checkServiceAllowedToStart("auto compaction");

        for (ColumnFamilyStore cfs : getValidColumnFamilies(true, true, ks, tables))
        {
            cfs.enableAutoCompaction();
        }
    }

    /** Returns the name of the cluster */
    public String getClusterName()
    {
        return DatabaseDescriptor.getClusterName();
    }

    /** Returns the cluster partitioner */
    public String getPartitionerName()
    {
        return DatabaseDescriptor.getPartitionerName();
    }

    public int getTombstoneWarnThreshold()
    {
        return DatabaseDescriptor.getTombstoneWarnThreshold();
    }

    public void setTombstoneWarnThreshold(int threshold)
    {
        DatabaseDescriptor.setTombstoneWarnThreshold(threshold);
    }

    public int getTombstoneFailureThreshold()
    {
        return DatabaseDescriptor.getTombstoneFailureThreshold();
    }

    public void setTombstoneFailureThreshold(int threshold)
    {
        DatabaseDescriptor.setTombstoneFailureThreshold(threshold);
    }

    public int getBatchSizeFailureThreshold()
    {
        return DatabaseDescriptor.getBatchSizeFailThresholdInKB();
    }

    public void setBatchSizeFailureThreshold(int threshold)
    {
        DatabaseDescriptor.setBatchSizeFailThresholdInKB(threshold);
    }

    public void setHintedHandoffThrottleInKB(int throttleInKB)
    {
        DatabaseDescriptor.setHintedHandoffThrottleInKB(throttleInKB);
        logger.info("Updated hinted_handoff_throttle_in_kb to {}", throttleInKB);
    }

    @VisibleForTesting
    public void shutdownServer()
    {
        if (drainOnShutdown != null)
        {
            Runtime.getRuntime().removeShutdownHook(drainOnShutdown);
        }
    }
}<|MERGE_RESOLUTION|>--- conflicted
+++ resolved
@@ -1167,16 +1167,12 @@
         }
     }
 
-<<<<<<< HEAD
     public boolean isAuthSetupComplete()
     {
         return authSetupComplete;
     }
 
-    private void maybeAddKeyspace(KeyspaceMetadata ksm)
-=======
     private void setUpDistributedSystemKeyspaces()
->>>>>>> 7e878c1e
     {
         Collection<Mutation> changes = new ArrayList<>(3);
 
@@ -1185,7 +1181,7 @@
         evolveSystemKeyspace(             AuthKeyspace.metadata(),              AuthKeyspace.GENERATION).ifPresent(changes::add);
 
         if (!changes.isEmpty())
-            MigrationManager.announce(changes, false);
+            MigrationManager.announceGlobally(changes);
     }
 
     public boolean isJoined()
