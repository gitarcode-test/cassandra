/*
 * Licensed to the Apache Software Foundation (ASF) under one
 * or more contributor license agreements.  See the NOTICE file
 * distributed with this work for additional information
 * regarding copyright ownership.  The ASF licenses this file
 * to you under the Apache License, Version 2.0 (the
 * "License"); you may not use this file except in compliance
 * with the License.  You may obtain a copy of the License at
 *
 *     http://www.apache.org/licenses/LICENSE-2.0
 *
 * Unless required by applicable law or agreed to in writing, software
 * distributed under the License is distributed on an "AS IS" BASIS,
 * WITHOUT WARRANTIES OR CONDITIONS OF ANY KIND, either express or implied.
 * See the License for the specific language governing permissions and
 * limitations under the License.
 */
package org.apache.cassandra.net;

import java.io.IOException;
import java.nio.channels.ClosedChannelException;
import java.util.ArrayList;
import java.util.Arrays;
import java.util.Collections;
import java.util.List;
import java.util.Map;
import java.util.concurrent.ExecutorService;
import java.util.concurrent.TimeUnit;
import java.util.concurrent.TimeoutException;
import java.util.stream.Collectors;

import com.google.common.annotations.VisibleForTesting;
import com.google.common.collect.Lists;
import org.slf4j.Logger;
import org.slf4j.LoggerFactory;

import io.netty.util.concurrent.Future; //checkstyle: permit this import
import org.apache.cassandra.concurrent.ScheduledExecutors;
import org.apache.cassandra.concurrent.Stage;
import org.apache.cassandra.config.DatabaseDescriptor;
import org.apache.cassandra.db.SystemKeyspace;
import org.apache.cassandra.exceptions.RequestFailureReason;
import org.apache.cassandra.locator.InetAddressAndPort;
import org.apache.cassandra.locator.Replica;
import org.apache.cassandra.metrics.MessagingMetrics;
import org.apache.cassandra.service.AbstractWriteResponseHandler;
import org.apache.cassandra.utils.ExecutorUtils;
import org.apache.cassandra.utils.FBUtilities;
import org.apache.cassandra.utils.concurrent.AsyncPromise;
import org.apache.cassandra.utils.concurrent.FutureCombiner;
import org.apache.cassandra.utils.concurrent.Promise;

import static java.util.Collections.synchronizedList;
import static java.util.concurrent.TimeUnit.MINUTES;
import static org.apache.cassandra.concurrent.Stage.MUTATION;
import static org.apache.cassandra.config.CassandraRelevantProperties.NON_GRACEFUL_SHUTDOWN;
import static org.apache.cassandra.utils.Clock.Global.nanoTime;
import static org.apache.cassandra.utils.Throwables.maybeFail;

/**
 * MessagingService implements all internode communication - with the exception of SSTable streaming (for now).
 *
 * Specifically, it's responsible for dispatch of outbound messages to other nodes and routing of inbound messages
 * to their appropriate {@link IVerbHandler}.
 *
 * <h2>Using MessagingService: sending requests and responses</h2>
 *
 * The are two ways to send a {@link Message}, and you should pick one depending on the desired behaviour:
 *  1. To send a request that expects a response back, use
 *     {@link #sendWithCallback(Message, InetAddressAndPort, RequestCallback)} method. Once a response
 *     message is received, {@link RequestCallback#onResponse(Message)} method will be invoked on the
 *     provided callback - in case of a success response. In case of a failure response (see {@link Verb#FAILURE_RSP}),
 *     or if a response doesn't arrive within verb's configured expiry time,
 *     {@link RequestCallback#onFailure(InetAddressAndPort, RequestFailureReason)} will be invoked instead.
 *  2. To send a response back, or a message that expects no response, use {@link #send(Message, InetAddressAndPort)}
 *     method.
 *
 * See also: {@link Message#out(Verb, Object)}, {@link Message#responseWith(Object)},
 * and {@link Message#failureResponse(RequestFailureReason)}.
 *
 * <h2>Using MessagingService: handling a request</h2>
 *
 * As described in the previous section, to handle responses you only need to implement {@link RequestCallback}
 * interface - so long as your response verb handler is the default {@link ResponseVerbHandler}.
 *
 * There are two steps you need to perform to implement request handling:
 *  1. Create a {@link IVerbHandler} to process incoming requests and responses for the new type (if applicable).
 *  2. Add a new {@link Verb} to the enum for the new request type, and, if applicable, one for the response message.
 *
 * MessagingService will now automatically invoke your handler whenever a {@link Message} with this verb arrives.
 *
 * <h1>Architecture of MessagingService</h1>
 *
 * <h2>QOS</h2>
 *
 * Since our messaging protocol is TCP-based, and also doesn't yet support interleaving messages with each other,
 * we need a way to prevent head-of-line blocking adversely affecting all messages - in particular, large messages
 * being in the way of smaller ones. To achive that (somewhat), we maintain three messaging connections to and
 * from each peer:
 * - one for large messages - defined as being larger than {@link OutboundConnections#LARGE_MESSAGE_THRESHOLD}
 *   (65KiB by default)
 * - one for small messages - defined as smaller than that threshold
 * - and finally, a connection for urgent messages - usually small and/or that are important to arrive
 *   promptly, e.g. gossip-related ones
 *
 * <h2>Wire format and framing</h2>
 *
 * Small messages are grouped together into frames, and large messages are split over multiple frames.
 * Framing provides application-level integrity protection to otherwise raw streams of data - we use
 * CRC24 for frame headers and CRC32 for the entire payload. LZ4 is optionally used for compression.
 *
 * You can find the on-wire format description of individual messages in the comments for
 * {@link Message.Serializer}, alongside with format evolution notes.
 * For the list and descriptions of available frame decoders see {@link FrameDecoder} comments. You can
 * find wire format documented in the javadoc of {@link FrameDecoder} implementations:
 * see {@link FrameDecoderCrc} and {@link FrameDecoderLZ4} in particular.
 *
 * <h2>Architecture of outbound messaging</h2>
 *
 * {@link OutboundConnection} is the core class implementing outbound connection logic, with
 * {@link OutboundConnection#enqueue(Message)} being its main entry point. The connections are initiated
 * by {@link OutboundConnectionInitiator}.
 *
 * Netty pipeline for outbound messaging connections generally consists of the following handlers:
 *
 * [(optional) SslHandler] <- [FrameEncoder]
 *
 * {@link OutboundConnection} handles the entire lifetime of a connection: from the very first handshake
 * to any necessary reconnects if necessary.
 *
 * Message-delivery flow varies depending on the connection type.
 *
 * For {@link ConnectionType#SMALL_MESSAGES} and {@link ConnectionType#URGENT_MESSAGES},
 * {@link Message} serialization and delivery occurs directly on the event loop.
 * See {@link OutboundConnection.EventLoopDelivery} for details.
 *
 * For {@link ConnectionType#LARGE_MESSAGES}, to ensure that servicing large messages doesn't block
 * timely service of other requests, message serialization is offloaded to a companion thread pool
 * ({@link SocketFactory#synchronousWorkExecutor}). Most of the work will be performed by
 * {@link AsyncChannelOutputPlus}. Please see {@link OutboundConnection.LargeMessageDelivery}
 * for details.
 *
 * To prevent fast clients, or slow nodes on the other end of the connection from overwhelming
 * a host with enqueued, unsent messages on heap, we impose strict limits on how much memory enqueued,
 * undelivered messages can claim.
 *
 * Every individual connection gets an exclusive permit quota to use - 4MiB by default; every endpoint
 * (group of large, small, and urgent connection) is capped at, by default, at 128MiB of undelivered messages,
 * and a global limit of 512MiB is imposed on all endpoints combined.
 *
 * On an attempt to {@link OutboundConnection#enqueue(Message)}, the connection will attempt to allocate
 * permits for message-size number of bytes from its exclusive quota; if successful, it will add the
 * message to the queue; if unsuccessful, it will need to allocate remainder from both endpoint and lobal
 * reserves, and if it fails to do so, the message will be rejected, and its callbacks, if any,
 * immediately expired.
 *
 * For a more detailed description please see the docs and comments of {@link OutboundConnection}.
 *
 * <h2>Architecture of inbound messaging</h2>
 *
 * {@link InboundMessageHandler} is the core class implementing inbound connection logic, paired
 * with {@link FrameDecoder}. Inbound connections are initiated by {@link InboundConnectionInitiator}.
 * The primary entry points to these classes are {@link FrameDecoder#channelRead(ShareableBytes)}
 * and {@link InboundMessageHandler#process(FrameDecoder.Frame)}.
 *
 * Netty pipeline for inbound messaging connections generally consists of the following handlers:
 *
 * [(optional) SslHandler] -> [FrameDecoder] -> [InboundMessageHandler]
 *
 * {@link FrameDecoder} is responsible for decoding incoming frames and work stashing; {@link InboundMessageHandler}
 * then takes decoded frames from the decoder and processes the messages contained in them.
 *
 * The flow differs between small and large messages. Small ones are deserialized immediately, and only
 * then scheduled on the right thread pool for the {@link Verb} for execution. Large messages, OTOH,
 * aren't deserialized until they are just about to be executed on the appropriate {@link Stage}.
 *
 * Similarly to outbound handling, inbound messaging imposes strict memory utilisation limits on individual
 * endpoints and on global aggregate consumption, and implements simple flow control, to prevent a single
 * fast endpoint from overwhelming a host.
 *
 * Every individual connection gets an exclusive permit quota to use - 4MiB by default; every endpoint
 * (group of large, small, and urgent connection) is capped at, by default, at 128MiB of unprocessed messages,
 * and a global limit of 512MiB is imposed on all endpoints combined.
 *
 * On arrival of a message header, the handler will attempt to allocate permits for message-size number
 * of bytes from its exclusive quota; if successful, it will proceed to deserializing and processing the message.
 * If unsuccessful, the handler will attempt to allocate the remainder from its endpoint and global reserve;
 * if either allocation is unsuccessful, the handler will cease any further frame processing, and tell
 * {@link FrameDecoder} to stop reading from the network; subsequently, it will put itself on a special
 * {@link org.apache.cassandra.net.InboundMessageHandler.WaitQueue}, to be reactivated once more permits
 * become available.
 *
 * For a more detailed description please see the docs and comments of {@link InboundMessageHandler} and
 * {@link FrameDecoder}.
 *
 * <h2>Observability</h2>
 *
 * MessagingService exposes diagnostic counters for both outbound and inbound directions - received and sent
 * bytes and message counts, overload bytes and message count, error bytes and error counts, and many more.
 *
 * See {@link org.apache.cassandra.metrics.InternodeInboundMetrics} and
 * {@link org.apache.cassandra.metrics.InternodeOutboundMetrics} for JMX-exposed counters.
 *
 * We also provide {@code system_views.internode_inbound} and {@code system_views.internode_outbound} virtual tables -
 * implemented in {@link org.apache.cassandra.db.virtual.InternodeInboundTable} and
 * {@link org.apache.cassandra.db.virtual.InternodeOutboundTable} respectively.
 */
public class MessagingService extends MessagingServiceMBeanImpl implements MessageDelivery
{
    private static final Logger logger = LoggerFactory.getLogger(MessagingService.class);

    // 8 bits version, so don't waste versions
    public enum Version
    {
        /** @deprecated See CASSANDRA-18314 */
        @Deprecated(since = "5.0")
        VERSION_30(10),
        /** @deprecated See CASSANDRA-18314 */
        @Deprecated(since = "5.0")
        VERSION_3014(11),
        VERSION_40(12),
        // c14227 TTL overflow, 'uint' timestamps
        VERSION_50(13),
        VERSION_51(14);

<<<<<<< HEAD
        public static final Version CURRENT;

        private static final Logger logger = LoggerFactory.getLogger(Version.class);

        static
        {
             if (DatabaseDescriptor.getStorageCompatibilityMode().isBefore(5))
             {
                 logger.warn("Starting in storage compatibility mode " + DatabaseDescriptor.getStorageCompatibilityMode());
                 CURRENT = VERSION_40;
             }
             else
             {
                 CURRENT = VERSION_51;
             }
        }

=======
>>>>>>> d422eb1f
        public final int value;

        Version(int value)
        {
            this.value = value;
        }

        public static List<Version> supportedVersions()
        {
            List<Version> versions = Lists.newArrayList();
            for (Version version : values())
                if (minimum_version <= version.value)
                    versions.add(version);

            return Collections.unmodifiableList(versions);
        }
    }
    // Maintance Note:
    // Try to keep Version enum in-sync for testing.  By having the versions in the enum tests can get access without forcing this class
    // to load, which adds a lot of costs to each test
    /** @deprecated See CASSANDRA-18816 */
    @Deprecated(since = "5.0")
    public static final int VERSION_30 = 10;
    /** @deprecated See CASSANDRA-18816 */
    @Deprecated(since = "5.0")
    public static final int VERSION_3014 = 11;
    public static final int VERSION_40 = 12;
    public static final int VERSION_50 = 13; // c14227 TTL overflow, 'uint' timestamps
    public static final int VERSION_51 = 14; // TCM
    public static final int minimum_version = VERSION_40;
    public static final int maximum_version = VERSION_50;
    // we want to use a modified behavior for the tools and clients - that is, since they are not running a server, they
    // should not need to run in a compatibility mode. They should be able to connect to the server regardless whether
    // it uses messaving version 4 or 5
    public static final int current_version = DatabaseDescriptor.getStorageCompatibilityMode().isBefore(5) ? VERSION_40 : VERSION_50;
    static AcceptVersions accept_messaging;
    static AcceptVersions accept_streaming;
    static
    {
        if (DatabaseDescriptor.isClientInitialized())
        {
            accept_messaging = new AcceptVersions(minimum_version, maximum_version);
            accept_streaming = new AcceptVersions(minimum_version, maximum_version);
        }
        else
        {
            accept_messaging = new AcceptVersions(minimum_version, current_version);
            accept_streaming = new AcceptVersions(current_version, current_version);
        }
    }
    static Map<Integer, Integer> versionOrdinalMap = Arrays.stream(Version.values()).collect(Collectors.toMap(v -> v.value, v -> v.ordinal()));

    /**
     * This is an optimisation to speed up the translation of the serialization
     * version to the {@link Version} enum ordinal.
     *
     * @param version the serialization version
     * @return a {@link Version} ordinal value
     */
    public static int getVersionOrdinal(int version)
    {
        Integer ordinal = versionOrdinalMap.get(version);
        if (ordinal == null)
            throw new IllegalStateException("Unkown serialization version: " + version);

        return ordinal;
    }

    private static class MSHandle
    {
        public static final MessagingService instance = new MessagingService(false);
    }

    public static MessagingService instance()
    {
        return MSHandle.instance;
    }

    public final SocketFactory socketFactory = new SocketFactory();
    public final LatencySubscribers latencySubscribers = new LatencySubscribers();
    public final RequestCallbacks callbacks = new RequestCallbacks(this);

    // a public hook for filtering messages intended for delivery to this node
    public final InboundSink inboundSink = new InboundSink(this);

    // the inbound global reserve limits and associated wait queue
    private final InboundMessageHandlers.GlobalResourceLimits inboundGlobalReserveLimits = new InboundMessageHandlers.GlobalResourceLimits(
        new ResourceLimits.Concurrent(DatabaseDescriptor.getInternodeApplicationReceiveQueueReserveGlobalCapacityInBytes()));

    // the socket bindings we accept incoming connections on
    private final InboundSockets inboundSockets = new InboundSockets(new InboundConnectionSettings()
                                                                     .withHandlers(this::getInbound)
                                                                     .withSocketFactory(socketFactory));

    // a public hook for filtering messages intended for delivery to another node
    public final OutboundSink outboundSink = new OutboundSink(this::doSend);

    final ResourceLimits.Limit outboundGlobalReserveLimit =
        new ResourceLimits.Concurrent(DatabaseDescriptor.getInternodeApplicationSendQueueReserveGlobalCapacityInBytes());

    private volatile boolean isShuttingDown;

    @VisibleForTesting
    MessagingService(boolean testOnly)
    {
        this(testOnly, new EndpointMessagingVersions(), new MessagingMetrics());
    }

    @VisibleForTesting
    MessagingService(boolean testOnly, EndpointMessagingVersions versions, MessagingMetrics metrics)
    {
        super(testOnly, versions, metrics);
        OutboundConnections.scheduleUnusedConnectionMonitoring(this, ScheduledExecutors.scheduledTasks, 1L, TimeUnit.HOURS);
    }

    @Override
    public <REQ, RSP> org.apache.cassandra.utils.concurrent.Future<Message<RSP>> sendWithResult(Message<REQ> message, InetAddressAndPort to)
    {
        AsyncPromise<Message<RSP>> promise = new AsyncPromise<>();
        sendWithCallback(message, to, new RequestCallback<RSP>()
        {
            @Override
            public void onResponse(Message<RSP> msg)
            {
                promise.trySuccess(msg);
            }

            @Override
            public void onFailure(InetAddressAndPort from, RequestFailureReason failureReason)
            {
                promise.tryFailure(new FailureResponseException(from, failureReason));
            }

            @Override
            public boolean invokeOnFailure()
            {
                return true;
            }
        });
        return promise;
    }

    public static class FailureResponseException extends IOException
    {
        private final InetAddressAndPort from;
        private final RequestFailureReason failureReason;

        public FailureResponseException(InetAddressAndPort from, RequestFailureReason failureReason)
        {
            super(String.format("Failure from %s: %s", from, failureReason.name()));
            this.from = from;
            this.failureReason = failureReason;
        }

        public InetAddressAndPort from()
        {
            return from;
        }

        public RequestFailureReason failureReason()
        {
            return failureReason;
        }
    }

    /**
     * Send a non-mutation message to a given endpoint. This method specifies a callback
     * which is invoked with the actual response.
     *
     * @param message message to be sent.
     * @param to      endpoint to which the message needs to be sent
     * @param cb      callback interface which is used to pass the responses or
     *                suggest that a timeout occurred to the invoker of the send().
     */
    @Override
    public <REQ, RSP> void sendWithCallback(Message<REQ> message, InetAddressAndPort to, RequestCallback<RSP> cb)
    {
        sendWithCallback(message, to, cb, null);
    }

    @Override
    public <REQ, RSP> void sendWithCallback(Message<REQ> message, InetAddressAndPort to, RequestCallback<RSP> cb, ConnectionType specifyConnection)
    {
        callbacks.addWithExpiration(cb, message, to);
        if (cb.invokeOnFailure() && !message.callBackOnFailure())
            message = message.withCallBackOnFailure();
        send(message, to, specifyConnection);
    }

    /**
     * Send a mutation message or a Paxos Commit to a given endpoint. This method specifies a callback
     * which is invoked with the actual response.
     * Also holds the message (only mutation messages) to determine if it
     * needs to trigger a hint (uses StorageProxy for that).
     *
     * @param message message to be sent.
     * @param to      endpoint to which the message needs to be sent
     * @param handler callback interface which is used to pass the responses or
     *                suggest that a timeout occurred to the invoker of the send().
     */
    public void sendWriteWithCallback(Message message, Replica to, AbstractWriteResponseHandler<?> handler)
    {
        assert message.callBackOnFailure();
        callbacks.addWithExpiration(handler, message, to);
        send(message, to.endpoint(), null);
    }

    /**
     * Send a message to a given endpoint. This method adheres to the fire and forget
     * style messaging.
     *
     * @param message messages to be sent.
     * @param to      endpoint to which the message needs to be sent
     */
    @Override
    public <REQ> void send(Message<REQ> message, InetAddressAndPort to)
    {
        send(message, to, null);
    }

    /**
     * Send a message to a given endpoint. This method adheres to the fire and forget
     * style messaging.
     *
     * @param message messages to be sent.
     * @param response
     */
    public <V> void respond(V response, Message<?> message)
    {
        send(message.responseWith(response), message.respondTo());
    }

    public <RSP> Future<RSP> sendWithResponse(InetAddressAndPort to, Message<?> msg)
    {
        Promise<RSP> future = AsyncPromise.uncancellable();
        MessagingService.instance().sendWithCallback(msg, to,
                                                     new RequestCallback<RSP>()
                                                     {
                                                         @Override
                                                         public void onResponse(Message<RSP> msg)
                                                         {
                                                             future.setSuccess(msg.payload);
                                                         }

                                                         @Override
                                                         public void onFailure(InetAddressAndPort from, RequestFailureReason failureReason)
                                                         {
                                                             future.setFailure(new RuntimeException(failureReason.toString()));
                                                         }
                                                     });

        return future;
    }

    public <V> void respondWithFailure(RequestFailureReason reason, Message<?> message)
    {
        send(Message.failureResponse(message.id(), message.expiresAtNanos(), reason), message.respondTo());
    }

    public void send(Message message, InetAddressAndPort to, ConnectionType specifyConnection)
    {
        if (isShuttingDown)
        {
            logger.error("Cannot send the message {} to {}, as messaging service is shutting down", message, to);
            return;
        }

        if (logger.isTraceEnabled())
        {
            logger.trace("{} sending {} to {}@{}", FBUtilities.getBroadcastAddressAndPort(), message.verb(), message.id(), to);

            if (to.equals(FBUtilities.getBroadcastAddressAndPort()))
                logger.trace("Message-to-self {} going over MessagingService", message);
        }

        outboundSink.accept(message, to, specifyConnection);
    }

    private void doSend(Message message, InetAddressAndPort to, ConnectionType specifyConnection)
    {
        // expire the callback if the message failed to enqueue (failed to establish a connection or exceeded queue capacity)
        while (true)
        {
            OutboundConnections connections = getOutbound(to);
            try
            {
                connections.enqueue(message, specifyConnection);
                return;
            }
            catch (ClosedChannelException e)
            {
                if (isShuttingDown)
                    return; // just drop the message, and let others clean up

                // remove the connection and try again
                channelManagers.remove(to, connections);
            }
        }
    }

    void markExpiredCallback(InetAddressAndPort addr)
    {
        OutboundConnections conn = channelManagers.get(addr);
        if (conn != null)
            conn.incrementExpiredCallbackCount();
    }

    /**
     * Only to be invoked once we believe the endpoint will never be contacted again.
     *
     * We close the connection after a five minute delay, to give asynchronous operations a chance to terminate
     */
    public void closeOutbound(InetAddressAndPort to)
    {
        OutboundConnections pool = channelManagers.get(to);
        if (pool != null)
            pool.scheduleClose(5L, MINUTES, true)
                .addListener(future -> channelManagers.remove(to, pool));
    }

    /**
     * Only to be invoked once we believe the connections will never be used again.
     */
    void closeOutboundNow(OutboundConnections connections)
    {
        connections.close(true).addListener(
            future -> channelManagers.remove(connections.template().to, connections)
        );
    }

    /**
     * Only to be invoked once we believe the connections will never be used again.
     */
    public void removeInbound(InetAddressAndPort from)
    {
        InboundMessageHandlers handlers = messageHandlers.remove(from);
        if (null != handlers)
            handlers.releaseMetrics();
    }

    /**
     * Closes any current open channel/connection to the endpoint, but does not cause any message loss, and we will
     * try to re-establish connections immediately
     */
    public void interruptOutbound(InetAddressAndPort to)
    {
        OutboundConnections pool = channelManagers.get(to);
        if (pool != null)
        {
            pool.interrupt();
            logger.info("Interrupted outbound connections to {}", to);
        }
    }

    /**
     * Reconnect to the peer using the given {@code addr}. Outstanding messages in each channel will be sent on the
     * current channel. Typically this function is used for something like EC2 public IP addresses which need to be used
     * for communication between EC2 regions.
     *
     * @param address IP Address to identify the peer
     * @param preferredAddress IP Address to use (and prefer) going forward for connecting to the peer
     */
    @SuppressWarnings("UnusedReturnValue")
    public Future<Void> maybeReconnectWithNewIp(InetAddressAndPort address, InetAddressAndPort preferredAddress)
    {
        if (!SystemKeyspace.updatePreferredIP(address, preferredAddress))
            return null;

        OutboundConnections messagingPool = channelManagers.get(address);
        if (messagingPool != null)
            return messagingPool.reconnectWithNewIp(preferredAddress);

        return null;
    }

    /**
     * Wait for callbacks and don't allow anymore to be created (since they could require writing hints)
     */
    public void shutdown()
    {
        if (NON_GRACEFUL_SHUTDOWN.getBoolean())
            // this branch is used in unit-tests when we really never restart a node and shutting down means the end of test
            shutdownAbrubtly();
        else
            shutdown(1L, MINUTES, true, true);
    }

    public void shutdown(long timeout, TimeUnit units, boolean shutdownGracefully, boolean shutdownExecutors)
    {
        logger.debug("Shutting down: timeout={}s, gracefully={}, shutdownExecutors={}", units.toSeconds(timeout), shutdownGracefully, shutdownExecutors);
        if (isShuttingDown)
        {
            logger.info("Shutdown was already called");
            return;
        }

        isShuttingDown = true;
        logger.info("Waiting for messaging service to quiesce");
        // We may need to schedule hints on the mutation stage, so it's erroneous to shut down the mutation stage first
        assert !MUTATION.executor().isShutdown();

        if (shutdownGracefully)
        {
            callbacks.shutdownGracefully();
            List<Future<Void>> closing = new ArrayList<>();
            for (OutboundConnections pool : channelManagers.values())
                closing.add(pool.close(true));

            long deadline = nanoTime() + units.toNanos(timeout);
            maybeFail(() -> FutureCombiner.nettySuccessListener(closing).get(timeout, units),
                      () -> {
                          List<ExecutorService> inboundExecutors = new ArrayList<>();
                          inboundSockets.close(synchronizedList(inboundExecutors)::add).get();
                          ExecutorUtils.awaitTermination(timeout, units, inboundExecutors);
                      },
                      () -> {
                          if (shutdownExecutors)
                              shutdownExecutors(deadline);
                      },
                      () -> callbacks.awaitTerminationUntil(deadline),
                      inboundSink::clear,
                      outboundSink::clear);
        }
        else
        {
            callbacks.shutdownNow(false);
            List<Future<Void>> closing = new ArrayList<>();
            List<ExecutorService> inboundExecutors = synchronizedList(new ArrayList<ExecutorService>());
            closing.add(inboundSockets.close(inboundExecutors::add));
            for (OutboundConnections pool : channelManagers.values())
                closing.add(pool.close(false));

            long deadline = nanoTime() + units.toNanos(timeout);
            maybeFail(() -> FutureCombiner.nettySuccessListener(closing).get(timeout, units),
                      () -> {
                          if (shutdownExecutors)
                              shutdownExecutors(deadline);
                      },
                      () -> ExecutorUtils.awaitTermination(timeout, units, inboundExecutors),
                      () -> callbacks.awaitTerminationUntil(deadline),
                      inboundSink::clear,
                      outboundSink::clear);
        }
    }

    public void shutdownAbrubtly()
    {
        logger.debug("Shutting down abruptly");
        if (isShuttingDown)
        {
            logger.info("Shutdown was already called");
            return;
        }

        isShuttingDown = true;
        logger.info("Waiting for messaging service to quiesce");
        // We may need to schedule hints on the mutation stage, so it's erroneous to shut down the mutation stage first
        assert !MUTATION.executor().isShutdown();

        callbacks.shutdownNow(false);
        inboundSockets.close();
        for (OutboundConnections pool : channelManagers.values())
            pool.close(false);

        maybeFail(socketFactory::shutdownNow,
                  inboundSink::clear,
                  outboundSink::clear);
    }

    private void shutdownExecutors(long deadlineNanos) throws TimeoutException, InterruptedException
    {
        socketFactory.shutdownNow();
        socketFactory.awaitTerminationUntil(deadlineNanos);
    }

    private OutboundConnections getOutbound(InetAddressAndPort to)
    {
        OutboundConnections connections = channelManagers.get(to);
        if (connections == null)
            connections = OutboundConnections.tryRegister(channelManagers, to, new OutboundConnectionSettings(to).withDefaults(ConnectionCategory.MESSAGING));
        return connections;
    }

    InboundMessageHandlers getInbound(InetAddressAndPort from)
    {
        InboundMessageHandlers handlers = messageHandlers.get(from);
        if (null != handlers)
            return handlers;

        return messageHandlers.computeIfAbsent(from, addr ->
            new InboundMessageHandlers(FBUtilities.getLocalAddressAndPort(),
                                       addr,
                                       DatabaseDescriptor.getInternodeApplicationReceiveQueueCapacityInBytes(),
                                       DatabaseDescriptor.getInternodeApplicationReceiveQueueReserveEndpointCapacityInBytes(),
                                       inboundGlobalReserveLimits, metrics, inboundSink)
        );
    }

    @VisibleForTesting
    boolean isConnected(InetAddressAndPort address, Message<?> messageOut)
    {
        OutboundConnections pool = channelManagers.get(address);
        if (pool == null)
            return false;
        return pool.connectionFor(messageOut).isConnected();
    }

    public void listen()
    {
        inboundSockets.open();
    }

    public void waitUntilListening() throws InterruptedException
    {
        inboundSockets.open().await();
    }

    public void waitUntilListeningUnchecked()
    {
        try
        {
            inboundSockets.open().await();
        }
        catch (InterruptedException e)
        {
            throw new RuntimeException(e);
        }
    }
}<|MERGE_RESOLUTION|>--- conflicted
+++ resolved
@@ -223,7 +223,6 @@
         VERSION_50(13),
         VERSION_51(14);
 
-<<<<<<< HEAD
         public static final Version CURRENT;
 
         private static final Logger logger = LoggerFactory.getLogger(Version.class);
@@ -241,8 +240,6 @@
              }
         }
 
-=======
->>>>>>> d422eb1f
         public final int value;
 
         Version(int value)
@@ -273,11 +270,11 @@
     public static final int VERSION_50 = 13; // c14227 TTL overflow, 'uint' timestamps
     public static final int VERSION_51 = 14; // TCM
     public static final int minimum_version = VERSION_40;
-    public static final int maximum_version = VERSION_50;
+    public static final int maximum_version = VERSION_51;
     // we want to use a modified behavior for the tools and clients - that is, since they are not running a server, they
     // should not need to run in a compatibility mode. They should be able to connect to the server regardless whether
     // it uses messaving version 4 or 5
-    public static final int current_version = DatabaseDescriptor.getStorageCompatibilityMode().isBefore(5) ? VERSION_40 : VERSION_50;
+    public static final int current_version = DatabaseDescriptor.getStorageCompatibilityMode().isBefore(5) ? VERSION_40 : VERSION_51;
     static AcceptVersions accept_messaging;
     static AcceptVersions accept_streaming;
     static
