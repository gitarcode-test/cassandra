/**
 * Licensed to the Apache Software Foundation (ASF) under one
 * or more contributor license agreements.  See the NOTICE file
 * distributed with this work for additional information
 * regarding copyright ownership.  The ASF licenses this file
 * to you under the Apache License, Version 2.0 (the
 * "License"); you may not use this file except in compliance
 * with the License.  You may obtain a copy of the License at
 *
 *     http://www.apache.org/licenses/LICENSE-2.0
 *
 * Unless required by applicable law or agreed to in writing, software
 * distributed under the License is distributed on an "AS IS" BASIS,
 * WITHOUT WARRANTIES OR CONDITIONS OF ANY KIND, either express or implied.
 * See the License for the specific language governing permissions and
 * limitations under the License.
 */

package org.apache.cassandra.thrift;

import java.io.IOException;
import java.io.UnsupportedEncodingException;
import java.net.InetAddress;
import java.net.SocketAddress;
import java.nio.ByteBuffer;
import java.nio.charset.CharacterCodingException;
import java.util.*;
import java.util.concurrent.Callable;
import java.util.concurrent.ExecutionException;
import java.util.concurrent.Future;
import java.util.concurrent.TimeoutException;
import java.util.zip.DataFormatException;
import java.util.zip.Inflater;

import com.google.common.base.Predicates;
import com.google.common.collect.Maps;
import org.slf4j.Logger;
import org.slf4j.LoggerFactory;

import org.antlr.runtime.RecognitionException;
import org.apache.cassandra.auth.Permission;
import org.apache.cassandra.concurrent.Stage;
import org.apache.cassandra.concurrent.StageManager;
import org.apache.cassandra.config.*;
import org.apache.cassandra.cql.QueryProcessor;
import org.apache.cassandra.db.*;
import org.apache.cassandra.db.filter.QueryPath;
import org.apache.cassandra.db.marshal.MarshalException;
import org.apache.cassandra.db.migration.*;
import org.apache.cassandra.db.context.CounterContext;
import org.apache.cassandra.dht.*;
import org.apache.cassandra.gms.ApplicationState;
import org.apache.cassandra.gms.EndpointState;
import org.apache.cassandra.gms.Gossiper;
import org.apache.cassandra.gms.VersionedValue;
import org.apache.cassandra.io.util.FastByteArrayOutputStream;
import org.apache.cassandra.locator.*;
import org.apache.cassandra.scheduler.IRequestScheduler;
import org.apache.cassandra.service.ClientState;
import org.apache.cassandra.service.SocketSessionManagementService;
import org.apache.cassandra.service.StorageProxy;
import org.apache.cassandra.service.StorageService;
import org.apache.cassandra.utils.ByteBufferUtil;
import org.apache.cassandra.utils.FBUtilities;
import org.apache.thrift.TException;

public class CassandraServer implements Cassandra.Iface
{
    private static Logger logger = LoggerFactory.getLogger(CassandraServer.class);
    
    private final static int COUNT_PAGE_SIZE = 1024;

    private final static List<ColumnOrSuperColumn> EMPTY_COLUMNS = Collections.emptyList();
    private final static List<Column> EMPTY_SUBCOLUMNS = Collections.emptyList();
    private final static List<CounterColumn> EMPTY_COUNTER_SUBCOLUMNS = Collections.emptyList();

    // thread local state containing session information
    public final ThreadLocal<ClientState> clientState = new ThreadLocal<ClientState>()
    {
        @Override
        public ClientState initialValue()
        {
            return new ClientState();
        }
    };

    /*
     * RequestScheduler to perform the scheduling of incoming requests
     */
    private final IRequestScheduler requestScheduler;

    public CassandraServer()
    {
        requestScheduler = DatabaseDescriptor.getRequestScheduler();
    }
    
    public ClientState state()
    {
        SocketAddress remoteSocket = SocketSessionManagementService.remoteSocket.get();
        ClientState retval = null;
        if (null != remoteSocket)
        {
            retval = SocketSessionManagementService.instance.get(remoteSocket);
            if (null == retval)
            {
                retval = new ClientState();
                SocketSessionManagementService.instance.put(remoteSocket, retval);
            }
        } 
        else
        {
            retval = clientState.get();
        }
        return retval;
    }

    protected Map<DecoratedKey, ColumnFamily> readColumnFamily(List<ReadCommand> commands, ConsistencyLevel consistency_level)
    throws InvalidRequestException, UnavailableException, TimedOutException
    {
        // TODO - Support multiple column families per row, right now row only contains 1 column family
        Map<DecoratedKey, ColumnFamily> columnFamilyKeyMap = new HashMap<DecoratedKey, ColumnFamily>();

        if (consistency_level == ConsistencyLevel.ANY)
        {
            throw new InvalidRequestException("Consistency level any may not be applied to read operations");
        }

        List<Row> rows;
        try
        {
            schedule(DatabaseDescriptor.getRpcTimeout());
            try
            {
                rows = StorageProxy.read(commands, consistency_level);
            }
            finally
            {
                release();
            }
        }
        catch (TimeoutException e) 
        {
        	throw new TimedOutException();
        }
        catch (IOException e)
        {
            throw new RuntimeException(e);
        }

        for (Row row: rows)
        {
            columnFamilyKeyMap.put(row.key, row.cf);
        }
        return columnFamilyKeyMap;
    }

    public List<Column> thriftifySubColumns(Collection<IColumn> columns)
    {
        if (columns == null || columns.isEmpty())
        {
            return EMPTY_SUBCOLUMNS;
        }

        ArrayList<Column> thriftColumns = new ArrayList<Column>(columns.size());
        for (IColumn column : columns)
        {
            if (column.isMarkedForDelete())
            {
                continue;
            }
            Column thrift_column = new Column(column.name()).setValue(column.value()).setTimestamp(column.timestamp());
            if (column instanceof ExpiringColumn)
            {
                thrift_column.setTtl(((ExpiringColumn) column).getTimeToLive());
            }
            thriftColumns.add(thrift_column);
        }

        return thriftColumns;
    }

    public List<CounterColumn> thriftifyCounterSubColumns(Collection<IColumn> columns)
    {
        if (columns == null || columns.isEmpty())
        {
            return EMPTY_COUNTER_SUBCOLUMNS;
        }

        ArrayList<CounterColumn> thriftColumns = new ArrayList<CounterColumn>(columns.size());
        for (IColumn column : columns)
        {
            if (column.isMarkedForDelete())
            {
                continue;
            }
            assert column instanceof org.apache.cassandra.db.CounterColumn;
            CounterColumn thrift_column = new CounterColumn(column.name(), CounterContext.instance().total(column.value()));
            thriftColumns.add(thrift_column);
        }

        return thriftColumns;
    }

    public List<ColumnOrSuperColumn> thriftifyColumns(Collection<IColumn> columns, boolean reverseOrder)
    {
        ArrayList<ColumnOrSuperColumn> thriftColumns = new ArrayList<ColumnOrSuperColumn>(columns.size());
        for (IColumn column : columns)
        {
            if (column.isMarkedForDelete())
            {
                continue;
            }
            if (column instanceof org.apache.cassandra.db.CounterColumn)
            {
                CounterColumn thrift_column = new CounterColumn(column.name(), CounterContext.instance().total(column.value()));
                thriftColumns.add(new ColumnOrSuperColumn().setCounter_column(thrift_column));
            }
            else
            {
                Column thrift_column = new Column(column.name()).setValue(column.value()).setTimestamp(column.timestamp());
                if (column instanceof ExpiringColumn)
                {
                    thrift_column.setTtl(((ExpiringColumn) column).getTimeToLive());
                }
                thriftColumns.add(new ColumnOrSuperColumn().setColumn(thrift_column));
            }
        }

        // we have to do the reversing here, since internally we pass results around in ColumnFamily
        // objects, which always sort their columns in the "natural" order
        // TODO this is inconvenient for direct users of StorageProxy
        if (reverseOrder)
            Collections.reverse(thriftColumns);
        return thriftColumns;
    }

    private List<ColumnOrSuperColumn> thriftifySuperColumns(Collection<IColumn> columns, boolean reverseOrder, boolean isCounterCF)
    {
        if (isCounterCF)
            return thriftifyCounterSuperColumns(columns, reverseOrder);
        else
            return thriftifySuperColumns(columns, reverseOrder);
    }

    private List<ColumnOrSuperColumn> thriftifySuperColumns(Collection<IColumn> columns, boolean reverseOrder)
    {
        ArrayList<ColumnOrSuperColumn> thriftSuperColumns = new ArrayList<ColumnOrSuperColumn>(columns.size());
        for (IColumn column : columns)
        {
            List<Column> subcolumns = thriftifySubColumns(column.getSubColumns());
            if (subcolumns.isEmpty())
            {
                continue;
            }
            SuperColumn superColumn = new SuperColumn(column.name(), subcolumns);
            thriftSuperColumns.add(new ColumnOrSuperColumn().setSuper_column(superColumn));
        }

        if (reverseOrder)
            Collections.reverse(thriftSuperColumns);

        return thriftSuperColumns;
    }

    private List<ColumnOrSuperColumn> thriftifyCounterSuperColumns(Collection<IColumn> columns, boolean reverseOrder)
    {
        ArrayList<ColumnOrSuperColumn> thriftSuperColumns = new ArrayList<ColumnOrSuperColumn>(columns.size());
        for (IColumn column : columns)
        {
            List<CounterColumn> subcolumns = thriftifyCounterSubColumns(column.getSubColumns());
            if (subcolumns.isEmpty())
            {
                continue;
            }
            CounterSuperColumn superColumn = new CounterSuperColumn(column.name(), subcolumns);
            thriftSuperColumns.add(new ColumnOrSuperColumn().setCounter_super_column(superColumn));
        }

        if (reverseOrder)
            Collections.reverse(thriftSuperColumns);

        return thriftSuperColumns;
    }

    private Map<ByteBuffer, List<ColumnOrSuperColumn>> getSlice(List<ReadCommand> commands, ConsistencyLevel consistency_level)
    throws InvalidRequestException, UnavailableException, TimedOutException
    {
        Map<DecoratedKey, ColumnFamily> columnFamilies = readColumnFamily(commands, consistency_level);
        Map<ByteBuffer, List<ColumnOrSuperColumn>> columnFamiliesMap = new HashMap<ByteBuffer, List<ColumnOrSuperColumn>>();
        for (ReadCommand command: commands)
        {
            ColumnFamily cf = columnFamilies.get(StorageService.getPartitioner().decorateKey(command.key));
            boolean reverseOrder = command instanceof SliceFromReadCommand && ((SliceFromReadCommand)command).reversed;
            List<ColumnOrSuperColumn> thriftifiedColumns = thriftifyColumnFamily(cf, command.queryPath.superColumnName != null, reverseOrder);
            columnFamiliesMap.put(command.key, thriftifiedColumns);
        }

        return columnFamiliesMap;
    }

    private List<ColumnOrSuperColumn> thriftifyColumnFamily(ColumnFamily cf, boolean subcolumnsOnly, boolean reverseOrder)
    {
        if (cf == null || cf.isEmpty())
            return EMPTY_COLUMNS;
        if (subcolumnsOnly)
        {
            IColumn column = cf.iterator().next();
            Collection<IColumn> subcolumns = column.getSubColumns();
            if (subcolumns == null || subcolumns.isEmpty())
                return EMPTY_COLUMNS;
            else
                return thriftifyColumns(subcolumns, reverseOrder);
        }
        if (cf.isSuper())
        {
            boolean isCounterCF = cf.metadata().getDefaultValidator().isCommutative();
            return thriftifySuperColumns(cf.getSortedColumns(), reverseOrder, isCounterCF);
        }
        else
        {
            return thriftifyColumns(cf.getSortedColumns(), reverseOrder);
        }
    }

    public List<ColumnOrSuperColumn> get_slice(ByteBuffer key, ColumnParent column_parent, SlicePredicate predicate, ConsistencyLevel consistency_level)
    throws InvalidRequestException, UnavailableException, TimedOutException
    {
        logger.debug("get_slice");
        
        state().hasColumnFamilyAccess(column_parent.column_family, Permission.READ);
        return multigetSliceInternal(state().getKeyspace(), Collections.singletonList(key), column_parent, predicate, consistency_level).get(key);
    }
    
    public Map<ByteBuffer, List<ColumnOrSuperColumn>> multiget_slice(List<ByteBuffer> keys, ColumnParent column_parent, SlicePredicate predicate, ConsistencyLevel consistency_level)
    throws InvalidRequestException, UnavailableException, TimedOutException
    {
        logger.debug("multiget_slice");

        state().hasColumnFamilyAccess(column_parent.column_family, Permission.READ);
        return multigetSliceInternal(state().getKeyspace(), keys, column_parent, predicate, consistency_level);
    }

    private Map<ByteBuffer, List<ColumnOrSuperColumn>> multigetSliceInternal(String keyspace, List<ByteBuffer> keys, ColumnParent column_parent, SlicePredicate predicate, ConsistencyLevel consistency_level)
    throws InvalidRequestException, UnavailableException, TimedOutException
    {
        CFMetaData metadata = ThriftValidation.validateColumnFamily(keyspace, column_parent.column_family);
        ThriftValidation.validateColumnParent(metadata, column_parent);
        ThriftValidation.validatePredicate(metadata, column_parent, predicate);
        ThriftValidation.validateConsistencyLevel(keyspace, consistency_level);

        List<ReadCommand> commands = new ArrayList<ReadCommand>();
        if (predicate.column_names != null)
        {
            for (ByteBuffer key: keys)
            {
                ThriftValidation.validateKey(metadata, key);
                commands.add(new SliceByNamesReadCommand(keyspace, key, column_parent, predicate.column_names));
            }
        }
        else
        {
            SliceRange range = predicate.slice_range;
            for (ByteBuffer key: keys)
            {
                ThriftValidation.validateKey(metadata, key);
                commands.add(new SliceFromReadCommand(keyspace, key, column_parent, range.start, range.finish, range.reversed, range.count));
            }
        }

        return getSlice(commands, consistency_level);
    }

    private ColumnOrSuperColumn internal_get(ByteBuffer key, ColumnPath column_path, ConsistencyLevel consistency_level)
    throws InvalidRequestException, NotFoundException, UnavailableException, TimedOutException
    {
        state().hasColumnFamilyAccess(column_path.column_family, Permission.READ);
        String keyspace = state().getKeyspace();

        CFMetaData metadata = ThriftValidation.validateColumnFamily(keyspace, column_path.column_family);
        ThriftValidation.validateColumnPath(metadata, column_path);
        ThriftValidation.validateConsistencyLevel(keyspace, consistency_level);

        QueryPath path = new QueryPath(column_path.column_family, column_path.column == null ? null : column_path.super_column);
        List<ByteBuffer> nameAsList = Arrays.asList(column_path.column == null ? column_path.super_column : column_path.column);
        ThriftValidation.validateKey(metadata, key);
        ReadCommand command = new SliceByNamesReadCommand(keyspace, key, path, nameAsList);

        Map<DecoratedKey, ColumnFamily> cfamilies = readColumnFamily(Arrays.asList(command), consistency_level);

        ColumnFamily cf = cfamilies.get(StorageService.getPartitioner().decorateKey(command.key));

        if (cf == null)
            throw new NotFoundException();
        List<ColumnOrSuperColumn> tcolumns = thriftifyColumnFamily(cf, command.queryPath.superColumnName != null, false);
        if (tcolumns.isEmpty())
            throw new NotFoundException();
        assert tcolumns.size() == 1;
        return tcolumns.get(0);
    }

    public ColumnOrSuperColumn get(ByteBuffer key, ColumnPath column_path, ConsistencyLevel consistency_level)
    throws InvalidRequestException, NotFoundException, UnavailableException, TimedOutException
    {
        logger.debug("get");

        return internal_get(key, column_path, consistency_level);
    }

    public int get_count(ByteBuffer key, ColumnParent column_parent, SlicePredicate predicate, ConsistencyLevel consistency_level)
    throws InvalidRequestException, UnavailableException, TimedOutException
    {
        logger.debug("get_count");

        state().hasColumnFamilyAccess(column_parent.column_family, Permission.READ);
        Table table = Table.open(state().getKeyspace());
        ColumnFamilyStore cfs = table.getColumnFamilyStore(column_parent.column_family);

        if (predicate.column_names != null)
            return get_slice(key, column_parent, predicate, consistency_level).size();

        int pageSize;
        // request by page if this is a large row
        if (cfs.getMeanColumns() > 0)
        {
            int averageColumnSize = (int) (cfs.getMeanRowSize() / cfs.getMeanColumns());
            pageSize = Math.min(COUNT_PAGE_SIZE,
                                DatabaseDescriptor.getInMemoryCompactionLimit() / averageColumnSize);
            pageSize = Math.max(2, pageSize);
            logger.debug("average row column size is {}; using pageSize of {}", averageColumnSize, pageSize);
        }
        else
        {
            pageSize = COUNT_PAGE_SIZE;
        }

        int totalCount = 0;
        List<ColumnOrSuperColumn> columns;

        if (predicate.slice_range == null)
        {
            predicate.slice_range = new SliceRange(ByteBufferUtil.EMPTY_BYTE_BUFFER,
                                                   ByteBufferUtil.EMPTY_BYTE_BUFFER,
                                                   false,
                                                   Integer.MAX_VALUE);
        }
        
        int requestedCount = predicate.slice_range.count;
        while (true)
        {
            predicate.slice_range.count = Math.min(pageSize, requestedCount);
            columns = get_slice(key, column_parent, predicate, consistency_level);
            if (columns.isEmpty())
                break;

            totalCount += columns.size();
            requestedCount -= columns.size();
            ColumnOrSuperColumn lastColumn = columns.get(columns.size() - 1);
            ByteBuffer lastName = lastColumn.isSetSuper_column() ? lastColumn.super_column.name : lastColumn.column.name;
            if ((requestedCount == 0) || ((columns.size() == 1) && (lastName.equals(predicate.slice_range.start))))
            {
                break;
            }
            else
            {
                predicate.slice_range.start = lastName;
                // remove the count for the column that starts the next slice
                totalCount--;
                requestedCount++;
            }
        }

        return totalCount;
    }

    public Map<ByteBuffer, Integer> multiget_count(List<ByteBuffer> keys, ColumnParent column_parent, SlicePredicate predicate, ConsistencyLevel consistency_level)
    throws InvalidRequestException, UnavailableException, TimedOutException
    {
        logger.debug("multiget_count");

        state().hasColumnFamilyAccess(column_parent.column_family, Permission.READ);
        String keyspace = state().getKeyspace();

        Map<ByteBuffer, Integer> counts = new HashMap<ByteBuffer, Integer>();
        Map<ByteBuffer, List<ColumnOrSuperColumn>> columnFamiliesMap = multigetSliceInternal(keyspace, keys, column_parent, predicate, consistency_level);

        for (Map.Entry<ByteBuffer, List<ColumnOrSuperColumn>> cf : columnFamiliesMap.entrySet()) {
          counts.put(cf.getKey(), cf.getValue().size());
        }
        return counts;
    }

    private void internal_insert(ByteBuffer key, ColumnParent column_parent, Column column, ConsistencyLevel consistency_level)
    throws InvalidRequestException, UnavailableException, TimedOutException
    {
        state().hasColumnFamilyAccess(column_parent.column_family, Permission.WRITE);

        CFMetaData metadata = ThriftValidation.validateColumnFamily(state().getKeyspace(), column_parent.column_family, false);
        ThriftValidation.validateKey(metadata, key);
        ThriftValidation.validateColumnParent(metadata, column_parent);
        // SuperColumn field is usually optional, but not when we're inserting
        if (metadata.cfType == ColumnFamilyType.Super && column_parent.super_column == null)
        {
            throw new InvalidRequestException("missing mandatory super column name for super CF " + column_parent.column_family);
        }
        ThriftValidation.validateColumnNames(metadata, column_parent, Arrays.asList(column.name));
        ThriftValidation.validateColumnData(metadata, column, column_parent.super_column != null);

        RowMutation rm = new RowMutation(state().getKeyspace(), key);
        try
        {
            rm.add(new QueryPath(column_parent.column_family, column_parent.super_column, column.name), column.value, column.timestamp, column.ttl);
        }
        catch (MarshalException e)
        {
            throw new InvalidRequestException(e.getMessage());
        }
        doInsert(consistency_level, Arrays.asList(rm));
    }

    public void insert(ByteBuffer key, ColumnParent column_parent, Column column, ConsistencyLevel consistency_level)
    throws InvalidRequestException, UnavailableException, TimedOutException
    {
        logger.debug("insert");

        internal_insert(key, column_parent, column, consistency_level);
    }

    private void internal_batch_mutate(Map<ByteBuffer,Map<String,List<Mutation>>> mutation_map, ConsistencyLevel consistency_level)
    throws InvalidRequestException, UnavailableException, TimedOutException
    {
        List<String> cfamsSeen = new ArrayList<String>();
        List<IMutation> rowMutations = new ArrayList<IMutation>();
        String keyspace = state().getKeyspace();

        for (Map.Entry<ByteBuffer, Map<String, List<Mutation>>> mutationEntry: mutation_map.entrySet())
        {
            ByteBuffer key = mutationEntry.getKey();

            // We need to separate row mutation for standard cf and counter cf (that will be encapsulated in a
            // CounterMutation) because it doesn't follow the same code path
            RowMutation rmStandard = null;
            RowMutation rmCounter = null;

            Map<String, List<Mutation>> columnFamilyToMutations = mutationEntry.getValue();
            for (Map.Entry<String, List<Mutation>> columnFamilyMutations : columnFamilyToMutations.entrySet())
            {
                String cfName = columnFamilyMutations.getKey();

                // Avoid unneeded authorizations
                if (!(cfamsSeen.contains(cfName)))
                {
                    state().hasColumnFamilyAccess(cfName, Permission.WRITE);
                    cfamsSeen.add(cfName);
                }

                CFMetaData metadata = ThriftValidation.validateColumnFamily(keyspace, cfName);
                ThriftValidation.validateKey(metadata, key);

                RowMutation rm;
                if (metadata.getDefaultValidator().isCommutative())
                {
                    ThriftValidation.validateCommutativeForWrite(metadata, consistency_level);
                    rmCounter = rmCounter == null ? new RowMutation(keyspace, key) : rmCounter;
                    rm = rmCounter;
                }
                else
                {
                    rmStandard = rmStandard == null ? new RowMutation(keyspace, key) : rmStandard;
                    rm = rmStandard;
                }

                for (Mutation mutation : columnFamilyMutations.getValue())
                {
                    ThriftValidation.validateMutation(metadata, mutation);

                    if (mutation.deletion != null)
                    {
                        rm.deleteColumnOrSuperColumn(cfName, mutation.deletion);
                    }
                    if (mutation.column_or_supercolumn != null)
                    {
                        rm.addColumnOrSuperColumn(cfName, mutation.column_or_supercolumn);
                    }
                }
            }
            if (rmStandard != null && !rmStandard.isEmpty())
                rowMutations.add(rmStandard);
            if (rmCounter != null && !rmCounter.isEmpty())
                rowMutations.add(new org.apache.cassandra.db.CounterMutation(rmCounter, consistency_level));
        }

        doInsert(consistency_level, rowMutations);
    }

    public void batch_mutate(Map<ByteBuffer,Map<String,List<Mutation>>> mutation_map, ConsistencyLevel consistency_level)
    throws InvalidRequestException, UnavailableException, TimedOutException
    {
        logger.debug("batch_mutate");

        internal_batch_mutate(mutation_map, consistency_level);
    }

    private void internal_remove(ByteBuffer key, ColumnPath column_path, long timestamp, ConsistencyLevel consistency_level, boolean isCommutativeOp)
    throws InvalidRequestException, UnavailableException, TimedOutException
    {
        state().hasColumnFamilyAccess(column_path.column_family, Permission.WRITE);

        CFMetaData metadata = ThriftValidation.validateColumnFamily(state().getKeyspace(), column_path.column_family, isCommutativeOp);
        ThriftValidation.validateKey(metadata, key);
        ThriftValidation.validateColumnPathOrParent(metadata, column_path);
        if (isCommutativeOp)
            ThriftValidation.validateCommutativeForWrite(metadata, consistency_level);

        RowMutation rm = new RowMutation(state().getKeyspace(), key);
        rm.delete(new QueryPath(column_path), timestamp); 

        if (isCommutativeOp)
            doInsert(consistency_level, Arrays.asList(new CounterMutation(rm, consistency_level)));
        else
            doInsert(consistency_level, Arrays.asList(rm));
    }

    public void remove(ByteBuffer key, ColumnPath column_path, long timestamp, ConsistencyLevel consistency_level)
    throws InvalidRequestException, UnavailableException, TimedOutException
    {
        logger.debug("remove");

        internal_remove(key, column_path, timestamp, consistency_level, false);
    }

    private void doInsert(ConsistencyLevel consistency_level, List<? extends IMutation> mutations) throws UnavailableException, TimedOutException, InvalidRequestException
    {
        ThriftValidation.validateConsistencyLevel(state().getKeyspace(), consistency_level);
        if (mutations.isEmpty())
            return;
        try
        {
            schedule(DatabaseDescriptor.getRpcTimeout());
            try
            {
                StorageProxy.mutate(mutations, consistency_level);
            }
            finally
            {
                release();
            }
        }
        catch (TimeoutException e)
        {
            throw new TimedOutException();
        }
    }

    public KsDef describe_keyspace(String table) throws NotFoundException, InvalidRequestException
    {
        state().hasKeyspaceSchemaAccess(Permission.READ);

        KSMetaData ksm = Schema.instance.getTableDefinition(table);
        if (ksm == null)
            throw new NotFoundException();

        return ksm.toThrift();
    }

    public List<KeySlice> get_range_slices(ColumnParent column_parent, SlicePredicate predicate, KeyRange range, ConsistencyLevel consistency_level)
    throws InvalidRequestException, UnavailableException, TException, TimedOutException
    {
        logger.debug("range_slice");

        String keyspace = state().getKeyspace();
        state().hasColumnFamilyAccess(column_parent.column_family, Permission.READ);

        CFMetaData metadata = ThriftValidation.validateColumnFamily(keyspace, column_parent.column_family);
        ThriftValidation.validateColumnParent(metadata, column_parent);
        ThriftValidation.validatePredicate(metadata, column_parent, predicate);
        ThriftValidation.validateKeyRange(range);
        ThriftValidation.validateConsistencyLevel(keyspace, consistency_level);

        List<Row> rows;
        try
        {
            IPartitioner p = StorageService.getPartitioner();
            AbstractBounds bounds;
            if (range.start_key == null)
            {
                Token.TokenFactory tokenFactory = p.getTokenFactory();
                Token left = tokenFactory.fromString(range.start_token);
                Token right = tokenFactory.fromString(range.end_token);
                bounds = new Range(left, right);
            }
            else
            {
                bounds = new Bounds(p.getToken(range.start_key), p.getToken(range.end_key));
            }
            schedule(DatabaseDescriptor.getRpcTimeout());
            try
            {
                rows = StorageProxy.getRangeSlice(new RangeSliceCommand(keyspace, column_parent, predicate, bounds, range.count), consistency_level);
            }
            finally
            {
                release();
            }
            assert rows != null;
        }
        catch (TimeoutException e)
        {
        	throw new TimedOutException();
        }
        catch (IOException e)
        {
            throw new RuntimeException(e);
        }

        return thriftifyKeySlices(rows, column_parent, predicate);
    }

    private List<KeySlice> thriftifyKeySlices(List<Row> rows, ColumnParent column_parent, SlicePredicate predicate)
    {
        List<KeySlice> keySlices = new ArrayList<KeySlice>(rows.size());
        boolean reversed = predicate.slice_range != null && predicate.slice_range.reversed;
        for (Row row : rows)
        {
            List<ColumnOrSuperColumn> thriftifiedColumns = thriftifyColumnFamily(row.cf, column_parent.super_column != null, reversed);
            keySlices.add(new KeySlice(row.key.key, thriftifiedColumns));
        }

        return keySlices;
    }

    public List<KeySlice> get_indexed_slices(ColumnParent column_parent, IndexClause index_clause, SlicePredicate column_predicate, ConsistencyLevel consistency_level) throws InvalidRequestException, UnavailableException, TimedOutException, TException
    {
        logger.debug("scan");

        state().hasColumnFamilyAccess(column_parent.column_family, Permission.READ);
        String keyspace = state().getKeyspace();
        CFMetaData metadata = ThriftValidation.validateColumnFamily(keyspace, column_parent.column_family, false);
        ThriftValidation.validateColumnParent(metadata, column_parent);
        ThriftValidation.validatePredicate(metadata, column_parent, column_predicate);
        ThriftValidation.validateIndexClauses(metadata, index_clause);
        ThriftValidation.validateConsistencyLevel(keyspace, consistency_level);

        List<Row> rows;
        try
        {
            rows = StorageProxy.scan(keyspace, column_parent.column_family, index_clause, column_predicate, consistency_level);
        }
        catch (IOException e)
        {
            throw new RuntimeException(e);
        }
        catch (TimeoutException e)
        {
            throw new TimedOutException();
        }
        return thriftifyKeySlices(rows, column_parent, column_predicate);
    }

    public List<KsDef> describe_keyspaces() throws TException, InvalidRequestException
    {
        state().hasKeyspaceSchemaAccess(Permission.READ);

        Set<String> keyspaces = Schema.instance.getTables();
        List<KsDef> ksset = new ArrayList<KsDef>();
        for (String ks : keyspaces)
        {
            try
            {
                ksset.add(describe_keyspace(ks));
            }
            catch (NotFoundException nfe)
            {
                logger.info("Failed to find metadata for keyspace '" + ks + "'. Continuing... ");
            }
        }
        return ksset;
    }

    public String describe_cluster_name() throws TException
    {
        return DatabaseDescriptor.getClusterName();
    }

    public String describe_version() throws TException
    {
        return Constants.VERSION;
    }

    public List<TokenRange> describe_ring(String keyspace)throws InvalidRequestException
    {
        if (keyspace == null || !Schema.instance.getNonSystemTables().contains(keyspace))
            throw new InvalidRequestException("There is no ring for the keyspace: " + keyspace);

        List<TokenRange> ranges = new ArrayList<TokenRange>();
        Token.TokenFactory tf = StorageService.getPartitioner().getTokenFactory();

<<<<<<< HEAD
        for (Map.Entry<Range, List<InetAddress>> entry : StorageService.instance.getRangeToAddressMap(keyspace).entrySet())
        {
            Range range = entry.getKey();
            List<String> endpoints = new ArrayList<String>();
            List<EndpointDetails> epDetails = new ArrayList<EndpointDetails>();

            for (InetAddress endpoint : entry.getValue())
            {
                EndpointState eps = Gossiper.instance.getEndpointStateForEndpoint(endpoint);
                EndpointDetails details = new EndpointDetails();
                // default to an unknown port since we
                // don't seem to maintain that knowledge about remote endpoints.
                details.port = -1;

                if (endpoint.equals(FBUtilities.getBroadcastAddress()))
                {
                    details.host = DatabaseDescriptor.getRpcAddress().getHostAddress();
                    details.port = DatabaseDescriptor.getRpcPort();
                }
                else if (eps.getApplicationState(ApplicationState.RPC_ADDRESS) == null)
                    details.host = endpoint.getHostAddress();
                else
                    details.host = eps.getApplicationState(ApplicationState.RPC_ADDRESS).value;

                VersionedValue appStateDc = eps.getApplicationState(ApplicationState.DC);
                if (appStateDc != null)
                    details.datacenter = appStateDc.value;

                endpoints.add(details.host);

                if (details.port != -1 || details.datacenter != null)
                    epDetails.add(details);
            }

            ranges.add(new TokenRange(tf.toString(range.left), tf.toString(range.right), endpoints)
                                      .setEndpoint_details(epDetails));
=======
        Map<Range, List<InetAddress>> address_map = StorageService.instance.getRangeToAddressMap(keyspace);
        for (Map.Entry<Range, List<InetAddress>> entry : address_map.entrySet())
        {
            Range range = entry.getKey();
            List<String> endpoints = new ArrayList<String>();
            List<String> rpc_endpoints = new ArrayList<String>();
            for (InetAddress endpoint : entry.getValue())
            {
                endpoints.add(endpoint.getHostAddress());
                rpc_endpoints.add(StorageService.instance.getRpcaddress(endpoint));
            }

            TokenRange tr = new TokenRange(tf.toString(range.left), tf.toString(range.right), endpoints);
            tr.rpc_endpoints = rpc_endpoints;
            ranges.add(tr);
>>>>>>> 9b41b1b5
        }

        return ranges;
    }

    public String describe_partitioner() throws TException
    {
        return StorageService.getPartitioner().getClass().getName();
    }

    public String describe_snitch() throws TException
    {
        if (DatabaseDescriptor.getEndpointSnitch() instanceof DynamicEndpointSnitch)
            return ((DynamicEndpointSnitch)DatabaseDescriptor.getEndpointSnitch()).subsnitch.getClass().getName();
        return DatabaseDescriptor.getEndpointSnitch().getClass().getName();
    }

    public List<String> describe_splits(String cfName, String start_token, String end_token, int keys_per_split)
    throws TException, InvalidRequestException
    {
        // TODO: add keyspace authorization call post CASSANDRA-1425
        Token.TokenFactory tf = StorageService.getPartitioner().getTokenFactory();
        List<Token> tokens = StorageService.instance.getSplits(state().getKeyspace(), cfName, new Range(tf.fromString(start_token), tf.fromString(end_token)), keys_per_split);
        List<String> splits = new ArrayList<String>(tokens.size());
        for (Token token : tokens)
        {
            splits.add(tf.toString(token));
        }
        return splits;
    }

    public void login(AuthenticationRequest auth_request) throws AuthenticationException, AuthorizationException, TException
    {
         state().login(auth_request.getCredentials());
    }

    /**
     * Schedule the current thread for access to the required services
     */
    private void schedule(long timeoutMS) throws TimeoutException
    {
        requestScheduler.queue(Thread.currentThread(), state().getSchedulingValue(), timeoutMS);
    }

    /**
     * Release count for the used up resources
     */
    private void release()
    {
        requestScheduler.release();
    }
    
    // helper method to apply migration on the migration stage. typical migration failures will throw an 
    // InvalidRequestException. atypical failures will throw a RuntimeException.
    private static void applyMigrationOnStage(final Migration m)
    {
        Future f = StageManager.getStage(Stage.MIGRATION).submit(new Callable()
        {
            public Object call() throws Exception
            {
                m.apply();
                m.announce();
                return null;
            }
        });
        try
        {
            f.get();
        }
        catch (InterruptedException e)
        {
            throw new AssertionError(e);
        }
        catch (ExecutionException e)
        {
            throw new RuntimeException(e);
        }
    }

    public synchronized String system_add_column_family(CfDef cf_def)
    throws InvalidRequestException, SchemaDisagreementException, TException
    {
        logger.debug("add_column_family");
        state().hasColumnFamilySchemaAccess(Permission.WRITE);
        CFMetaData.addDefaultIndexNames(cf_def);
        ThriftValidation.validateCfDef(cf_def, null);
        validateSchemaAgreement();

        try
        {
            applyMigrationOnStage(new AddColumnFamily(CFMetaData.fromThrift(cf_def)));
            return Schema.instance.getVersion().toString();
        }
        catch (ConfigurationException e)
        {
            InvalidRequestException ex = new InvalidRequestException(e.getMessage());
            ex.initCause(e);
            throw ex;
        }
        catch (IOException e)
        {
            InvalidRequestException ex = new InvalidRequestException(e.getMessage());
            ex.initCause(e);
            throw ex;
        }
    }

    public synchronized String system_drop_column_family(String column_family)
    throws InvalidRequestException, SchemaDisagreementException, TException
    {
        logger.debug("drop_column_family");
        state().hasColumnFamilySchemaAccess(Permission.WRITE);
        validateSchemaAgreement();
        
        try
        {
            applyMigrationOnStage(new DropColumnFamily(state().getKeyspace(), column_family));
            return Schema.instance.getVersion().toString();
        }
        catch (ConfigurationException e)
        {
            InvalidRequestException ex = new InvalidRequestException(e.getMessage());
            ex.initCause(e);
            throw ex;
        }
        catch (IOException e)
        {
            InvalidRequestException ex = new InvalidRequestException(e.getMessage());
            ex.initCause(e);
            throw ex;
        }
    }

    public synchronized String system_add_keyspace(KsDef ks_def)
    throws InvalidRequestException, SchemaDisagreementException, TException
    {
        logger.debug("add_keyspace");
        state().hasKeyspaceSchemaAccess(Permission.WRITE);
        validateSchemaAgreement();
        ThriftValidation.validateKeyspaceNotYetExisting(ks_def.name);

        // generate a meaningful error if the user setup keyspace and/or column definition incorrectly
        for (CfDef cf : ks_def.cf_defs) 
        {
            if (!cf.getKeyspace().equals(ks_def.getName()))
            {
                throw new InvalidRequestException("CsDef (" + cf.getName() +") had a keyspace definition that did not match KsDef");
            }
        }

        try
        {
            Collection<CFMetaData> cfDefs = new ArrayList<CFMetaData>(ks_def.cf_defs.size());
            for (CfDef cf_def : ks_def.cf_defs)
            {
                CFMetaData.addDefaultIndexNames(cf_def);
                ThriftValidation.validateCfDef(cf_def, null);
                cfDefs.add(CFMetaData.fromThrift(cf_def));
            }

            ThriftValidation.validateKsDef(ks_def);
            applyMigrationOnStage(new AddKeyspace(KSMetaData.fromThrift(ks_def, cfDefs.toArray(new CFMetaData[cfDefs.size()]))));
            return Schema.instance.getVersion().toString();
        }
        catch (ConfigurationException e)
        {
            InvalidRequestException ex = new InvalidRequestException(e.getMessage());
            ex.initCause(e);
            throw ex;
        }
        catch (IOException e)
        {
            InvalidRequestException ex = new InvalidRequestException(e.getMessage());
            ex.initCause(e);
            throw ex;
        }
    }

    public synchronized String system_drop_keyspace(String keyspace)
    throws InvalidRequestException, SchemaDisagreementException, TException
    {
        logger.debug("drop_keyspace");
        state().hasKeyspaceSchemaAccess(Permission.WRITE);
        validateSchemaAgreement();
        
        try
        {
            applyMigrationOnStage(new DropKeyspace(keyspace));
            return Schema.instance.getVersion().toString();
        }
        catch (ConfigurationException e)
        {
            InvalidRequestException ex = new InvalidRequestException(e.getMessage());
            ex.initCause(e);
            throw ex;
        }
        catch (IOException e)
        {
            InvalidRequestException ex = new InvalidRequestException(e.getMessage());
            ex.initCause(e);
            throw ex;
        }
    }

    /** update an existing keyspace, but do not allow column family modifications. 
     * @throws SchemaDisagreementException */
    public synchronized String system_update_keyspace(KsDef ks_def)
    throws InvalidRequestException, SchemaDisagreementException, TException
    {
        logger.debug("update_keyspace");
        state().hasKeyspaceSchemaAccess(Permission.WRITE);
        ThriftValidation.validateTable(ks_def.name);
        if (ks_def.getCf_defs() != null && ks_def.getCf_defs().size() > 0)
            throw new InvalidRequestException("Keyspace update must not contain any column family definitions.");
        validateSchemaAgreement();

        try
        {
            ThriftValidation.validateKsDef(ks_def);
            applyMigrationOnStage(new UpdateKeyspace(KSMetaData.fromThrift(ks_def)));
            return Schema.instance.getVersion().toString();
        }
        catch (ConfigurationException e)
        {
            InvalidRequestException ex = new InvalidRequestException(e.getMessage());
            ex.initCause(e);
            throw ex;
        }
        catch (IOException e)
        {
            InvalidRequestException ex = new InvalidRequestException(e.getMessage());
            ex.initCause(e);
            throw ex;
        }
    }

    public synchronized String system_update_column_family(CfDef cf_def)
    throws InvalidRequestException, SchemaDisagreementException, TException
    {
        logger.debug("update_column_family");
        state().hasColumnFamilySchemaAccess(Permission.WRITE);
        if (cf_def.keyspace == null || cf_def.name == null)
            throw new InvalidRequestException("Keyspace and CF name must be set.");
        CFMetaData oldCfm = Schema.instance.getCFMetaData(cf_def.keyspace, cf_def.name);
        if (oldCfm == null)
            throw new InvalidRequestException("Could not find column family definition to modify.");
        CFMetaData.addDefaultIndexNames(cf_def);
        ThriftValidation.validateCfDef(cf_def, oldCfm);
        validateSchemaAgreement();

        try
        {
            // ideally, apply() would happen on the stage with the
            CFMetaData.applyImplicitDefaults(cf_def);
            org.apache.cassandra.db.migration.avro.CfDef result;
            try
            {
                result = CFMetaData.fromThrift(cf_def).toAvro();
            }
            catch (Exception e)
            {
                throw new RuntimeException(e);
            }
            UpdateColumnFamily update = new UpdateColumnFamily(result);
            applyMigrationOnStage(update);
            return Schema.instance.getVersion().toString();
        }
        catch (ConfigurationException e)
        {
            InvalidRequestException ex = new InvalidRequestException(e.getMessage());
            ex.initCause(e);
            throw ex;
        }
        catch (IOException e)
        {
            InvalidRequestException ex = new InvalidRequestException(e.getMessage());
            ex.initCause(e);
            throw ex;
        }
    }

    private void validateSchemaAgreement() throws SchemaDisagreementException
    {
        // unreachable hosts don't count towards disagreement
        Map<String, List<String>> versions = Maps.filterKeys(StorageProxy.describeSchemaVersions(),
                                                             Predicates.not(Predicates.equalTo(StorageProxy.UNREACHABLE)));
        if (versions.size() > 1)
            throw new SchemaDisagreementException();
    }

    public void truncate(String cfname) throws InvalidRequestException, UnavailableException, TException
    {
        logger.debug("truncating {} in {}", cfname, state().getKeyspace());
        state().hasColumnFamilyAccess(cfname, Permission.WRITE);
        try
        {
            schedule(DatabaseDescriptor.getRpcTimeout());
            try
            {
                StorageProxy.truncateBlocking(state().getKeyspace(), cfname);
            }
            finally
            {
                release();
            }
        }
        catch (TimeoutException e)
        {
            throw (UnavailableException) new UnavailableException().initCause(e);
        }
        catch (IOException e)
        {
            throw (UnavailableException) new UnavailableException().initCause(e);
        }
    }

    public void set_keyspace(String keyspace) throws InvalidRequestException, TException
    {
        ThriftValidation.validateTable(keyspace);

        state().setKeyspace(keyspace);
    }

    public Map<String, List<String>> describe_schema_versions() throws TException, InvalidRequestException
    {
        logger.debug("checking schema agreement");      
        return StorageProxy.describeSchemaVersions();
    }

    // counter methods

    public void add(ByteBuffer key, ColumnParent column_parent, CounterColumn column, ConsistencyLevel consistency_level)
            throws InvalidRequestException, UnavailableException, TimedOutException, TException
    {
        logger.debug("add");

        state().hasColumnFamilyAccess(column_parent.column_family, Permission.WRITE);
        String keyspace = state().getKeyspace();

        CFMetaData metadata = ThriftValidation.validateColumnFamily(keyspace, column_parent.column_family, true);
        ThriftValidation.validateKey(metadata, key);
        ThriftValidation.validateCommutativeForWrite(metadata, consistency_level);
        ThriftValidation.validateColumnParent(metadata, column_parent);
        // SuperColumn field is usually optional, but not when we're adding
        if (metadata.cfType == ColumnFamilyType.Super && column_parent.super_column == null)
        {
            throw new InvalidRequestException("missing mandatory super column name for super CF " + column_parent.column_family);
        }
        ThriftValidation.validateColumnNames(metadata, column_parent, Arrays.asList(column.name));

        RowMutation rm = new RowMutation(keyspace, key);
        try
        {
            rm.addCounter(new QueryPath(column_parent.column_family, column_parent.super_column, column.name), column.value);
        }
        catch (MarshalException e)
        {
            throw new InvalidRequestException(e.getMessage());
        }
        doInsert(consistency_level, Arrays.asList(new CounterMutation(rm, consistency_level)));
    }

    public void remove_counter(ByteBuffer key, ColumnPath path, ConsistencyLevel consistency_level)
            throws InvalidRequestException, UnavailableException, TimedOutException, TException
    {
        logger.debug("remove_counter");

        internal_remove(key, path, System.currentTimeMillis(), consistency_level, true);
    }

    public CqlResult execute_cql_query(ByteBuffer query, Compression compression)
    throws InvalidRequestException, UnavailableException, TimedOutException, SchemaDisagreementException, TException
    {
        String queryString = null;
        
        // Decompress the query string.
        try
        {
            switch (compression)
            {
                case GZIP:
                	FastByteArrayOutputStream byteArray = new FastByteArrayOutputStream();
                    byte[] outBuffer = new byte[1024], inBuffer = new byte[1024];
                    
                    Inflater decompressor = new Inflater();
                    
                    int lenRead = 0;
                    while (true)
                    {
                        if (decompressor.needsInput())
                            lenRead = query.remaining() < 1024 ? query.remaining() : 1024;
                            query.get(inBuffer, 0, lenRead);
                            decompressor.setInput(inBuffer, 0, lenRead);
                        
                        int lenWrite = 0;
                        while ((lenWrite = decompressor.inflate(outBuffer)) !=0)
                            byteArray.write(outBuffer, 0, lenWrite);
                        
                        if (decompressor.finished())
                            break;
                    }
                    
                    decompressor.end();
                    
                    queryString = new String(byteArray.toByteArray(), 0, byteArray.size(), "UTF-8");
                    break;
                case NONE:
                    try 
                    {
                        queryString = ByteBufferUtil.string(query);
                    }
                    catch (CharacterCodingException ex) 
                    {
                        throw new InvalidRequestException(ex.getMessage());
                    }
                    break;
            }
        }
        catch (DataFormatException e)
        {
            throw new InvalidRequestException("Error deflating query string.");
        }
        catch (UnsupportedEncodingException e)
        {
            throw new InvalidRequestException("Unknown query string encoding.");
        }
        
        try
        {
            return QueryProcessor.process(queryString, state());
        }
        catch (RecognitionException e)
        {
            InvalidRequestException ire = new InvalidRequestException("Invalid or malformed CQL query string");
            ire.initCause(e);
            throw ire;
        }
    }

    // main method moved to CassandraDaemon
}<|MERGE_RESOLUTION|>--- conflicted
+++ resolved
@@ -794,11 +794,11 @@
         List<TokenRange> ranges = new ArrayList<TokenRange>();
         Token.TokenFactory tf = StorageService.getPartitioner().getTokenFactory();
 
-<<<<<<< HEAD
         for (Map.Entry<Range, List<InetAddress>> entry : StorageService.instance.getRangeToAddressMap(keyspace).entrySet())
         {
             Range range = entry.getKey();
             List<String> endpoints = new ArrayList<String>();
+            List<String> rpc_endpoints = new ArrayList<String>();
             List<EndpointDetails> epDetails = new ArrayList<EndpointDetails>();
 
             for (InetAddress endpoint : entry.getValue())
@@ -824,30 +824,16 @@
                     details.datacenter = appStateDc.value;
 
                 endpoints.add(details.host);
+                rpc_endpoints.add(StorageService.instance.getRpcaddress(endpoint));
 
                 if (details.port != -1 || details.datacenter != null)
                     epDetails.add(details);
             }
 
-            ranges.add(new TokenRange(tf.toString(range.left), tf.toString(range.right), endpoints)
-                                      .setEndpoint_details(epDetails));
-=======
-        Map<Range, List<InetAddress>> address_map = StorageService.instance.getRangeToAddressMap(keyspace);
-        for (Map.Entry<Range, List<InetAddress>> entry : address_map.entrySet())
-        {
-            Range range = entry.getKey();
-            List<String> endpoints = new ArrayList<String>();
-            List<String> rpc_endpoints = new ArrayList<String>();
-            for (InetAddress endpoint : entry.getValue())
-            {
-                endpoints.add(endpoint.getHostAddress());
-                rpc_endpoints.add(StorageService.instance.getRpcaddress(endpoint));
-            }
-
-            TokenRange tr = new TokenRange(tf.toString(range.left), tf.toString(range.right), endpoints);
-            tr.rpc_endpoints = rpc_endpoints;
+            TokenRange tr = new TokenRange(tf.toString(range.left), tf.toString(range.right), endpoints)
+                            .setEndpoint_details(epDetails)
+                            .setRpc_endpoints(rpc_endpoints);
             ranges.add(tr);
->>>>>>> 9b41b1b5
         }
 
         return ranges;
