/*
 * Licensed to the Apache Software Foundation (ASF) under one
 * or more contributor license agreements.  See the NOTICE file
 * distributed with this work for additional information
 * regarding copyright ownership.  The ASF licenses this file
 * to you under the Apache License, Version 2.0 (the
 * "License"); you may not use this file except in compliance
 * with the License.  You may obtain a copy of the License at
 *
 *     http://www.apache.org/licenses/LICENSE-2.0
 *
 * Unless required by applicable law or agreed to in writing, software
 * distributed under the License is distributed on an "AS IS" BASIS,
 * WITHOUT WARRANTIES OR CONDITIONS OF ANY KIND, either express or implied.
 * See the License for the specific language governing permissions and
 * limitations under the License.
 */
package org.apache.cassandra.db.compaction;

import java.util.ArrayList;
import java.util.Arrays;
import java.util.Collection;
import java.util.HashSet;
import java.util.List;
import java.util.Set;
import java.util.concurrent.Callable;

import com.google.common.collect.ImmutableMap;
import org.slf4j.Logger;
import org.slf4j.LoggerFactory;

import org.apache.cassandra.config.CFMetaData;
import org.apache.cassandra.db.ColumnFamilyStore;
import org.apache.cassandra.dht.Range;
import org.apache.cassandra.dht.Token;
import org.apache.cassandra.io.sstable.format.SSTableReader;
import org.apache.cassandra.io.sstable.ISSTableScanner;
import org.apache.cassandra.notifications.INotification;
import org.apache.cassandra.notifications.INotificationConsumer;
import org.apache.cassandra.notifications.SSTableAddedNotification;
import org.apache.cassandra.notifications.SSTableDeletingNotification;
import org.apache.cassandra.notifications.SSTableListChangedNotification;
import org.apache.cassandra.notifications.SSTableRepairStatusChanged;

public final class WrappingCompactionStrategy extends AbstractCompactionStrategy implements INotificationConsumer
{
    private static final Logger logger = LoggerFactory.getLogger(WrappingCompactionStrategy.class);
    private volatile AbstractCompactionStrategy repaired;
    private volatile AbstractCompactionStrategy unrepaired;
    public WrappingCompactionStrategy(ColumnFamilyStore cfs)
    {
        super(cfs, cfs.metadata.compactionStrategyOptions);
        reloadCompactionStrategy(cfs.metadata);
        cfs.getTracker().subscribe(this);
        logger.debug("{} subscribed to the data tracker.", this);
    }

    @Override
    public synchronized AbstractCompactionTask getNextBackgroundTask(int gcBefore)
    {
        if (!isEnabled())
            return null;

        if (repaired.getEstimatedRemainingTasks() > unrepaired.getEstimatedRemainingTasks())
        {
            AbstractCompactionTask repairedTask = repaired.getNextBackgroundTask(gcBefore);
            if (repairedTask != null)
                return repairedTask;
            return unrepaired.getNextBackgroundTask(gcBefore);
        }
        else
        {
            AbstractCompactionTask unrepairedTask = unrepaired.getNextBackgroundTask(gcBefore);
            if (unrepairedTask != null)
                return unrepairedTask;
            return repaired.getNextBackgroundTask(gcBefore);
        }

    }

    @Override
    public Collection<AbstractCompactionTask> getMaximalTask(final int gcBefore, final boolean splitOutput)
    {
        // runWithCompactionsDisabled cancels active compactions and disables them, then we are able
        // to make the repaired/unrepaired strategies mark their own sstables as compacting. Once the
        // sstables are marked the compactions are re-enabled
        return cfs.runWithCompactionsDisabled(new Callable<Collection<AbstractCompactionTask>>()
        {
            @Override
            public Collection<AbstractCompactionTask> call() throws Exception
            {
                synchronized (WrappingCompactionStrategy.this)
                {
                    Collection<AbstractCompactionTask> repairedTasks = repaired.getMaximalTask(gcBefore, splitOutput);
                    Collection<AbstractCompactionTask> unrepairedTasks = unrepaired.getMaximalTask(gcBefore, splitOutput);

                    if (repairedTasks == null && unrepairedTasks == null)
                        return null;

                    if (repairedTasks == null)
                        return unrepairedTasks;
                    if (unrepairedTasks == null)
                        return repairedTasks;

                    List<AbstractCompactionTask> tasks = new ArrayList<>();
                    tasks.addAll(repairedTasks);
                    tasks.addAll(unrepairedTasks);
                    return tasks;
                }
            }
        }, false);
    }

    @Override
    public synchronized AbstractCompactionTask getUserDefinedTask(Collection<SSTableReader> sstables, int gcBefore)
    {
        assert !sstables.isEmpty();
        boolean userDefinedInRepaired = sstables.iterator().next().isRepaired();
        for (SSTableReader sstable : sstables)
        {
            if (userDefinedInRepaired != sstable.isRepaired())
            {
                logger.error("You can't mix repaired and unrepaired sstables in a user defined compaction");
                return null;
            }
        }
        if (userDefinedInRepaired)
            return repaired.getUserDefinedTask(sstables, gcBefore);
        else
            return unrepaired.getUserDefinedTask(sstables, gcBefore);
    }

    @Override
    public synchronized int getEstimatedRemainingTasks()
    {
        assert repaired.getClass().equals(unrepaired.getClass());
        return repaired.getEstimatedRemainingTasks() + unrepaired.getEstimatedRemainingTasks();
    }

    @Override
    public synchronized long getMaxSSTableBytes()
    {
        assert repaired.getClass().equals(unrepaired.getClass());
        return unrepaired.getMaxSSTableBytes();
    }

    public synchronized void maybeReloadCompactionStrategy(CFMetaData metadata)
    {
        if (repaired != null && repaired.getClass().equals(metadata.compactionStrategyClass)
            && unrepaired != null && unrepaired.getClass().equals(metadata.compactionStrategyClass)
            && repaired.options.equals(metadata.compactionStrategyOptions)
            && unrepaired.options.equals(metadata.compactionStrategyOptions))
            return;
        reloadCompactionStrategy(metadata);
    }

    public synchronized void reloadCompactionStrategy(CFMetaData metadata)
    {
        boolean disabledWithJMX = !isEnabled() && shouldBeEnabled();
        if (repaired != null)
            repaired.shutdown();
        if (unrepaired != null)
            unrepaired.shutdown();
        repaired = metadata.createCompactionStrategyInstance(cfs);
        unrepaired = metadata.createCompactionStrategyInstance(cfs);
        options = ImmutableMap.copyOf(metadata.compactionStrategyOptions);
        if (disabledWithJMX || !shouldBeEnabled())
            disable();
        else
            enable();
        startup();
    }

    public synchronized int getUnleveledSSTables()
    {
        if (this.repaired instanceof LeveledCompactionStrategy && this.unrepaired instanceof LeveledCompactionStrategy)
        {
            return ((LeveledCompactionStrategy)repaired).getLevelSize(0) + ((LeveledCompactionStrategy)unrepaired).getLevelSize(0);
        }
        return 0;
    }

    public synchronized int[] getSSTableCountPerLevel()
    {
        if (this.repaired instanceof LeveledCompactionStrategy && this.unrepaired instanceof LeveledCompactionStrategy)
        {
            int [] repairedCountPerLevel = ((LeveledCompactionStrategy) repaired).getAllLevelSize();
            int [] unrepairedCountPerLevel = ((LeveledCompactionStrategy) unrepaired).getAllLevelSize();
            return sumArrays(repairedCountPerLevel, unrepairedCountPerLevel);
        }
        return null;
    }

    public static int [] sumArrays(int[] a, int [] b)
    {
        int [] res = new int[Math.max(a.length, b.length)];
        for (int i = 0; i < res.length; i++)
        {
            if (i < a.length && i < b.length)
                res[i] = a[i] + b[i];
            else if (i < a.length)
                res[i] = a[i];
            else
                res[i] = b[i];
        }
        return res;
    }

    @Override
    public boolean shouldDefragment()
    {
        assert repaired.getClass().equals(unrepaired.getClass());
        return repaired.shouldDefragment();
    }

    @Override
    public String getName()
    {
        assert repaired.getClass().equals(unrepaired.getClass());
        return repaired.getName();
    }

    @Override
    public void replaceSSTables(Collection<SSTableReader> removed, Collection<SSTableReader> added)
    {
        throw new UnsupportedOperationException("Can't replace sstables in the wrapping compaction strategy");
    }

    @Override
    public void addSSTable(SSTableReader added)
    {
        throw new UnsupportedOperationException("Can't add sstables to the wrapping compaction strategy");
    }

    @Override
    public void removeSSTable(SSTableReader sstable)
    {
        throw new UnsupportedOperationException("Can't remove sstables from the wrapping compaction strategy");
    }

    public synchronized void handleNotification(INotification notification, Object sender)
    {
        if (notification instanceof SSTableAddedNotification)
        {
            SSTableAddedNotification flushedNotification = (SSTableAddedNotification) notification;
            if (flushedNotification.added.isRepaired())
                repaired.addSSTable(flushedNotification.added);
            else
                unrepaired.addSSTable(flushedNotification.added);
        }
        else if (notification instanceof SSTableListChangedNotification)
        {
            SSTableListChangedNotification listChangedNotification = (SSTableListChangedNotification) notification;
            Set<SSTableReader> repairedRemoved = new HashSet<>();
            Set<SSTableReader> repairedAdded = new HashSet<>();
            Set<SSTableReader> unrepairedRemoved = new HashSet<>();
            Set<SSTableReader> unrepairedAdded = new HashSet<>();

            for (SSTableReader sstable : listChangedNotification.removed)
            {
                if (sstable.isRepaired())
                    repairedRemoved.add(sstable);
                else
                    unrepairedRemoved.add(sstable);
            }
            for (SSTableReader sstable : listChangedNotification.added)
            {
                if (sstable.isRepaired())
                    repairedAdded.add(sstable);
                else
                    unrepairedAdded.add(sstable);
            }
            if (!repairedRemoved.isEmpty())
            {
                repaired.replaceSSTables(repairedRemoved, repairedAdded);
            }
            else
            {
                for (SSTableReader sstable : repairedAdded)
                    repaired.addSSTable(sstable);
            }

            if (!unrepairedRemoved.isEmpty())
            {
                unrepaired.replaceSSTables(unrepairedRemoved, unrepairedAdded);
            }
            else
            {
                for (SSTableReader sstable : unrepairedAdded)
                    unrepaired.addSSTable(sstable);
            }
        }
        else if (notification instanceof SSTableRepairStatusChanged)
        {
            for (SSTableReader sstable : ((SSTableRepairStatusChanged) notification).sstable)
            {
                if (sstable.isRepaired())
                {
                    unrepaired.removeSSTable(sstable);
                    repaired.addSSTable(sstable);
                }
                else
                {
                    repaired.removeSSTable(sstable);
                    unrepaired.addSSTable(sstable);
                }
            }
        }
        else if (notification instanceof SSTableDeletingNotification)
        {
            SSTableReader sstable = ((SSTableDeletingNotification)notification).deleting;
            if (sstable.isRepaired())
                repaired.removeSSTable(sstable);
            else
                unrepaired.removeSSTable(sstable);
        }
    }

    @Override
    public List<SSTableReader> filterSSTablesForReads(List<SSTableReader> sstables)
    {
        // todo: union of filtered sstables or intersection?
        return unrepaired.filterSSTablesForReads(repaired.filterSSTablesForReads(sstables));
    }

    @Override
    public synchronized void startup()
    {
        super.startup();
        for (SSTableReader sstable : cfs.getSSTables())
        {
            if (sstable.openReason != SSTableReader.OpenReason.EARLY)
            {
                if (sstable.isRepaired())
                    repaired.addSSTable(sstable);
                else
                    unrepaired.addSSTable(sstable);
            }
        }
        repaired.startup();
        unrepaired.startup();
    }

    @Override
    public synchronized void shutdown()
    {
        super.shutdown();
        repaired.shutdown();
        unrepaired.shutdown();
    }

    @Override
<<<<<<< HEAD
    @SuppressWarnings("resource")
=======
    public void enable()
    {
        if (repaired != null)
            repaired.enable();
        if (unrepaired != null)
            unrepaired.enable();
        // enable this last to make sure the strategies are ready to get calls.
        super.enable();
    }

    @Override
    public void disable()
    {
        // disable this first avoid asking disabled strategies for compaction tasks
        super.disable();
        if (repaired != null)
            repaired.disable();
        if (unrepaired != null)
            unrepaired.disable();
    }

    @Override
>>>>>>> dce303bc
    public synchronized ScannerList getScanners(Collection<SSTableReader> sstables, Range<Token> range)
    {
        List<SSTableReader> repairedSSTables = new ArrayList<>();
        List<SSTableReader> unrepairedSSTables = new ArrayList<>();
        for (SSTableReader sstable : sstables)
            if (sstable.isRepaired())
                repairedSSTables.add(sstable);
            else
                unrepairedSSTables.add(sstable);
        ScannerList repairedScanners = repaired.getScanners(repairedSSTables, range);
        ScannerList unrepairedScanners = unrepaired.getScanners(unrepairedSSTables, range);
        List<ISSTableScanner> scanners = new ArrayList<>(repairedScanners.scanners.size() + unrepairedScanners.scanners.size());
        scanners.addAll(repairedScanners.scanners);
        scanners.addAll(unrepairedScanners.scanners);
        return new ScannerList(scanners);
    }

    public Collection<Collection<SSTableReader>> groupSSTablesForAntiCompaction(Collection<SSTableReader> sstablesToGroup)
    {
        return unrepaired.groupSSTablesForAntiCompaction(sstablesToGroup);
    }

    public List<AbstractCompactionStrategy> getWrappedStrategies()
    {
        return Arrays.asList(repaired, unrepaired);
    }
}<|MERGE_RESOLUTION|>--- conflicted
+++ resolved
@@ -350,9 +350,6 @@
     }
 
     @Override
-<<<<<<< HEAD
-    @SuppressWarnings("resource")
-=======
     public void enable()
     {
         if (repaired != null)
@@ -375,7 +372,7 @@
     }
 
     @Override
->>>>>>> dce303bc
+    @SuppressWarnings("resource")
     public synchronized ScannerList getScanners(Collection<SSTableReader> sstables, Range<Token> range)
     {
         List<SSTableReader> repairedSSTables = new ArrayList<>();
