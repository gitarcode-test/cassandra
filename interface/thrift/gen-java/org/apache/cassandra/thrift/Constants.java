/**
 * Autogenerated by Thrift
 *
 * DO NOT EDIT UNLESS YOU ARE SURE THAT YOU KNOW WHAT YOU ARE DOING
 */
package org.apache.cassandra.thrift;
/*
 * 
 * Licensed to the Apache Software Foundation (ASF) under one
 * or more contributor license agreements.  See the NOTICE file
 * distributed with this work for additional information
 * regarding copyright ownership.  The ASF licenses this file
 * to you under the Apache License, Version 2.0 (the
 * "License"); you may not use this file except in compliance
 * with the License.  You may obtain a copy of the License at
 * 
 *   http://www.apache.org/licenses/LICENSE-2.0
 * 
 * Unless required by applicable law or agreed to in writing,
 * software distributed under the License is distributed on an
 * "AS IS" BASIS, WITHOUT WARRANTIES OR CONDITIONS OF ANY
 * KIND, either express or implied.  See the License for the
 * specific language governing permissions and limitations
 * under the License.
 * 
 */


import org.apache.commons.lang.builder.HashCodeBuilder;
import java.util.List;
import java.util.ArrayList;
import java.util.Map;
import java.util.HashMap;
import java.util.EnumMap;
import java.util.Set;
import java.util.HashSet;
import java.util.EnumSet;
import java.util.Collections;
import java.util.BitSet;
import java.nio.ByteBuffer;
import java.util.Arrays;
import org.slf4j.Logger;
import org.slf4j.LoggerFactory;

public class Constants {

<<<<<<< HEAD
  public static final String VERSION = "19.22.1";
=======
  public static final String VERSION = "19.20.0";
>>>>>>> d38aea14

}<|MERGE_RESOLUTION|>--- conflicted
+++ resolved
@@ -44,10 +44,6 @@
 
 public class Constants {
 
-<<<<<<< HEAD
-  public static final String VERSION = "19.22.1";
-=======
-  public static final String VERSION = "19.20.0";
->>>>>>> d38aea14
+  public static final String VERSION = "19.24.0";
 
 }