<!--
  Licensed to the Apache Software Foundation (ASF) under one or more
  contributor license agreements.  See the NOTICE file distributed with
  this work for additional information regarding copyright ownership.
  The ASF licenses this file to You under the Apache License, Version 2.0
  (the "License"); you may not use this file except in compliance with
  the License.  You may obtain a copy of the License at

      http://www.apache.org/licenses/LICENSE-2.0

  Unless required by applicable law or agreed to in writing, software
  distributed under the License is distributed on an "AS IS" BASIS,
  WITHOUT WARRANTIES OR CONDITIONS OF ANY KIND, either express or implied.
  See the License for the specific language governing permissions and
  limitations under the License.
-->
<project basedir="." default="jar" name="apache-cassandra"
         xmlns:if="ant:if"
         xmlns:unless="ant:unless">

    <fail message="You need to use Ant of version at least 1.10 to continue.">
      <condition>
        <not>
          <antversion atleast="1.10"/>
        </not>
      </condition>
    </fail>

    <property environment="env"/>
    <property file="build.properties" />
    <property file="build.properties.default" />
    <property name="debuglevel" value="source,lines,vars"/>

    <!-- default version and SCM information -->
    <property name="base.version" value="4.2"/>
    <property name="scm.connection" value="scm:https://gitbox.apache.org/repos/asf/cassandra.git"/>
    <property name="scm.developerConnection" value="scm:https://gitbox.apache.org/repos/asf/cassandra.git"/>
    <property name="scm.url" value="https://gitbox.apache.org/repos/asf?p=cassandra.git;a=tree"/>

    <!-- directory details -->
    <property name="basedir" value="."/>
    <property name="build.src" value="${basedir}/src"/>
    <property name="build.src.java" value="${basedir}/src/java"/>
    <property name="build.src.antlr" value="${basedir}/src/antlr"/>
    <property name="build.src.resources" value="${basedir}/src/resources"/>
    <property name="build.src.gen-java" value="${basedir}/src/gen-java"/>
    <property name="build.lib" value="${basedir}/lib"/>
    <property name="build.dir" value="${basedir}/build"/>
    <property name="build.dir.lib" value="${basedir}/build/lib"/>
    <property name="build.test.dir" value="${build.dir}/test"/>
    <property name="build.classes" value="${build.dir}/classes"/>
    <property name="build.classes.main" value="${build.classes}/main" />
    <property name="javadoc.dir" value="${build.dir}/javadoc"/>
    <property name="interface.dir" value="${basedir}/interface"/>
    <property name="test.dir" value="${basedir}/test"/>
    <property name="test.resources" value="${test.dir}/resources"/>
    <property name="test.lib" value="${build.dir}/test/lib"/>
    <property name="test.classes" value="${build.dir}/test/classes"/>
    <property name="test.conf" value="${test.dir}/conf"/>
    <property name="test.data" value="${test.dir}/data"/>
    <property name="test.name" value="*Test"/>
    <property name="test.classlistfile" value="testlist.txt"/>
    <property name="test.classlistprefix" value="unit"/>
    <property name="benchmark.name" value=""/>
    <property name="test.methods" value=""/>
    <property name="test.anttasks.src" value="${test.dir}/anttasks"/>
    <property name="test.unit.src" value="${test.dir}/unit"/>
    <property name="test.long.src" value="${test.dir}/long"/>
    <property name="test.burn.src" value="${test.dir}/burn"/>
    <property name="test.memory.src" value="${test.dir}/memory"/>
    <property name="test.microbench.src" value="${test.dir}/microbench"/>
    <property name="test.distributed.src" value="${test.dir}/distributed"/>
    <property name="test.compression.algo" value="LZ4"/>
    <property name="test.simulator.src" value="${test.dir}/simulator/main"/>
    <property name="test.simulator-asm.src" value="${test.dir}/simulator/asm"/>
    <property name="test.simulator-bootstrap.src" value="${test.dir}/simulator/bootstrap"/>
    <property name="test.simulator-test.src" value="${test.dir}/simulator/test"/>
    <property name="test.driver.connection_timeout_ms" value="10000"/>
    <property name="test.driver.read_timeout_ms" value="24000"/>
    <property name="test.jvm.args" value="" />
    <property name="dist.dir" value="${build.dir}/dist"/>
    <property name="tmp.dir" value="${java.io.tmpdir}"/>

    <property name="doc.dir" value="${basedir}/doc"/>

    <condition property="version" value="${base.version}">
      <isset property="release"/>
    </condition>
    <property name="version" value="${base.version}-SNAPSHOT"/>
    <property name="version.properties.dir"
              value="${build.src.resources}/org/apache/cassandra/config/" />
    <property name="final.name" value="${ant.project.name}-${version}"/>

    <property name="local.repository" value="${user.home}/.m2/repository" />

    <!-- details of how and which Maven repository we publish to -->
    <property name="maven.version" value="3.0.3" />
    <condition property="maven-repository-url" value="https://repository.apache.org/service/local/staging/deploy/maven2">
      <isset property="release"/>
    </condition>
    <condition property="maven-repository-id" value="apache.releases.https">
      <isset property="release"/>
    </condition>
    <property name="maven-repository-url" value="https://repository.apache.org/content/repositories/snapshots"/>
    <property name="maven-repository-id" value="apache.snapshots.https"/>

    <property name="test.timeout" value="480000" />
    <property name="test.memory.timeout" value="480000" />
    <property name="test.long.timeout" value="600000" />
    <property name="test.burn.timeout" value="60000000" />
    <property name="test.distributed.timeout" value="900000" />
    <property name="test.simulation.timeout" value="1800000" />

    <!-- default for cql tests. Can be overridden by -Dcassandra.test.use_prepared=false -->
    <property name="cassandra.test.use_prepared" value="true" />

    <!-- The number of active processors seen by JVM -->
    <property name="cassandra.test.processorCount" value="2"/>

    <!-- skip flushing schema tables during tests -->
    <property name="cassandra.test.flush_local_schema_changes" value="false" />

    <!-- fast shutdown of messaging service -->
    <property name="cassandra.test.messagingService.nonGracefulShutdown" value="true"/>

    <!-- https://www.eclemma.org/jacoco/ -->
    <property name="jacoco.version" value="0.8.8"/>
    <property name="jacoco.export.dir" value="${build.dir}/jacoco/" />
    <property name="jacoco.partials.dir" value="${jacoco.export.dir}/partials" />
    <property name="jacoco.partialexecfile" value="${jacoco.partials.dir}/partial.exec" />
    <property name="jacoco.finalexecfile" value="${jacoco.export.dir}/jacoco.exec" />

    <property name="jflex.version" value="1.8.2"/>
    <property name="jamm.version" value="0.3.2"/>
    <property name="ecj.version" value="4.6.1"/>
    <!-- When updating ASM, please, do consider whether you might need to update also FBUtilities#ASM_BYTECODE_VERSION
      and the simulator InterceptClasses#BYTECODE_VERSION, in particular if we are looking to provide Cassandra support
      for newer JDKs (CASSANDRA-17873). -->
    <property name="asm.version" value="9.3"/>
    <property name="allocation-instrumenter.version" value="3.1.0"/>

    <condition property="is.source.artifact">
      <available file="${build.src.java}" type="dir" />
    </condition>

    <condition property="cassandra.use_nix_recursive_delete" value="false" else="true">
        <os family="windows" />
    </condition>

    <!-- Check if all tests are being run or just one. If it's all tests don't spam the console with test output.
         If it's an individual test print the output from the test under the assumption someone is debugging the test
         and wants to know what is going on without having to context switch to the log file that is generated.
         Debug level output still needs to be retrieved from the log file.  -->
    <macrodef name="keepbrief">
        <sequential>
                <javac srcdir="test/anttasks" destdir="${test.classes}" includeantruntime="true"/>
                <taskdef name="KeepBriefBrief" classname="org.apache.cassandra.anttasks.KeepBriefBrief" classpath="${test.classes}"/>
                <KeepBriefBrief property="cassandra.keepBriefBrief"/>
        </sequential>
    </macrodef>

    <condition property="java.version.8">
        <equals arg1="${ant.java.version}" arg2="1.8"/>
    </condition>
    <condition property="java.version.11">
      <!-- This includes every JDK other than 8; so JDK 9 is flagged as JDK 11, and JDK 17 is as well... at the moment this is desired behavior
      and may be relooked at once JDK 8 support is dropped -->
        <not><isset property="java.version.8"/></not>
    </condition>
    <fail message="Unsupported JDK version used: ${ant.java.version}"><condition><not><or>
        <isset property="java.version.8"/>
        <isset property="java.version.11"/>
    </or></not></condition></fail>

    <condition property="arch_x86">
      <equals arg1="${os.arch}" arg2="x86" />
    </condition>
    <!-- On non-X86 JDK 8 (such as M1 Mac) the smallest allowed Xss is 384k; so need a larger value
    when on these platforms. -->
    <condition property="jvm_xss" value="-Xss256k" else="-Xss384k">
      <isset property="arch_x86" />
    </condition>

    <resources id="_jvm11_arg_items">
        <string>-Djdk.attach.allowAttachSelf=true</string>
        <string>-XX:+UseConcMarkSweepGC</string>
        <string>-XX:+CMSParallelRemarkEnabled</string>
        <string>-XX:SurvivorRatio=8</string>
        <string>-XX:MaxTenuringThreshold=1</string>
        <string>-XX:CMSInitiatingOccupancyFraction=75</string>
        <string>-XX:+UseCMSInitiatingOccupancyOnly</string>
        <string>-XX:CMSWaitDuration=10000</string>
        <string>-XX:+CMSParallelInitialMarkEnabled</string>
        <string>-XX:+CMSEdenChunksRecordAlways</string>


        <string>--add-exports java.base/jdk.internal.misc=ALL-UNNAMED</string>
        <string>--add-exports java.base/jdk.internal.ref=ALL-UNNAMED</string>
        <string>--add-exports java.base/sun.nio.ch=ALL-UNNAMED</string>
        <string>--add-exports java.management.rmi/com.sun.jmx.remote.internal.rmi=ALL-UNNAMED</string>
        <string>--add-exports java.rmi/sun.rmi.registry=ALL-UNNAMED</string>
        <string>--add-exports java.rmi/sun.rmi.server=ALL-UNNAMED</string>
        <string>--add-exports java.sql/java.sql=ALL-UNNAMED</string>

        <string>--add-opens java.base/java.lang.module=ALL-UNNAMED</string>
        <string>--add-opens java.base/java.net=ALL-UNNAMED</string>
        <string>--add-opens java.base/jdk.internal.loader=ALL-UNNAMED</string>
        <string>--add-opens java.base/jdk.internal.ref=ALL-UNNAMED</string>
        <string>--add-opens java.base/jdk.internal.reflect=ALL-UNNAMED</string>
        <string>--add-opens java.base/jdk.internal.math=ALL-UNNAMED</string>
        <string>--add-opens java.base/jdk.internal.module=ALL-UNNAMED</string>
        <string>--add-opens java.base/jdk.internal.util.jar=ALL-UNNAMED</string>
        <string>--add-opens jdk.management/com.sun.management.internal=ALL-UNNAMED</string>
    </resources>
    <pathconvert property="_jvm_args_concat" refid="_jvm11_arg_items" pathsep=" "/>
    <condition property="java11-jvmargs" value="${_jvm_args_concat}" else="">
        <not>
            <equals arg1="${ant.java.version}" arg2="1.8"/>
        </not>
    </condition>

    <!--
      JVM arguments for tests.

      There is a race condition bug in java 11 (see CASSANDRA-15981) which causes a crash of the
      JVM; this race is between CMS and class unloading.  In java 8 we can cap the metaspace to
      make tests stable on low resource environments, but in java 11 we need to make it unlimited
      (don't define MaxMetaspaceSize) and disable class unloading in CMS outside of a
      stop-the-world pause.

      In java 11 we also need to set a system property to enable netty to use Unsafe direct byte
      buffer construction (see CASSANDRA-16493)
    -->
    <resources id="_jvm8_test_arg_items">
      <!-- TODO see CASSANDRA-16212 - we seem to OOM non stop now after CASSANDRA-16212, so to have clean CI while this gets looked into, disabling limiting metaspace
        <string>-XX:MaxMetaspaceExpansion=64M</string>
        <string>-XX:MaxMetaspaceSize=512M</string>
        <string>-XX:MetaspaceSize=128M</string>
      -->
    </resources>
    <pathconvert property="_jvm8_test_arg_items_concat" refid="_jvm8_test_arg_items" pathsep=" "/>
    <resources id="_jvm11_test_arg_items">
        <string>-XX:-CMSClassUnloadingEnabled</string>
        <string>-Dio.netty.tryReflectionSetAccessible=true</string>
    </resources>
    <pathconvert property="_jvm11_test_arg_items_concat" refid="_jvm11_test_arg_items" pathsep=" "/>
    <condition property="_std-test-jvmargs" value="${_jvm11_test_arg_items_concat}" else="${_jvm8_test_arg_items_concat}">
        <not>
            <equals arg1="${ant.java.version}" arg2="1.8"/>
        </not>
    </condition>

    <!-- needed to compile org.apache.cassandra.utils.JMXServerUtils -->
    <condition property="jdk11-javac-exports" value="--add-exports java.rmi/sun.rmi.registry=ALL-UNNAMED" else="">
        <not>
            <equals arg1="${ant.java.version}" arg2="1.8"/>
        </not>
    </condition>
    <condition property="jdk11-javadoc-exports" value="${jdk11-javac-exports} --frames" else="">
        <not>
            <equals arg1="${ant.java.version}" arg2="1.8"/>
        </not>
    </condition>

    <condition property="build.java.11">
        <istrue value="${use.jdk11}"/>
    </condition>

    <condition property="source.version" value="8" else="11">
        <equals arg1="${java.version.8}" arg2="true"/>
    </condition>
    <condition property="target.version" value="8" else="11">
        <equals arg1="${java.version.8}" arg2="true"/>
    </condition>

    <!--
         Add all the dependencies.
    -->
    <path id="cassandra.classpath">
        <pathelement location="${build.classes.main}" />
        <fileset dir="${build.dir.lib}">
            <include name="**/*.jar" />
        </fileset>
    </path>
    <path id="cassandra.classpath.test">
        <file file="${build.dir}/${final.name}.jar"/> <!-- we need the jar for tests and benchmarks (multi-version jar) -->
        <fileset dir="${build.dir.lib}">
            <include name="**/*.jar" />
        </fileset>
        <fileset dir="${test.lib}/jars">
            <include name="**/*.jar" />
            <exclude name="**/ant-*.jar"/>
        </fileset>
    </path>

  <macrodef name="create-javadoc">
    <attribute name="destdir"/>
    <element name="filesets"/>
    <sequential>
      <javadoc destdir="@{destdir}" author="true" version="true" use="true"
        windowtitle="${ant.project.name} API" classpathref="cassandra.classpath"
        bottom="Copyright &amp;copy; 2009-2022 The Apache Software Foundation"
        useexternalfile="yes" encoding="UTF-8" failonerror="false"
        maxmemory="256m" additionalparam="${jdk11-javadoc-exports}">
        <filesets/>
      </javadoc>
      <fail message="javadoc failed">
        <condition>
            <not>
                <available file="@{destdir}/index-all.html" />
            </not>
        </condition>
      </fail>
    </sequential>
  </macrodef>

    <target name="validate-build-conf">
        <condition property="use-jdk11">
            <or>
                <isset property="build.java.11"/>
                <istrue value="${env.CASSANDRA_USE_JDK11}"/>
            </or>
        </condition>
        <fail message="Inconsistent JDK11 options set">
            <condition>
                    <and>
                        <istrue value="${env.CASSANDRA_USE_JDK11}"/>
                        <isset property="use.jdk11"/>
                        <not>
                            <istrue value="${use.jdk11}"/>
                        </not>
                    </and>
            </condition>
                </fail>
        <fail message="Inconsistent JDK11 options set">
            <condition>
                    <and>
                        <isset property="env.CASSANDRA_USE_JDK11"/>
                        <not>
                            <istrue value="${env.CASSANDRA_USE_JDK11}"/>
                        </not>
                        <istrue value="${use.jdk11}"/>
                    </and>
            </condition>
        </fail>
        <fail message="-Duse.jdk11=true or $CASSANDRA_USE_JDK11=true cannot be set when building from java 8">
            <condition>
                <not><or>
                    <not><isset property="java.version.8"/></not>
                    <not><isset property="use-jdk11"/></not>
                </or></not>
            </condition>
        </fail>
        <fail message="-Duse.jdk11=true or $CASSANDRA_USE_JDK11=true must be set when building from java 11">
            <condition>
                <not><or>
                    <isset property="java.version.8"/>
                    <isset property="use-jdk11"/>
                </or></not>
            </condition>
        </fail>
    </target>

    <!--
        Setup the output directories.
    -->
    <target name="init" depends="validate-build-conf">
        <fail unless="is.source.artifact"
            message="Not a source artifact, stopping here." />
        <mkdir dir="${build.classes.main}"/>
        <mkdir dir="${test.lib}"/>
        <mkdir dir="${test.classes}"/>
        <mkdir dir="${stress.test.classes}"/>
        <mkdir dir="${fqltool.test.classes}"/>
        <mkdir dir="${build.src.gen-java}"/>
        <mkdir dir="${build.dir.lib}"/>
        <mkdir dir="${jacoco.export.dir}"/>
        <mkdir dir="${jacoco.partials.dir}"/>
    </target>

    <target name="clean" description="Remove all locally created artifacts">
        <delete dir="${build.test.dir}" />
        <delete dir="${build.classes}" />
        <delete dir="${build.src.gen-java}" />
        <delete dir="${version.properties.dir}" />
        <delete dir="${jacoco.export.dir}" />
        <delete dir="${jacoco.partials.dir}"/>
    </target>
    <target depends="clean" name="cleanall"/>

    <target name="realclean" depends="clean" description="Remove the entire build directory and all downloaded artifacts">
        <delete>
          <fileset dir="${build.lib}" excludes="cassandra-driver-internal-only-*,puresasl-internal-only-*"/>
        </delete>
        <delete dir="${build.dir}" />
        <delete dir="${doc.dir}/build" />
        <delete dir="${doc.dir}/source/tools/nodetool" />
    </target>

    <!--
       This generates the CQL grammar files from Cql.g
    -->
    <target name="check-gen-cql3-grammar">
        <uptodate property="cql3current"
                targetfile="${build.src.gen-java}/org/apache/cassandra/cql3/Cql.tokens">
            <srcfiles dir="${build.src.antlr}">
                <include name="*.g"/>
            </srcfiles>
        </uptodate>
    </target>

    <target name="gen-cql3-grammar" depends="check-gen-cql3-grammar" unless="cql3current">
      <echo>Building Grammar ${build.src.antlr}/Cql.g  ...</echo>
      <java classname="org.antlr.Tool"
            classpathref="cql3-grammar.classpath"
            failonerror="true">
         <arg value="-Xconversiontimeout" />
         <arg value="10000" />
         <arg value="${build.src.antlr}/Cql.g" />
         <arg value="-fo" />
         <arg value="${build.src.gen-java}/org/apache/cassandra/cql3/" />
         <arg value="-Xmaxinlinedfastates"/>
         <arg value="10"/> <!-- default is 60 -->
      </java>
    </target>

    <target name="generate-cql-html" depends="resolver-init" description="Generate HTML from textile source">
        <taskdef classpathref="wikitext.classpath" resource="wikitexttasks.properties" />
        <wikitext-to-html markupLanguage="Textile">
            <fileset dir="${basedir}">
                <include name="doc/cql3/*.textile"/>
            </fileset>
        </wikitext-to-html>
    </target>

    <target name="gen-asciidoc" description="Generate dynamic asciidoc pages" depends="jar" unless="ant.gen-doc.skip">
        <exec executable="make" osfamily="unix" dir="${doc.dir}">
            <arg value="gen-asciidoc"/>
        </exec>
    </target>

    <target name="gen-doc" description="Generate documentation" depends="gen-asciidoc,generate-cql-html" unless="ant.gen-doc.skip">
        <exec executable="make" osfamily="unix" dir="${doc.dir}">
            <arg value="html"/>
        </exec>
    </target>

    <!--
        Generates Java sources for tokenization support from jflex
        grammar files
    -->
    <target name="generate-jflex-java" description="Generate Java from jflex grammar">
        <taskdef classname="jflex.anttask.JFlexTask" classpathref="jflex.classpath" name="jflex" />
        <jflex file="${build.src.java}/org/apache/cassandra/index/sasi/analyzer/StandardTokenizerImpl.jflex" destdir="${build.src.gen-java}/" />
    </target>

    <target name="echo-base-version">
        <echo message="${base.version}" />
    </target>

    <!-- create properties file with C version -->
    <target name="createVersionPropFile" depends="get-git-sha">
      <taskdef name="propertyfile" classname="org.apache.tools.ant.taskdefs.optional.PropertyFile"/>
      <mkdir dir="${version.properties.dir}"/>
      <propertyfile file="${version.properties.dir}/version.properties">
        <entry key="CassandraVersion" value="${version}"/>
        <entry key="GitSHA" value="${git.sha}"/>
      </propertyfile>
    </target>

    <target name="test-run" depends="jar"
            description="Run in test mode.  Not for production use!">
      <java classname="org.apache.cassandra.service.CassandraDaemon" fork="true">
        <classpath>
          <path refid="cassandra.classpath.test"/>
          <pathelement location="${test.conf}"/>
        </classpath>
        <jvmarg value="-Dstorage-config=${test.conf}"/>
        <jvmarg value="-Dcassandra.reads.thresholds.coordinator.defensive_checks_enabled=true" /> <!-- enable defensive checks -->
        <jvmarg value="-javaagent:${build.lib}/jamm-${jamm.version}.jar" />
        <jvmarg value="-ea"/>
        <jvmarg line="${java11-jvmargs}"/>
      </java>
    </target>

    <!--
        The build target builds all the .class files
    -->
    <target name="build" depends="resolver-retrieve-build,build-project,checkstyle" description="Compile Cassandra classes"/>
    <target name="_build_unsafe" depends="resolver-retrieve-build,build-project" description="Compile Cassandra classes without checks"/>
    <target name="codecoverage" depends="jacoco-run,jacoco-report" description="Create code coverage report"/>

    <target name="_build_java">
        <!-- Note: we cannot use javac's 'release' option, as that does not allow accessing sun.misc.Unsafe nor
        Nashorn's ClassFilter class as any javac modules option is invalid for relase 8. -->
        <echo message="Compiling for Java ${target.version}..."/>
        <javac
               debug="true" debuglevel="${debuglevel}" encoding="utf-8"
               destdir="${build.classes.main}" includeantruntime="false" source="${source.version}" target="${target.version}">
            <src path="${build.src.java}"/>
            <src path="${build.src.gen-java}"/>
            <compilerarg value="-XDignore.symbol.file"/>
            <compilerarg line="${jdk11-javac-exports}"/>
            <classpath>
                <path refid="cassandra.classpath"/>
            </classpath>
        </javac>
    </target>

    <target depends="init,gen-cql3-grammar,generate-cql-html,generate-jflex-java,rat-check,get-git-sha"
            name="build-project">
        <echo message="${ant.project.name}: ${ant.file}"/>
        <!-- Order matters! -->
        <antcall target="_build_java"/>
        <antcall target="createVersionPropFile"/>
        <copy todir="${build.classes.main}">
            <fileset dir="${build.src.resources}" />
        </copy>
        <copy todir="${basedir}/conf" file="${build.classes.main}/META-INF/hotspot_compiler"/>
    </target>

    <!-- Stress build file -->
    <property name="stress.build.src" value="${basedir}/tools/stress/src" />
    <property name="stress.test.src" value="${basedir}/tools/stress/test/unit" />
    <property name="stress.build.classes" value="${build.classes}/stress" />
    <property name="stress.test.classes" value="${build.dir}/test/stress-classes" />
	<property name="stress.manifest" value="${stress.build.classes}/MANIFEST.MF" />

    <target name="stress-build-test" depends="stress-build" description="Compile stress tests">
        <javac debug="true" debuglevel="${debuglevel}" destdir="${stress.test.classes}"
               source="${source.version}" target="${target.version}"
               includeantruntime="false" encoding="utf-8">
            <classpath>
                <path refid="cassandra.classpath.test"/>
                <pathelement location="${stress.build.classes}" />
            </classpath>
            <src path="${stress.test.src}"/>
        </javac>
    </target>

    <target name="stress-build" depends="build" description="build stress tool">
        <antcall target="_stress_build"/>
    </target>

    <target name="_stress_build">
    	<mkdir dir="${stress.build.classes}" />
        <javac compiler="modern" debug="true" debuglevel="${debuglevel}"
               source="${source.version}" target="${target.version}"
               encoding="utf-8" destdir="${stress.build.classes}" includeantruntime="true">
            <src path="${stress.build.src}" />
            <classpath>
                <path refid="cassandra.classpath" />
            </classpath>
        </javac>
        <copy todir="${stress.build.classes}">
            <fileset dir="${stress.build.src}/resources" />
        </copy>
    </target>

    <target name="stress-test" depends="maybe-build-test" description="Runs stress tests">
        <testmacro inputdir="${stress.test.src}"
                       timeout="${test.timeout}">
        </testmacro>
    </target>

    <!-- Use this with an FQDN for test class, and an optional csv list of methods like this:
      ant stress-test-some -Dtest.name=org.apache.cassandra.stress.generate.DistributionGaussianTest
      ant stress-test-some -Dtest.name=org.apache.cassandra.stress.generate.DistributionGaussianTest -Dtest.methods=simpleGaussian
    -->
    <target name="stress-test-some" depends="maybe-build-test" description="Runs stress tests">
        <testmacro inputdir="${stress.test.src}"
                       timeout="${test.timeout}">
          <test unless:blank="${test.methods}" name="${test.name}" methods="${test.methods}" outfile="build/test/output/TEST-${test.name}-${test.methods}"/>
          <test if:blank="${test.methods}" name="${test.name}" outfile="build/test/output/TEST-${test.name}"/>
        </testmacro>
    </target>

    <!--
        fqltool build file
        -->
    <property name="fqltool.build.src" value="${basedir}/tools/fqltool/src" />
    <property name="fqltool.test.src" value="${basedir}/tools/fqltool/test/unit" />
    <property name="fqltool.build.classes" value="${build.classes}/fqltool" />
    <property name="fqltool.test.classes" value="${build.dir}/test/fqltool-classes" />
    <property name="fqltool.manifest" value="${fqltool.build.classes}/MANIFEST.MF" />

    <target name="fqltool-build-test" depends="fqltool-build" description="Compile fqltool tests">
        <javac debug="true" debuglevel="${debuglevel}" destdir="${fqltool.test.classes}"
               source="${source.version}" target="${target.version}"
               includeantruntime="false" encoding="utf-8">
            <classpath>
                <path refid="cassandra.classpath.test"/>
                <pathelement location="${fqltool.build.classes}" />
            </classpath>
            <src path="${fqltool.test.src}"/>
        </javac>
    </target>

    <target name="fqltool-build" depends="build" description="build fqltool">
        <antcall target="_fqltool_build"/>
    </target>

    <target name="_fqltool_build">
    	<mkdir dir="${fqltool.build.classes}" />
        <javac compiler="modern" debug="true" debuglevel="${debuglevel}"
               source="${source.version}" target="${target.version}"
               encoding="utf-8" destdir="${fqltool.build.classes}" includeantruntime="true">
            <src path="${fqltool.build.src}" />
            <classpath>
                <path refid="cassandra.classpath" />
            </classpath>
        </javac>
    </target>

    <target name="fqltool-test" depends="fqltool-build-test, build-test" description="Runs fqltool tests">
        <testmacro inputdir="${fqltool.test.src}"
                       timeout="${test.timeout}">
        </testmacro>
    </target>

    <!--
        simulator asm build file
        -->
    <property name="simulator-asm.build.src" value="${test.simulator-asm.src}" />
    <property name="simulator-asm.build.classes" value="${build.classes}/simulator-asm" />
    <property name="simulator-asm.manifest" value="${simulator-asm.build.classes}/MANIFEST.MF" />

    <property name="simulator-bootstrap.build.src" value="${test.simulator-bootstrap.src}" />
    <property name="simulator-bootstrap.build.classes" value="${build.classes}/simulator-bootstrap" />
    <property name="simulator-bootstrap.manifest" value="${simulator-bootstrap.build.classes}/MANIFEST.MF" />

    <target name="simulator-asm-build" depends="_build_unsafe" description="build simulator-asm">
        <antcall target="_simulator-asm_build"/>
    </target>

    <target name="simulator-bootstrap-build" depends="_build_unsafe" description="build simulator-bootstrap">
        <antcall target="_simulator-bootstrap_build"/>
    </target>

    <target name="_simulator-asm_build">
    	<mkdir dir="${simulator-asm.build.classes}" />
        <javac compiler="modern" debug="true" debuglevel="${debuglevel}"
               source="${source.version}" target="${target.version}"
               encoding="utf-8" destdir="${simulator-asm.build.classes}" includeantruntime="true">
            <src path="${simulator-asm.build.src}" />
            <classpath>
                <fileset dir="${test.lib}">
                     <include name="**/asm-*${asm.version}.jar" />
                </fileset>
                <fileset dir="${build.lib}">
                     <include name="**/asm-*${asm.version}.jar" />
                </fileset>
            </classpath>
        </javac>
    </target>

    <target name="_simulator-bootstrap_build">
    	<mkdir dir="${simulator-bootstrap.build.classes}" />
        <javac compiler="modern" debug="true" debuglevel="${debuglevel}"
               source="${source.version}" target="${target.version}"
               encoding="utf-8" destdir="${simulator-bootstrap.build.classes}" includeantruntime="true">
            <src path="${simulator-bootstrap.build.src}" />
            <classpath>
                <fileset dir="${test.lib}">
                     <include name="**/asm-*${asm.version}.jar" />
                </fileset>
                <fileset dir="${build.lib}">
                     <include name="**/asm-*${asm.version}.jar" />
                </fileset>
            </classpath>
            <compilerarg value="-XDignore.symbol.file"/>
        </javac>
    </target>

    <target name="write-poms" unless="without.maven">
        <filterset id="pom-template">
            <filter token="version" value="${version}"/>
            <filter token="final.name" value="${final.name}"/>
            <filter token="jamm.version" value="${jamm.version}"/>
            <filter token="allocation-instrumenter.version" value="${allocation-instrumenter.version}"/>
            <filter token="ecj.version" value="${ecj.version}"/>
            <filter token="asm.version" value="${asm.version}"/>
            <filter token="jacoco.version" value="${jacoco.version}"/>
            <filter token="jflex.version" value="${jflex.version}"/>
        </filterset>

        <copy file=".build/cassandra-deps-template.xml" tofile="${build.dir}/${final.name}.pom">
            <filterset refid="pom-template"/>
        </copy>
        <copy file=".build/parent-pom-template.xml" tofile="${build.dir}/${final.name}-parent.pom">
            <filterset refid="pom-template"/>
        </copy>
        <copy file=".build/cassandra-build-deps-template.xml" tofile="${build.dir}/tmp-${final.name}-deps.pom">
            <filterset refid="pom-template"/>
        </copy>
    </target>

    <!--
        The jar target makes cassandra.jar output.
    -->
    <target name="_main-jar"
            depends="build"
            description="Assemble Cassandra JAR files">
      <mkdir dir="${build.classes.main}/META-INF" />
      <copy file="LICENSE.txt"
            tofile="${build.classes.main}/META-INF/LICENSE.txt"/>
      <copy file="NOTICE.txt"
            tofile="${build.classes.main}/META-INF/NOTICE.txt"/>

      <!-- Main Jar -->
      <jar jarfile="${build.dir}/${final.name}.jar">
        <fileset dir="${build.classes.main}">
        </fileset>
        <manifest>
        <!-- <section name="org/apache/cassandra/infrastructure"> -->
          <attribute name="Multi-Release" value="true"/>
          <attribute name="Implementation-Title" value="Cassandra"/>
          <attribute name="Implementation-Version" value="${version}"/>
          <attribute name="Implementation-Vendor" value="Apache"/>
          <attribute name="Implementation-Git-SHA" value="${git.sha}"/>
        <!-- </section> -->
        </manifest>
      </jar>
    </target>

    <target name="stress-jar"
            depends="stress-build"
            description="Assemble Cassandra JAR files">
        <!-- Stress jar -->
        <manifest file="${stress.manifest}">
            <attribute name="Built-By" value="Pavel Yaskevich"/>
            <attribute name="Main-Class" value="org.apache.cassandra.stress.Stress"/>
        </manifest>
        <mkdir dir="${stress.build.classes}/META-INF" />
        <mkdir dir="${build.dir}/tools/lib/" />
        <jar destfile="${build.dir}/tools/lib/stress.jar" manifest="${stress.manifest}">
            <fileset dir="${stress.build.classes}"/>
        </jar>
    </target>

    <target name="fqltool-jar"
            depends="fqltool-build"
            description="Assemble Cassandra JAR files">

        <!-- fqltool jar -->
        <manifest file="${fqltool.manifest}">
            <attribute name="Built-By" value="Marcus Eriksson"/>
            <attribute name="Main-Class" value="org.apache.cassandra.fqltool.FullQueryLogTool"/>
        </manifest>
        <mkdir dir="${fqltool.build.classes}/META-INF" />
        <mkdir dir="${build.dir}/tools/lib/" />
        <jar destfile="${build.dir}/tools/lib/fqltool.jar" manifest="${stress.manifest}">
            <fileset dir="${fqltool.build.classes}"/>
        </jar>
    </target>

    <target name="simulator-jars"
            depends="simulator-asm-build,simulator-bootstrap-build"
            description="Assemble Cassandra JAR files">

        <!-- simulator asm jar -->
        <manifest file="${simulator-asm.manifest}">
            <attribute name="Built-By" value="Benedict Elliott Smith"/>
            <attribute name="Premain-Class" value="org.apache.cassandra.simulator.asm.InterceptAgent"/>
            <attribute name="Agent-Class" value="org.apache.cassandra.simulator.asm.InterceptAgent"/>
            <attribute name="Can-Redefine-Classes" value="true"/>
            <attribute name="Can-Retransform-Classes" value="true"/>
        </manifest>
        <mkdir dir="${simulator-asm.build.classes}/META-INF" />
        <mkdir dir="${test.lib}/jars/" />
        <jar destfile="${test.lib}/jars/simulator-asm.jar" manifest="${simulator-asm.manifest}">
            <fileset dir="${simulator-asm.build.classes}"/>
            <fileset dir="${test.lib}/jars">
                <include name="**/asm-*${asm.version}.jar" />
            </fileset>
        </jar>

        <!-- simulator bootstrap jar -->
        <manifest file="${simulator-bootstrap.manifest}">
            <attribute name="Built-By" value="Benedict Elliott Smith"/>
        </manifest>
        <mkdir dir="${simulator-bootstrap.build.classes}/META-INF" />
        <mkdir dir="${test.lib}/jars/" />
        <jar destfile="${test.lib}/jars/simulator-bootstrap.jar" manifest="${simulator-bootstrap.manifest}">
            <fileset dir="${simulator-bootstrap.build.classes}"/>
            <fileset dir="${test.lib}/jars">
                <include name="**/asm-*${asm.version}.jar" />
            </fileset>
        </jar>
    </target>

    <target name="jar"
            depends="_main-jar,build-test,stress-jar,fqltool-jar,simulator-jars,write-poms"
            description="Assemble Cassandra JAR files">
    </target>

    <!--
        The javadoc-jar target makes cassandra-javadoc.jar output required for publishing to Maven central repository.
    -->
    <target name="javadoc-jar" depends="javadoc" unless="no-javadoc" description="Assemble Cassandra JavaDoc JAR file">
      <jar jarfile="${build.dir}/${final.name}-javadoc.jar" basedir="${javadoc.dir}"/>
      <!-- javadoc task always rebuilds so might as well remove the generated docs to prevent
           being pulled into the distribution by accident -->
      <delete quiet="true" dir="${javadoc.dir}"/>
    </target>

    <!--
        The sources-jar target makes cassandra-sources.jar output required for publishing to Maven central repository.
    -->
    <target name="sources-jar" depends="init" description="Assemble Cassandra Sources JAR file">
      <jar jarfile="${build.dir}/${final.name}-sources.jar">
        <fileset dir="${build.src.java}" defaultexcludes="yes">
          <include name="org/apache/**/*.java"/>
        </fileset>
        <fileset dir="${build.src.gen-java}" defaultexcludes="yes">
          <include name="org/apache/**/*.java"/>
        </fileset>
      </jar>
    </target>

    <target name="_artifacts-init" depends="jar">
      <mkdir dir="${dist.dir}"/>
      <!-- fix the control linefeed so that builds on windows works on linux -->
      <fixcrlf srcdir="bin" includes="**/*" eol="lf" eof="remove" />
      <fixcrlf srcdir="conf" includes="**/*" eol="lf" eof="remove" />
      <fixcrlf srcdir="tools/bin" includes="**/*" eol="lf" eof="remove" />
      <copy todir="${dist.dir}/lib">
        <fileset dir="${build.lib}"/>
        <fileset dir="${build.dir}">
          <include name="${final.name}.jar" />
        </fileset>
      </copy>
      <copy todir="${dist.dir}/doc" failonerror="false">
        <fileset dir="doc">
          <include name="cql3/CQL.html" />
          <include name="cql3/CQL.css" />
          <include name="SASI.md" />
        </fileset>
      </copy>
      <copy todir="${dist.dir}/doc/html" failonerror="false">
        <fileset dir="doc" />
        <globmapper from="build/html/*" to="*"/>
      </copy>
      <copy todir="${dist.dir}/bin">
        <fileset dir="bin"/>
      </copy>
      <copy todir="${dist.dir}/conf">
        <fileset dir="conf"/>
      </copy>
      <copy todir="${dist.dir}/pylib">
        <fileset dir="pylib">
          <include name="**" />
          <exclude name="**/*.pyc" />
        </fileset>
      </copy>
      <copy todir="${dist.dir}/">
        <fileset dir="${basedir}">
          <include name="*.txt" />
        </fileset>
      </copy>
      <copy todir="${dist.dir}/tools/bin">
        <fileset dir="${basedir}/tools/bin"/>
      </copy>
      <copy todir="${dist.dir}/tools/">
        <fileset dir="${basedir}/tools/">
            <include name="*.yaml"/>
	</fileset>
      </copy>
      <copy todir="${dist.dir}/tools/lib">
        <fileset dir="${build.dir}/tools/lib/">
            <include name="*.jar" />
        </fileset>
      </copy>
    </target>

    <!-- creates release tarballs -->
    <target name="artifacts" depends="_artifacts-init,gen-doc,sources-jar"
            description="Create Cassandra release artifacts">
      <tar compression="gzip" longfile="gnu"
        destfile="${build.dir}/${final.name}-bin.tar.gz">

        <!-- Everything but bin/ (default mode) -->
        <tarfileset dir="${dist.dir}" prefix="${final.name}">
          <include name="**"/>
          <exclude name="bin/*" />
          <exclude name="tools/bin/*"/>
        </tarfileset>
        <!-- Shell includes in bin/ (default mode) -->
        <tarfileset dir="${dist.dir}" prefix="${final.name}">
          <include name="bin/*.in.sh" />
          <include name="tools/bin/*.in.sh" />
        </tarfileset>
        <!-- Executable scripts in bin/ -->
        <tarfileset dir="${dist.dir}" prefix="${final.name}" mode="755">
          <include name="bin/*"/>
          <include name="tools/bin/*"/>
          <exclude name="bin/*.in.sh" />
          <exclude name="tools/bin/*.in.sh" />
        </tarfileset>
      </tar>

      <tar compression="gzip" longfile="gnu"
           destfile="${build.dir}/${final.name}-src.tar.gz">

        <tarfileset dir="${basedir}"
                    prefix="${final.name}-src">
          <include name="**"/>
          <exclude name="build/**" />
          <exclude name="lib/**" />
          <exclude name="src/gen-java/**" />
          <exclude name=".git/**" />
          <exclude name="venv/**" />
          <exclude name="src/resources/org/apache/cassandra/config/version.properties" />
          <exclude name="conf/hotspot_compiler" />
          <exclude name="doc/cql3/CQL.html" />
          <exclude name="doc/build/**" />
          <exclude name="bin/*" /> <!-- handled separately below -->
          <exclude name="tools/bin/*" /> <!-- handled separately below -->
          <!-- exclude python generated files -->
          <exclude name="**/__pycache__/**" />
          <!-- exclude Eclipse files -->
          <exclude name=".project" />
          <exclude name=".classpath" />
          <exclude name=".settings/**" />
          <exclude name=".externalToolBuilders/**" />
          <!-- exclude NetBeans files -->
          <exclude name="ide/nbproject/private/**" />
        </tarfileset>

        <!-- python driver -->
        <tarfileset dir="${basedir}" prefix="${final.name}-src">
          <include name="lib/cassandra-driver-internal-only-**" />
        </tarfileset>

        <!-- Shell includes in bin/ and tools/bin/ -->
        <tarfileset dir="${basedir}" prefix="${final.name}-src">
          <include name="bin/*.in.sh" />
          <include name="tools/bin/*.in.sh" />
        </tarfileset>
        <!-- Everything else (assumed to be scripts), is executable -->
        <tarfileset dir="${basedir}" prefix="${final.name}-src" mode="755">
          <include name="bin/*"/>
          <exclude name="bin/*.in.sh" />
          <include name="tools/bin/*"/>
          <exclude name="tools/bin/*.in.sh" />
        </tarfileset>
      </tar>

      <checksum forceOverwrite="yes" todir="${build.dir}" fileext=".sha256" algorithm="SHA-256">
        <fileset dir="${build.dir}">
          <include name="${final.name}-bin.tar.gz" />
          <include name="${final.name}-src.tar.gz" />
        </fileset>
      </checksum>
      <checksum forceOverwrite="yes" todir="${build.dir}" fileext=".sha512" algorithm="SHA-512">
        <fileset dir="${build.dir}">
          <include name="${final.name}-bin.tar.gz" />
          <include name="${final.name}-src.tar.gz" />
        </fileset>
      </checksum>
    </target>

  <target name="build-jmh" depends="build-test, jar" description="Create JMH uber jar">
      <jar jarfile="${build.test.dir}/deps.jar">
          <zipgroupfileset dir="${test.lib}/jars">
              <include name="*jmh*.jar"/>
              <include name="jopt*.jar"/>
              <include name="commons*.jar"/>
              <include name="junit*.jar"/>
              <include name="hamcrest*.jar"/>
          </zipgroupfileset>
          <zipgroupfileset dir="${build.lib}" includes="*.jar"/>
      </jar>
      <jar jarfile="${build.test.dir}/benchmarks.jar">
          <manifest>
              <attribute name="Main-Class" value="org.openjdk.jmh.Main"/>
          </manifest>
          <zipfileset src="${build.test.dir}/deps.jar" excludes="META-INF/*.SF" />
          <fileset dir="${build.classes.main}"/>
          <fileset dir="${test.classes}"/>
          <fileset dir="${test.conf}" />
      </jar>
  </target>

  <!-- Wrapper of build-test without dependencies, so both that target and its dependencies are skipped if the property
    no-build-test is true. This is meant to be used to run tests without actually building them, provided that they have
    been built before. All test targets depend on this, so one can run them using the no-build-test property.
    For example:

    ant test -Dno-build-test=true
    ant test -Dtest.name=StorageServiceServerTest -Dno-build-test=true
    ant testsome -Dtest.name=org.apache.cassandra.service.StorageServiceServerTest -Dno-build-test=true

    The property is false by default, so if it's not specified the tests would be built with all their dependencies.
    See CASSANDRA-16625 and CASSANDRA-18000 for further details.
     -->
  <target name="maybe-build-test" unless="no-build-test">
    <antcall target="build-test" inheritRefs="true"/>
  </target>

  <target name="build-test" depends="_main-jar,stress-build-test,fqltool-build,resolver-dist-lib,simulator-jars,checkstyle-test"
          description="Compile test classes">
    <antcall target="_build-test"/>
    <checktestnameshelper/>
  </target>

  <target name="_build-test">
    <javac
     compiler="modern"
     debug="true"
     debuglevel="${debuglevel}"
     destdir="${test.classes}"
     includeantruntime="true"
     source="${source.version}"
     target="${target.version}"
     encoding="utf-8">
     <classpath>
        <path refid="cassandra.classpath.test"/>
        <pathelement location="${fqltool.build.classes}"/>
     </classpath>
     <compilerarg value="-XDignore.symbol.file"/>
     <src path="${test.anttasks.src}"/>
     <src path="${test.unit.src}"/>
     <src path="${test.long.src}"/>
     <src path="${test.burn.src}"/>
     <src path="${test.memory.src}"/>
     <src path="${test.microbench.src}"/>
     <src path="${test.distributed.src}"/>
     <src path="${test.simulator.src}"/>
     <src path="${test.simulator-asm.src}"/>
     <src path="${test.simulator-bootstrap.src}"/>
     <src path="${test.simulator-test.src}"/>
    </javac>

    <!-- Non-java resources needed by the test suite -->
    <copy todir="${test.classes}">
      <fileset dir="${test.resources}"/>
    </copy>
  </target>

  <macrodef name="checktestnameshelper">
    <sequential>
      <taskdef name="test-name-check_" classname="org.apache.cassandra.anttasks.TestNameCheckTask" classpath="${test.classes}">
        <classpath>
          <path refid="cassandra.classpath.test"/>
          <path location="${fqltool.build.classes}"/>
        </classpath>
      </taskdef>
      <test-name-check_/>
    </sequential>
  </macrodef>

  <!-- Run tests separately and report errors after and generate a junit report -->
  <macrodef name="testhelper">
    <attribute name="testdelegate"/>
    <sequential>
        <taskdef name="testhelper_" classname="org.apache.cassandra.anttasks.TestHelper" classpath="${test.classes}"/>
        <testhelper_ property="@{testdelegate}"/>
      <fail message="Some test(s) failed.">
        <condition>
            <and>
            <isset property="testfailed"/>
            <not>
              <isset property="ant.test.failure.ignore"/>
            </not>
          </and>
        </condition>
      </fail>
    </sequential>
  </macrodef>

  <!-- Run a list of junit tasks but don't track errors or generate a report after
       If a test fails the testfailed property will be set. All the tests are run using the testdelegate
       macro that is specified as an attribute and they will be run sequentially in this ant process -->

  <!-- Defines how to run a set of tests. If you change the defaults for attributes
       you should also update them in testmacro.,
       The two are split because the helper doesn't generate
       a junit report or fail on errors -->
  <macrodef name="testmacrohelper">
    <attribute name="inputdir" />
    <attribute name="timeout" default="${test.timeout}" />
    <attribute name="forkmode" default="perTest"/>
    <element name="optjvmargs" implicit="true" optional="true" />
    <attribute name="filter" default="**/${test.name}.java"/>
    <attribute name="exclude" default="" />
    <attribute name="filelist" default="" />
    <attribute name="testtag" default=""/>
    <attribute name="usejacoco" default="no"/>
    <attribute name="showoutput" default="false"/>

    <sequential>
      <condition property="additionalagent"
                 value="-javaagent:${build.dir.lib}/jars/jacocoagent.jar=destfile=${jacoco.partialexecfile}"
                 else="">
        <istrue value="${usejacoco}"/>
      </condition>
      <taskdef name="junit-timeout" classname="org.apache.cassandra.JStackJUnitTask">
        <classpath>
          <pathelement location="${test.classes}"/>
        </classpath>
      </taskdef>
      <mkdir dir="${build.test.dir}/cassandra"/>
      <mkdir dir="${build.test.dir}/output"/>
      <mkdir dir="${build.test.dir}/output/@{testtag}"/>
      <junit-timeout fork="on" forkmode="@{forkmode}" failureproperty="testfailed" maxmemory="1024m" timeout="@{timeout}" showoutput="@{showoutput}">
        <formatter classname="org.apache.cassandra.CassandraXMLJUnitResultFormatter" extension=".xml" usefile="true"/>
        <formatter classname="org.apache.cassandra.CassandraBriefJUnitResultFormatter" usefile="false"/>
        <jvmarg value="-Dstorage-config=${test.conf}"/>
        <jvmarg value="-Djava.awt.headless=true"/>
        <!-- Cassandra 3.0+ needs <jvmarg line="... ${additionalagent}" /> here! (not value=) -->
        <jvmarg line="-javaagent:${build.lib}/jamm-${jamm.version}.jar ${additionalagent}" />
        <jvmarg value="-ea"/>
        <jvmarg value="-Djava.io.tmpdir=${tmp.dir}"/>
        <jvmarg value="-Dcassandra.debugrefcount=true"/>
        <jvmarg value="${jvm_xss}"/>
        <!-- When we do classloader manipulation SoftReferences can cause memory leaks
             that can OOM our test runs. The next two settings informs our GC
             algorithm to limit the metaspace size and clean up SoftReferences
             more aggressively rather than waiting. See CASSANDRA-14922 for more details.
        -->
        <jvmarg value="-XX:SoftRefLRUPolicyMSPerMB=0" />
<<<<<<< HEAD
        <jvmarg value="-XX:HeapDumpPath=build/test" />
=======
        <jvmarg value="-XX:ActiveProcessorCount=${cassandra.test.processorCount}" />
>>>>>>> dcc19cf8
        <jvmarg value="-Dcassandra.test.driver.connection_timeout_ms=${test.driver.connection_timeout_ms}"/>
        <jvmarg value="-Dcassandra.test.driver.read_timeout_ms=${test.driver.read_timeout_ms}"/>
        <jvmarg value="-Dcassandra.memtable_row_overhead_computation_step=100"/>
        <jvmarg value="-Dcassandra.test.use_prepared=${cassandra.test.use_prepared}"/>
        <jvmarg value="-Dcassandra.test.sstableformatdevelopment=true"/>
        <!-- The first time SecureRandom initializes can be slow if it blocks on /dev/random -->
        <jvmarg value="-Djava.security.egd=file:/dev/urandom" />
        <jvmarg value="-Dcassandra.testtag=@{testtag}"/>
        <jvmarg value="-Dcassandra.keepBriefBrief=${cassandra.keepBriefBrief}" />
        <jvmarg value="-Dcassandra.strict.runtime.checks=true" />
        <jvmarg value="-Dcassandra.reads.thresholds.coordinator.defensive_checks_enabled=true" /> <!-- enable defensive checks -->
        <jvmarg value="-Dcassandra.test.flush_local_schema_changes=${cassandra.test.flush_local_schema_changes}"/>
        <jvmarg value="-Dcassandra.test.messagingService.nonGracefulShutdown=${cassandra.test.messagingService.nonGracefulShutdown}"/>
        <jvmarg value="-Dcassandra.use_nix_recursive_delete=${cassandra.use_nix_recursive_delete}"/>
        <jvmarg line="${java11-jvmargs}"/>
        <!-- disable shrinks in quicktheories CASSANDRA-15554 -->
        <jvmarg value="-DQT_SHRINKS=0"/>
        <jvmarg line="${_std-test-jvmargs}" />
        <jvmarg line="${test.jvm.args}" />
        <optjvmargs/>
        <!-- Uncomment to debug unittest, attach debugger to port 1416 -->
        <!--
        <jvmarg line="-agentlib:jdwp=transport=dt_socket,address=localhost:1416,server=y,suspend=y" />
        -->
        <classpath>
          <pathelement path="${java.class.path}"/>
          <pathelement location="${stress.build.classes}"/>
          <pathelement location="${fqltool.build.classes}"/>
          <pathelement location="${test.classes}"/>
          <path refid="cassandra.classpath.test" />
          <pathelement location="${stress.test.classes}"/>
          <pathelement location="${fqltool.test.classes}"/>
          <pathelement location="${test.conf}"/>
          <pathelement path="${java.class.path}"/>
          <path refid="cassandra.classpath" />
          <fileset dir="${test.lib}">
            <include name="**/*.jar" />
              <exclude name="**/ant-*.jar"/>
          </fileset>
        </classpath>
        <batchtest todir="${build.test.dir}/output/@{testtag}">
            <fileset dir="@{inputdir}" includes="@{filter}" excludes="@{exclude}"/>
            <filelist dir="@{inputdir}" files="@{filelist}"/>
        </batchtest>
      </junit-timeout>

      <delete quiet="true" failonerror="false" dir="${build.test.dir}/cassandra/commitlog"/>
      <delete quiet="true" failonerror="false" dir="${build.test.dir}/cassandra/cdc_raw"/>
      <delete quiet="true" failonerror="false" dir="${build.test.dir}/cassandra/data"/>
      <delete quiet="true" failonerror="false" dir="${build.test.dir}/cassandra/ssl_upload_tables"/>
      <delete quiet="true" failonerror="false" dir="${build.test.dir}/cassandra/system_data"/>
      <delete quiet="true" failonerror="false" dir="${build.test.dir}/cassandra/saved_caches"/>
      <delete quiet="true" failonerror="false" dir="${build.test.dir}/cassandra/hints"/>
    </sequential>
  </macrodef>

  <target name="testold" depends="maybe-build-test" description="Execute unit tests">
    <testmacro inputdir="${test.unit.src}" timeout="${test.timeout}">
      <jvmarg value="-Dlegacy-sstable-root=${test.data}/legacy-sstables"/>
      <jvmarg value="-Dinvalid-legacy-sstable-root=${test.data}/invalid-legacy-sstables"/>
      <jvmarg value="-Dcassandra.ring_delay_ms=1000"/>
      <jvmarg value="-Dcassandra.tolerate_sstable_size=true"/>
      <jvmarg value="-Dcassandra.skip_sync=true" />
    </testmacro>
    <fileset dir="${test.unit.src}" />
  </target>

  <!-- Will not generate a junit report or fail on error  -->
  <macrodef name="testlist">
    <attribute name="test.file.list"/>
    <sequential>
      <testmacrohelper inputdir="${test.dir}/${test.classlistprefix}" filelist="@{test.file.list}" exclude="**/*.java" timeout="${test.timeout}">
        <jvmarg value="-Dlegacy-sstable-root=${test.data}/legacy-sstables"/>
        <jvmarg value="-Dinvalid-legacy-sstable-root=${test.data}/invalid-legacy-sstables"/>
        <jvmarg value="-Dcassandra.ring_delay_ms=1000"/>
        <jvmarg value="-Dcassandra.tolerate_sstable_size=true"/>
        <jvmarg value="-Dcassandra.skip_sync=true" />
      </testmacrohelper>
    </sequential>
  </macrodef>

  <!-- Will not generate a junit report  -->
  <macrodef name="testlist-compression">
    <attribute name="test.file.list" />
    <sequential>
      <property name="compressed_yaml" value="${build.test.dir}/cassandra.compressed.yaml"/>
      <concat destfile="${compressed_yaml}">
          <fileset file="${test.conf}/cassandra.yaml"/>
          <fileset file="${test.conf}/commitlog_compression_${test.compression.algo}.yaml"/>
      </concat>
      <testmacrohelper inputdir="${test.unit.src}" filelist="@{test.file.list}"
                       exclude="**/*.java" timeout="${test.timeout}" testtag="compression">
        <jvmarg value="-Dlegacy-sstable-root=${test.data}/legacy-sstables"/>
        <jvmarg value="-Dinvalid-legacy-sstable-root=${test.data}/invalid-legacy-sstables"/>
        <jvmarg value="-Dcassandra.test.compression=true"/>
        <jvmarg value="-Dcassandra.test.compression.algo=${test.compression.algo}"/>
        <jvmarg value="-Dcassandra.ring_delay_ms=1000"/>
        <jvmarg value="-Dcassandra.tolerate_sstable_size=true"/>
        <jvmarg value="-Dcassandra.config=file:///${compressed_yaml}"/>
        <jvmarg value="-Dcassandra.skip_sync=true" />
      </testmacrohelper>
    </sequential>
  </macrodef>

  <macrodef name="testlist-cdc">
    <attribute name="test.file.list" />
    <sequential>
      <property name="cdc_yaml" value="${build.test.dir}/cassandra.cdc.yaml"/>
      <concat destfile="${cdc_yaml}">
        <fileset file="${test.conf}/cassandra.yaml"/>
        <fileset file="${test.conf}/cdc.yaml"/>
      </concat>
      <testmacrohelper inputdir="${test.unit.src}" filelist="@{test.file.list}"
                       exclude="**/*.java" timeout="${test.timeout}" testtag="cdc">
        <jvmarg value="-Dlegacy-sstable-root=${test.data}/legacy-sstables"/>
        <jvmarg value="-Dinvalid-legacy-sstable-root=${test.data}/invalid-legacy-sstables"/>
        <jvmarg value="-Dcassandra.ring_delay_ms=1000"/>
        <jvmarg value="-Dcassandra.tolerate_sstable_size=true"/>
        <jvmarg value="-Dcassandra.config=file:///${cdc_yaml}"/>
        <jvmarg value="-Dcassandra.skip_sync=true" />
      </testmacrohelper>
    </sequential>
  </macrodef>

    <macrodef name="testlist-trie">
        <attribute name="test.file.list" />
        <sequential>
            <property name="trie_yaml" value="${build.test.dir}/cassandra.trie.yaml"/>
            <concat destfile="${trie_yaml}">
                <fileset file="${test.conf}/cassandra.yaml"/>
                <fileset file="${test.conf}/trie_memtable.yaml"/>
            </concat>
            <testmacrohelper inputdir="${test.unit.src}" filelist="@{test.file.list}"
                             exclude="**/*.java" timeout="${test.timeout}" testtag="trie">
                <jvmarg value="-Dlegacy-sstable-root=${test.data}/legacy-sstables"/>
                <jvmarg value="-Dinvalid-legacy-sstable-root=${test.data}/invalid-legacy-sstables"/>
                <jvmarg value="-Dcassandra.ring_delay_ms=1000"/>
                <jvmarg value="-Dcassandra.tolerate_sstable_size=true"/>
                <jvmarg value="-Dcassandra.config=file:///${trie_yaml}"/>
                <jvmarg value="-Dcassandra.skip_sync=true" />
            </testmacrohelper>
        </sequential>
    </macrodef>

    <macrodef name="testlist-system-keyspace-directory">
    <attribute name="test.file.list" />
    <sequential>
      <property name="system_keyspaces_directory_yaml" value="${build.test.dir}/cassandra.system.yaml"/>
      <concat destfile="${system_keyspaces_directory_yaml}">
        <fileset file="${test.conf}/cassandra.yaml"/>
        <fileset file="${test.conf}/system_keyspaces_directory.yaml"/>
      </concat>
      <testmacrohelper inputdir="${test.unit.src}" filelist="@{test.file.list}"
                       exclude="**/*.java" timeout="${test.timeout}" testtag="system_keyspace_directory">
        <jvmarg value="-Dlegacy-sstable-root=${test.data}/legacy-sstables"/>
        <jvmarg value="-Dinvalid-legacy-sstable-root=${test.data}/invalid-legacy-sstables"/>
        <jvmarg value="-Dcassandra.ring_delay_ms=1000"/>
        <jvmarg value="-Dcassandra.tolerate_sstable_size=true"/>
        <jvmarg value="-Dcassandra.config=file:///${system_keyspaces_directory_yaml}"/>
        <jvmarg value="-Dcassandra.skip_sync=true" />
      </testmacrohelper>
    </sequential>
  </macrodef>

  <!--
    Run named ant task with jacoco, such as "ant jacoco-run -Dtaskname=test"
    the target run must enable the jacoco agent if usejacoco is 'yes' -->
  <target name="jacoco-run" description="run named task with jacoco instrumentation">
    <condition property="runtask" value="${taskname}" else="test">
      <isset property="taskname"/>
    </condition>
    <antcall target="${runtask}">
      <param name="usejacoco" value="yes"/>
    </antcall>
  </target>

  <!-- Use this with an FQDN for test class, and an optional csv list of methods like this:
    ant testsome -Dtest.name=org.apache.cassandra.service.StorageServiceServerTest
    ant testsome -Dtest.name=org.apache.cassandra.service.StorageServiceServerTest -Dtest.methods=testRegularMode,testGetAllRangesEmpty
  -->
  <target name="testsome" depends="maybe-build-test" description="Execute specific unit tests" >
    <condition property="withoutMethods">
      <and>
        <equals arg1="${test.methods}" arg2=""/>
        <not>
          <contains string="${test.name}" substring="*"/>
        </not>
      </and>
    </condition>
    <condition property="withMethods">
      <and>
        <not>
         <equals arg1="${test.methods}" arg2=""/>
        </not>
        <not>
          <contains string="${test.name}" substring="*"/>
        </not>
      </and>
    </condition>
    <testmacro inputdir="${test.unit.src}" timeout="${test.timeout}">
      <test if="withMethods" name="${test.name}" methods="${test.methods}" outfile="build/test/output/TEST-${test.name}-${test.methods}"/>
      <test if="withoutMethods" name="${test.name}" outfile="build/test/output/TEST-${test.name}"/>
      <jvmarg value="-Dlegacy-sstable-root=${test.data}/legacy-sstables"/>
      <jvmarg value="-Dinvalid-legacy-sstable-root=${test.data}/invalid-legacy-sstables"/>
      <jvmarg value="-Dcassandra.ring_delay_ms=1000"/>
      <jvmarg value="-Dcassandra.tolerate_sstable_size=true"/>
      <jvmarg value="-Dcassandra.skip_sync=true" />
    </testmacro>
  </target>

  <!-- Use this with an FQDN for test class, and an optional csv list of methods like this:
    ant long-testsome -Dtest.name=org.apache.cassandra.cql3.ManyRowsTest
    ant long-testsome -Dtest.name=org.apache.cassandra.cql3.ManyRowsTest -Dtest.methods=testLargeCount
  -->
  <target name="long-testsome" depends="maybe-build-test" description="Execute specific long unit tests" >
    <testmacro inputdir="${test.long.src}" timeout="${test.long.timeout}">
      <test unless:blank="${test.methods}" name="${test.name}" methods="${test.methods}"/>
      <test if:blank="${test.methods}" name="${test.name}"/>
      <jvmarg value="-Dcassandra.ring_delay_ms=1000"/>
      <jvmarg value="-Dcassandra.tolerate_sstable_size=true"/>
    </testmacro>
  </target>

  <!-- Use this with an FQDN for test class, and an optional csv list of methods like this:
    ant burn-testsome -Dtest.name=org.apache.cassandra.utils.memory.LongBufferPoolTest
    ant burn-testsome -Dtest.name=org.apache.cassandra.utils.memory.LongBufferPoolTest -Dtest.methods=testPoolAllocateWithRecyclePartially
  -->
  <target name="burn-testsome" depends="maybe-build-test" description="Execute specific burn unit tests" >
    <testmacro inputdir="${test.burn.src}" timeout="${test.burn.timeout}">
      <test unless:blank="${test.methods}" name="${test.name}" methods="${test.methods}"/>
      <test if:blank="${test.methods}" name="${test.name}"/>
      <jvmarg value="-Dlogback.configurationFile=test/conf/logback-burntest.xml"/>
    </testmacro>
  </target>

  <target name="test-compression" depends="maybe-build-test,stress-build" description="Execute unit tests with sstable compression enabled">
    <path id="all-test-classes-path">
      <fileset dir="${test.unit.src}" includes="**/${test.name}.java" />
      <fileset dir="${test.distributed.src}" includes="**/${test.name}.java" />
    </path>
    <property name="all-test-classes" refid="all-test-classes-path"/>
    <testhelper testdelegate="testlist-compression" />
  </target>

  <target name="test-cdc" depends="maybe-build-test" description="Execute unit tests with change-data-capture enabled">
    <path id="all-test-classes-path">
      <fileset dir="${test.unit.src}" includes="**/${test.name}.java" />
    </path>
    <property name="all-test-classes" refid="all-test-classes-path"/>
    <testhelper testdelegate="testlist-cdc" />
  </target>

  <target name="test-trie" depends="maybe-build-test" description="Execute unit tests with trie memtables">
    <path id="all-test-classes-path">
      <fileset dir="${test.unit.src}" includes="**/${test.name}.java" />
    </path>
    <property name="all-test-classes" refid="all-test-classes-path"/>
    <testhelper testdelegate="testlist-trie" />
  </target>

  <target name="test-system-keyspace-directory" depends="maybe-build-test" description="Execute unit tests with a system keyspaces directory configured">
    <path id="all-test-classes-path">
      <fileset dir="${test.unit.src}" includes="**/${test.name}.java" />
    </path>
    <property name="all-test-classes" refid="all-test-classes-path"/>
    <testhelper testdelegate="testlist-system-keyspace-directory" />
  </target>

  <target name="msg-ser-gen-test" depends="maybe-build-test" description="Generates message serializations">
    <testmacro inputdir="${test.unit.src}"
        timeout="${test.timeout}" filter="**/SerializationsTest.java">
      <jvmarg value="-Dcassandra.test-serialization-writes=True"/>
    </testmacro>
  </target>

  <target name="msg-ser-test" depends="maybe-build-test" description="Tests message serializations">
      <testmacro inputdir="${test.unit.src}" timeout="${test.timeout}"
               filter="**/SerializationsTest.java"/>
  </target>

  <target name="msg-ser-test-7" depends="maybe-build-test" description="Generates message serializations">
    <testmacro inputdir="${test.unit.src}"
        timeout="${test.timeout}" filter="**/SerializationsTest.java">
      <jvmarg value="-Dcassandra.version=0.7"/>
    </testmacro>
  </target>

  <target name="msg-ser-test-10" depends="maybe-build-test" description="Tests message serializations on 1.0 messages">
    <testmacro inputdir="${test.unit.src}"
        timeout="${test.timeout}" filter="**/SerializationsTest.java">
      <jvmarg value="-Dcassandra.version=1.0"/>
    </testmacro>
  </target>

  <target name="test-burn" depends="maybe-build-test" description="Execute functional tests">
    <testmacro inputdir="${test.burn.src}"
               timeout="${test.burn.timeout}">
    </testmacro>
  </target>

  <target name="long-test" depends="maybe-build-test" description="Execute functional tests">
    <testmacro inputdir="${test.long.src}"
               timeout="${test.long.timeout}">
      <jvmarg value="-Dcassandra.ring_delay_ms=1000"/>
      <jvmarg value="-Dcassandra.tolerate_sstable_size=true"/>
    </testmacro>
  </target>

  <target name="test-memory" depends="maybe-build-test" description="Execute functional tests">
      <testmacro inputdir="${test.memory.src}"
                 timeout="${test.memory.timeout}">
          <jvmarg value="-javaagent:${build.dir}/test/lib/jars/java-allocation-instrumenter-${allocation-instrumenter.version}.jar"/>
      </testmacro>
  </target>

  <target name="cql-test" depends="maybe-build-test" description="Execute CQL tests">
    <sequential>
      <echo message="running CQL tests"/>
      <mkdir dir="${build.test.dir}/cassandra"/>
      <mkdir dir="${build.test.dir}/output"/>
      <junit fork="on" forkmode="once" failureproperty="testfailed" maxmemory="1024m" timeout="${test.timeout}">
        <formatter type="brief" usefile="false"/>
        <jvmarg value="-Dstorage-config=${test.conf}"/>
        <jvmarg value="-Djava.awt.headless=true"/>
        <jvmarg value="-javaagent:${build.lib}/jamm-${jamm.version}.jar" />
        <jvmarg value="-ea"/>
        <jvmarg value="${jvm_xss}"/>
        <jvmarg value="-Dcassandra.memtable_row_overhead_computation_step=100"/>
        <jvmarg value="-Dcassandra.test.use_prepared=${cassandra.test.use_prepared}"/>
        <jvmarg value="-Dcassandra.skip_sync=true" />
        <classpath>
          <path refid="cassandra.classpath.test" />
          <pathelement location="${test.classes}"/>
          <pathelement location="${test.conf}"/>
          <fileset dir="${test.lib}">
            <include name="**/*.jar" />
          </fileset>
        </classpath>
        <batchtest todir="${build.test.dir}/output">
            <fileset dir="${test.unit.src}" includes="**/cql3/*Test.java">
                <contains text="CQLTester" casesensitive="yes"/>
            </fileset>
        </batchtest>
      </junit>
      <fail message="Some CQL test(s) failed.">
        <condition>
            <and>
            <isset property="testfailed"/>
            <not>
              <isset property="ant.test.failure.ignore"/>
            </not>
          </and>
        </condition>
      </fail>
    </sequential>
  </target>

  <!-- Use this with an simple class name for test class, and an optional csv list of methods like this:
    ant cql-test-some -Dtest.name=ListsTest
    ant cql-test-some -Dtest.name=ListsTest -Dtest.methods=testPrecisionTime_getNext_simple
  -->
  <target name="cql-test-some" depends="maybe-build-test" description="Execute specific CQL tests" >
    <sequential>
      <echo message="running ${test.methods} tests from ${test.name}"/>
      <mkdir dir="${build.test.dir}/cassandra"/>
      <mkdir dir="${build.test.dir}/output"/>
      <junit fork="on" forkmode="once" failureproperty="testfailed" maxmemory="1024m" timeout="${test.timeout}">
        <formatter type="brief" usefile="false"/>
        <jvmarg value="-Dstorage-config=${test.conf}"/>
        <jvmarg value="-Djava.awt.headless=true"/>
        <jvmarg value="-javaagent:${build.lib}/jamm-${jamm.version}.jar" />
        <jvmarg value="-ea"/>
        <jvmarg value="${jvm_xss}"/>
        <jvmarg value="-Dcassandra.test.use_prepared=${cassandra.test.use_prepared}"/>
        <jvmarg value="-Dcassandra.memtable_row_overhead_computation_step=100"/>
        <jvmarg value="-Dcassandra.skip_sync=true" />
        <classpath>
          <path refid="cassandra.classpath.test" />
          <pathelement location="${test.classes}"/>
          <pathelement location="${test.conf}"/>
          <fileset dir="${test.lib}">
            <include name="**/*.jar" />
          </fileset>
        </classpath>
        <test unless:blank="${test.methods}" name="org.apache.cassandra.cql3.${test.name}" methods="${test.methods}" todir="${build.test.dir}/output"/>
        <test if:blank="${test.methods}" name="org.apache.cassandra.cql3.${test.name}" todir="${build.test.dir}/output"/>
      </junit>
    </sequential>
  </target>

  <!-- Use JaCoCo ant extension without needing externally saved lib -->
  <target name="jacoco-init" depends="resolver-init">
    <typedef uri="antlib:org.jacoco.ant" classpathref="jacocoant.classpath"/>
  </target>

  <target name="jacoco-merge" depends="jacoco-init">
    <jacoco:merge destfile="${jacoco.finalexecfile}" xmlns:jacoco="antlib:org.jacoco.ant">
        <fileset dir="${jacoco.export.dir}" includes="*.exec,**/*.exec"/>
    </jacoco:merge>
  </target>

  <target name="jacoco-report" depends="jacoco-merge">
    <jacoco:report xmlns:jacoco="antlib:org.jacoco.ant">
      <executiondata>
        <file file="${jacoco.finalexecfile}" />
      </executiondata>
      <structure name="JaCoCo Cassandara Coverage Report">
        <classfiles>
          <fileset dir="${build.classes.main}">
            <include name="**/*.class"/>
          </fileset>
        </classfiles>
        <sourcefiles encoding="UTF-8">
          <dirset dir="${build.src}">
            <include name="java"/>
            <include name="gen-java"/>
          </dirset>
        </sourcefiles>
      </structure>
      <!-- to produce reports in different formats. -->
      <html destdir="${jacoco.export.dir}" />
      <csv destfile="${jacoco.export.dir}/report.csv" />
      <xml destfile="${jacoco.export.dir}/report.xml" />
    </jacoco:report>
  </target>

  <target name="jacoco-cleanup" description="Destroy JaCoCo exec data and reports">
    <delete file="${jacoco.partialexecfile}"/>
    <delete dir="${jacoco.export.dir}"/>
  </target>

  <target name="javadoc" depends="build" description="Create javadoc" unless="no-javadoc">
    <create-javadoc destdir="${javadoc.dir}">
      <filesets>
        <fileset dir="${build.src.java}" defaultexcludes="yes">
          <include name="org/apache/**/*.java"/>
        </fileset>
      </filesets>
    </create-javadoc>
   </target>

  <!-- Run tests and reports errors and generates a junit report after -->
  <macrodef name="testmacro">
    <attribute name="inputdir" />
    <attribute name="timeout" default="${test.timeout}" />
    <attribute name="forkmode" default="perTest"/>
    <attribute name="showoutput" default="true"/>
    <element name="optjvmargs" implicit="true" optional="true" />
    <attribute name="filter" default="**/${test.name}.java"/>
    <attribute name="exclude" default="" />
    <attribute name="filelist" default="" />
    <attribute name="testtag" default=""/>

    <sequential>
      <testmacrohelper inputdir="@{inputdir}" timeout="@{timeout}"
                       forkmode="@{forkmode}" filter="@{filter}"
                       exclude="@{exclude}" filelist="@{filelist}"
                       testtag="@{testtag}" showoutput="false" >
          <optjvmargs/>
      </testmacrohelper>
      <fail message="Some test(s) failed.">
        <condition>
            <and>
            <isset property="testfailed"/>
            <not>
              <isset property="ant.test.failure.ignore"/>
            </not>
          </and>
        </condition>
      </fail>
    </sequential>
  </macrodef>

  <target name="test" depends="eclipse-warnings,maybe-build-test" description="Test Runner">
    <path id="all-test-classes-path">
      <fileset dir="${test.unit.src}" includes="**/${test.name}.java" excludes="**/distributed/test/UpgradeTest*.java" />
    </path>
    <property name="all-test-classes" refid="all-test-classes-path"/>
    <testhelper testdelegate="testlist"/>
  </target>

  <target name="generate-test-report" description="Generates JUnit's HTML report from results already in build/output">
      <junitreport todir="${build.test.dir}">
        <fileset dir="${build.test.dir}/output">
          <include name="**/TEST-*.xml"/>
        </fileset>
        <report format="frames" todir="${build.test.dir}/junitreport"/>
      </junitreport>
  </target>

  <!-- run a list of tests as provided in -Dtest.classlistfile (or default of 'testnames.txt')
  The class list file should be one test class per line, with the path starting after test/unit
  e.g. org/apache/cassandra/hints/HintMessageTest.java -->
  <target name="testclasslist" depends="maybe-build-test" description="Run tests given in file -Dtest.classlistfile (one-class-per-line, e.g. org/apache/cassandra/db/SomeTest.java)">
    <path id="all-test-classes-path">
      <fileset dir="${test.dir}/${test.classlistprefix}" includesfile="${test.classlistfile}"/>
    </path>
    <property name="all-test-classes" refid="all-test-classes-path"/>
    <testhelper testdelegate="testlist"/>
  </target>
  <target name="testclasslist-compression" depends="maybe-build-test" description="Run tests given in file -Dtest.classlistfile (one-class-per-line, e.g. org/apache/cassandra/db/SomeTest.java)">
      <path id="all-test-classes-path">
          <fileset dir="${test.dir}/${test.classlistprefix}" includesfile="${test.classlistfile}"/>
      </path>
      <property name="all-test-classes" refid="all-test-classes-path"/>
      <testhelper testdelegate="testlist-compression"/>
  </target>
  <target name="testclasslist-trie" depends="maybe-build-test" description="Run tests given in file -Dtest.classlistfile (one-class-per-line, e.g. org/apache/cassandra/db/SomeTest.java)">
    <path id="all-test-classes-path">
        <fileset dir="${test.dir}/${test.classlistprefix}" includesfile="${test.classlistfile}"/>
    </path>
    <property name="all-test-classes" refid="all-test-classes-path"/>
    <testhelper testdelegate="testlist-trie"/>
  </target>
  <target name="testclasslist-cdc" depends="maybe-build-test" description="Run tests given in file -Dtest.classlistfile (one-class-per-line, e.g. org/apache/cassandra/db/SomeTest.java)">
      <path id="all-test-classes-path">
          <fileset dir="${test.dir}/${test.classlistprefix}" includesfile="${test.classlistfile}"/>
      </path>
      <property name="all-test-classes" refid="all-test-classes-path"/>
      <testhelper testdelegate="testlist-cdc"/>
  </target>
  <target name="testclasslist-system-keyspace-directory" depends="maybe-build-test" description="Run tests given in file -Dtest.classlistfile (one-class-per-line, e.g. org/apache/cassandra/db/SomeTest.java)">
      <path id="all-test-classes-path">
          <fileset dir="${test.dir}/${test.classlistprefix}" includesfile="${test.classlistfile}"/>
      </path>
      <property name="all-test-classes" refid="all-test-classes-path"/>
      <testhelper testdelegate="testlist-system-keyspace-directory"/>
  </target>

  <!-- Build a self-contained jar for e.g. remote execution; not currently used for running burn tests with this build script -->
  <target name="burn-test-jar" depends="build-test, build" description="Create dtest-compatible jar, including all dependencies">
      <jar jarfile="${build.dir}/burntest.jar">
          <zipgroupfileset dir="${build.lib}" includes="*.jar" excludes="META-INF/*.SF"/>
          <fileset dir="${build.classes.main}"/>
          <fileset dir="${test.classes}"/>
          <fileset dir="${test.conf}" excludes="logback*.xml"/>
          <fileset dir="${basedir}/conf" includes="logback*.xml"/>
          <zipgroupfileset dir="${build.dir.lib}/jars">
              <include name="junit*.jar"/>
          </zipgroupfileset>
      </jar>
  </target>

  <target name="dtest-jar" depends="build-test, build" description="Create dtest-compatible jar, including all dependencies">
      <jar jarfile="${build.dir}/dtest-${base.version}.jar" duplicate="preserve">
          <fileset dir="${build.classes.main}"/>
          <fileset dir="${test.classes}"/>
          <fileset dir="${test.conf}" />
          <zipgroupfileset dir="${build.lib}" includes="*.jar" excludes="META-INF/*.SF"/>
          <zipgroupfileset dir="${test.lib}/jars" includes="jimfs-1.1.jar,dtest-api-*.jar,asm-*.jar,javassist-*.jar,reflections-*.jar,semver4j-*.jar" excludes="META-INF/*.SF"/>
          <zipgroupfileset dir="${build.dir.lib}/jars" includes="asm-*.jar" excludes="META-INF/*.SF"/>
      </jar>
  </target>

  <target name="test-jvm-dtest" depends="maybe-build-test" description="Execute in-jvm dtests">
    <testmacro inputdir="${test.distributed.src}" timeout="${test.distributed.timeout}" forkmode="once" showoutput="true" filter="**/test/${test.name}.java">
      <jvmarg value="-Dlogback.configurationFile=test/conf/logback-dtest.xml"/>
      <jvmarg value="-Dcassandra.ring_delay_ms=10000"/>
      <jvmarg value="-Dcassandra.tolerate_sstable_size=true"/>
      <jvmarg value="-Dcassandra.skip_sync=true" />
    </testmacro>
  </target>

  <property name="simulator.asm.print" value="none"/> <!-- Supports: NONE, CLASS_SUMMARY, CLASS_DETAIL, METHOD_SUMMARY, METHOD_DETAIL, ASM; see org.apache.cassandra.simulator.asm.MethodLogger.Level -->
  <target name="test-simulator-dtest" depends="maybe-build-test" description="Execute simulator dtests">
    <testmacro inputdir="${test.simulator-test.src}" timeout="${test.simulation.timeout}" forkmode="perTest" showoutput="true" filter="**/test/${test.name}.java">
      <jvmarg value="-Dlogback.configurationFile=test/conf/logback-simulator.xml"/>
      <jvmarg value="-Dcassandra.ring_delay_ms=10000"/>
      <jvmarg value="-Dcassandra.tolerate_sstable_size=true"/>
      <jvmarg value="-Dcassandra.skip_sync=true" />
      <jvmarg value="-Dcassandra.debugrefcount=false"/>
      <jvmarg value="-Dcassandra.test.simulator.determinismcheck=strict"/>
      <jvmarg value="-Dcassandra.test.simulator.print_asm=${simulator.asm.print}" />
      <!-- Support Simulator Tests -->
      <jvmarg line="-javaagent:${test.lib}/jars/simulator-asm.jar"/>
      <jvmarg line="-Xbootclasspath/a:${test.lib}/jars/simulator-bootstrap.jar"/>
      <jvmarg line="-XX:ActiveProcessorCount=4"/>
      <jvmarg line="-XX:-TieredCompilation"/>
      <jvmarg line="-XX:-BackgroundCompilation"/>
      <jvmarg line="-XX:CICompilerCount=1"/>
      <jvmarg line="-XX:Tier4CompileThreshold=1000"/>
      <jvmarg line="-XX:ReservedCodeCacheSize=256M"/>
      <jvmarg line="-Xmx8G"/>
    </testmacro>
  </target>

  <target name="test-jvm-upgrade-dtest" depends="maybe-build-test" description="Execute in-jvm dtests">
    <testmacro inputdir="${test.distributed.src}" timeout="${test.distributed.timeout}" forkmode="once" showoutput="true" filter="**/upgrade/*Test.java">
      <jvmarg value="-Dlogback.configurationFile=test/conf/logback-dtest.xml"/>
      <jvmarg value="-Dcassandra.ring_delay_ms=10000"/>
      <jvmarg value="-Dcassandra.tolerate_sstable_size=true"/>
      <jvmarg value="-Dcassandra.skip_sync=true" />
    </testmacro>
  </target>

  <!-- Use this with an FQDN for test class, and an optional csv list of methods like this:
      ant test-jvm-dtest-some -Dtest.name=org.apache.cassandra.distributed.test.ResourceLeakTest
      ant test-jvm-dtest-some -Dtest.name=org.apache.cassandra.distributed.test.ResourceLeakTest -Dtest.methods=looperTest
    -->
  <target name="test-jvm-dtest-some" depends="maybe-build-test" description="Execute some in-jvm dtests">
    <testmacro inputdir="${test.distributed.src}" timeout="${test.distributed.timeout}" forkmode="once" showoutput="true">
      <test unless:blank="${test.methods}" name="${test.name}" methods="${test.methods}" outfile="build/test/output/TEST-${test.name}-${test.methods}"/>
      <test if:blank="${test.methods}" name="${test.name}" outfile="build/test/output/TEST-${test.name}"/>
      <jvmarg value="-Dlogback.configurationFile=test/conf/logback-dtest.xml"/>
      <jvmarg value="-Dcassandra.ring_delay_ms=10000"/>
      <jvmarg value="-Dcassandra.tolerate_sstable_size=true"/>
      <jvmarg value="-Dcassandra.skip_sync=true" />
    </testmacro>
  </target>

  <!-- run microbenchmarks suite -->
  <target name="microbench" depends="build-jmh">
      <java classname="org.openjdk.jmh.Main"
            fork="true"
            failonerror="true">
          <classpath>
              <path refid="cassandra.classpath.test" />
              <pathelement location="${test.classes}"/>
              <pathelement location="${test.conf}"/>
              <fileset dir="${test.lib}">
                  <include name="**/*.jar" />
              </fileset>
          </classpath>
          <arg value="-foe"/>
          <arg value="true"/>
          <arg value="-rf"/>
          <arg value="json"/>
          <arg value="-rff"/>
          <arg value="${build.test.dir}/jmh-result.json"/>
          <arg value="-v"/>
          <arg value="EXTRA"/>

          <!-- Broken: ZeroCopyStreamingBench,MutationBench,FastThreadLocalBench  (FIXME) -->
          <arg value="-e"/><arg value="ZeroCopyStreamingBench|MutationBench|FastThreadLocalBench"/>

          <arg value=".*microbench.*${benchmark.name}"/>
      </java>
  </target>

  <!-- run arbitrary mains in tests, for example to run the long running memory tests with lots of memory pressure
      ant run-main -Dmainclass=org.apache.cassandra.utils.memory.LongBufferPoolTest -Dvmargs="-Xmx30m -XX:-UseGCOverheadLimit"
  -->
  <target name="run-main" depends="maybe-build-test">
      <property name="mainclass" value="" />
      <property name="vmargs" value="" />
      <property name="args" value="" />
      <java classname="${mainclass}"
            fork="true"
            failonerror="true">
          <jvmarg value="-server" />
          <jvmarg value="-ea" />
          <jvmarg line="${vmargs}" />
          <arg line="${args}" />
          <classpath>
              <path refid="cassandra.classpath" />
              <pathelement location="${test.classes}"/>
              <pathelement location="${test.conf}"/>
              <fileset dir="${test.lib}">
                  asm-<include name="**/*.jar" />
              </fileset>
          </classpath>
      </java>
  </target>

  <target name="_maybe_update_idea_to_java11" if="java.version.11">
    <replace file="${eclipse.project.name}.iml" token="JDK_1_8" value="JDK_11"/>
    <replace file=".idea/misc.xml" token="JDK_1_8" value="JDK_11"/>
    <replace file=".idea/misc.xml" token="1.8" value="11"/>
    <replaceregexp file=".idea/workspace.xml"
                   match="name=&quot;VM_PARAMETERS&quot; value=&quot;(.*)&quot;"
                   replace="name=&quot;VM_PARAMETERS&quot; value=&quot;\1 ${java11-jvmargs}&quot;"
                   byline="true"/>

      <echo file=".idea/compiler.xml"><![CDATA[<?xml version="1.0" encoding="UTF-8"?>
<project version="4">
  <component name="JavacSettings">
    <option name="ADDITIONAL_OPTIONS_STRING" value="--add-exports java.rmi/sun.rmi.registry=ALL-UNNAMED" />
  </component>
</project>]]></echo>
  </target>

  <!-- Generate IDEA project description files -->
  <target name="generate-idea-files" depends="init,resolver-dist-lib,gen-cql3-grammar,generate-jflex-java,createVersionPropFile" description="Generate IDEA files">
    <mkdir dir=".idea"/>
    <mkdir dir=".idea/libraries"/>
    <copy todir=".idea" overwrite="true">
        <fileset dir="ide/idea"/>
    </copy>
    <replace file=".idea/workspace.xml" token="trunk" value="${eclipse.project.name}"/>
    <replace file=".idea/workspace.xml" token="-Dcassandra.use_nix_recursive_delete=true" value="-Dcassandra.use_nix_recursive_delete=${cassandra.use_nix_recursive_delete}"/>
    <copy tofile="${eclipse.project.name}.iml" file="ide/idea-iml-file.xml"/>
    <echo file=".idea/.name">Apache Cassandra ${eclipse.project.name}</echo>
    <echo file=".idea/modules.xml"><![CDATA[<?xml version="1.0" encoding="UTF-8"?>
<project version="4">
  <component name="ProjectModuleManager">
    <modules>
      <module fileurl="file://$PROJECT_DIR$/]]>${eclipse.project.name}<![CDATA[.iml" filepath="$PROJECT_DIR$/]]>${eclipse.project.name}<![CDATA[.iml" />
    </modules>
  </component>
</project>]]></echo>
      <antcall target="_maybe_update_idea_to_java11"/>
  </target>

  <!-- Generate Eclipse project description files -->
  <target name="generate-eclipse-files" depends="build-test" description="Generate eclipse files">
    <echo file=".project"><![CDATA[<?xml version="1.0" encoding="UTF-8"?>
<projectDescription>
  <name>${eclipse.project.name}</name>
  <comment></comment>
  <projects>
  </projects>
  <buildSpec>
    <buildCommand>
      <name>org.eclipse.jdt.core.javabuilder</name>
    </buildCommand>
  </buildSpec>
  <natures>
    <nature>org.eclipse.jdt.core.javanature</nature>
  </natures>
</projectDescription>]]>
    </echo>
    <path id="eclipse-project-libs-path">
        <fileset dir="lib">
            <include name="**/*.jar" />
        </fileset>
        <fileset dir="build/lib/jars">
            <include name="**/*.jar" />
        </fileset>
        <fileset dir="build/test/lib/jars">
            <include name="**/*.jar" />
        </fileset>
    </path>
    <pathconvert property="eclipse-libs-list" refid="eclipse-project-libs-path" pathsep="${line.separator}">
        <mapper>
            <regexpmapper from="^(.*)$$" to='&lt;classpathentry kind="lib" path="\1\" \/&gt;'/>
        </mapper>
    </pathconvert>
    <property name="eclipse-project-libs" refid="eclipse-project-libs-path"/>
    <echo file=".classpath"><![CDATA[<?xml version="1.0" encoding="UTF-8"?>
<classpath>
  <classpathentry kind="src" path="src/java"/>
  <classpathentry kind="src" path="src/resources"/>
  <classpathentry kind="src" path="src/gen-java"/>
  <classpathentry kind="src" path="conf" including="hotspot_compiler"/>
  <classpathentry kind="src" output="build/test/classes" path="test/unit"/>
  <classpathentry kind="src" output="build/test/classes" path="test/long"/>
  <classpathentry kind="src" output="build/test/classes" path="test/distributed"/>
  <classpathentry kind="src" output="build/test/classes" path="test/simulator/asm"/>
  <classpathentry kind="src" output="build/test/classes" path="test/simulator/main"/>
  <classpathentry kind="src" output="build/test/classes" path="test/resources" />
  <classpathentry kind="src" path="tools/stress/src"/>
  <classpathentry kind="src" path="tools/fqltool/src"/>
  <classpathentry kind="src" output="build/test/stress-classes" path="tools/stress/test/unit" />
  <classpathentry kind="src" output="build/test/fqltool-classes" path="tools/fqltool/test/unit" />
  <classpathentry kind="con" path="org.eclipse.jdt.launching.JRE_CONTAINER"/>
  <classpathentry kind="output" path="build/classes/eclipse"/>
  <classpathentry kind="lib" path="test/conf"/>
  <classpathentry kind="lib" path="${java.home}/../lib/tools.jar"/>
  ${eclipse-libs-list}
</classpath>
]]>
	</echo>
    <taskdef name="echoeclipseprojectslibs" classname="org.apache.cassandra.anttasks.EchoEclipseProjectLibs" classpath="${test.classes}">
        <classpath>
            <path refid="cassandra.classpath"/>
            <path refid="cassandra.classpath.test"/>
        </classpath>
    </taskdef>
    <mkdir dir=".settings" />
  </target>

  <pathconvert property="eclipse.project.name">
    <path path="${basedir}" />
    <regexpmapper from="^.*/([^/]+)$$" to="\1" handledirsep="yes" />
  </pathconvert>

  <!-- Clean Eclipse project description files -->
  <target name="clean-eclipse-files">
    <delete file=".project" />
    <delete file=".classpath" />
    <delete dir=".settings" />
  	<delete dir=".externalToolBuilders" />
  	<delete dir="build/eclipse-classes" />
  </target>

  <!-- ECJ 4.6.1 in standalone mode does not work with JPMS, so we skip this target for Java 11 -->
  <target name="eclipse-warnings" depends="build, _assert_rat_output" description="Run eclipse compiler code analysis" if="java.version.8">
        <property name="ecj.log.dir" value="${build.dir}/ecj" />
        <property name="ecj.warnings.file" value="${ecj.log.dir}/eclipse_compiler_checks.txt"/>
        <mkdir  dir="${ecj.log.dir}" />

        <property name="ecj.properties" value="${basedir}/eclipse_compiler.properties" />

        <echo message="Running Eclipse Code Analysis.  Output logged to ${ecj.warnings.file}" />

	<java
	    jar="${build.dir.lib}/jars/ecj-${ecj.version}.jar"
            fork="true"
	    failonerror="true"
            maxmemory="512m">
            <arg value="-source"/>
	    <arg value="${source.version}" />
	    <arg value="-target"/>
	    <arg value="${target.version}" />
	    <arg value="-d" />
            <arg value="none" />
	    <arg value="-proc:none" />
            <arg value="-log" />
            <arg value="${ecj.warnings.file}" />
            <arg value="-properties" />
            <arg value="${ecj.properties}" />
            <arg value="-cp" />
            <arg value="${toString:cassandra.classpath}" />
            <arg value="${build.src.java}" />
        </java>
  </target>

  <target name="init-checkstyle" depends="resolver-retrieve-build,build-project" unless="no-checkstyle">
      <path id="checkstyle.lib.path">
          <fileset dir="${test.lib}/jars" includes="*.jar"/>
      </path>
      <!-- Sevntu custom checks are retrieved by Ivy into lib folder
         and will be accessible to checkstyle-->
      <taskdef resource="com/puppycrawl/tools/checkstyle/ant/checkstyle-ant-task.properties"
               classpathref="checkstyle.lib.path"/>
  </target>

  <target name="checkstyle" depends="init-checkstyle,build-project" description="Run custom checkstyle code analysis" if="java.version.8" unless="no-checkstyle">
      <property name="checkstyle.log.dir" value="${build.dir}/checkstyle" />
      <property name="checkstyle.report.file" value="${checkstyle.log.dir}/checkstyle_report.xml"/>
      <mkdir  dir="${checkstyle.log.dir}" />

      <property name="checkstyle.properties" value="${basedir}/checkstyle.xml" />
      <property name="checkstyle.suppressions" value="${basedir}/checkstyle_suppressions.xml" />
      <checkstyle config="${checkstyle.properties}"
                  failureProperty="checkstyle.failure"
                  failOnViolation="true">
          <formatter type="plain"/>
          <formatter type="xml" tofile="${checkstyle.report.file}"/>
          <fileset dir="${build.src.java}" includes="**/*.java"/>
      </checkstyle>
  </target>

  <target name="checkstyle-test" depends="init-checkstyle,resolver-retrieve-build,build-project" description="Run custom checkstyle code analysis on tests" if="java.version.8" unless="no-checkstyle">
      <property name="checkstyle.log.dir" value="${build.dir}/checkstyle" />
      <property name="checkstyle_test.report.file" value="${checkstyle.log.dir}/checkstyle_report_test.xml"/>
      <mkdir  dir="${checkstyle.log.dir}" />

      <property name="checkstyle_test.properties" value="${basedir}/checkstyle_test.xml" />
      <property name="checkstyle.suppressions" value="${basedir}/checkstyle_suppressions.xml" />
      <checkstyle config="${checkstyle_test.properties}"
                  failureProperty="checkstyle.failure"
                  failOnViolation="true">
          <formatter type="plain"/>
          <formatter type="xml" tofile="${checkstyle_test.report.file}"/>
          <fileset dir="${test.dir}" includes="**/*.java"/>
      </checkstyle>
  </target>

  <!-- Installs artifacts to local Maven repository -->
  <target name="mvn-install"
          depends="jar,sources-jar,javadoc-jar"
          description="Installs the artifacts in the Maven Local Repository">

    <!-- the parent -->
    <install pomFile="${build.dir}/${final.name}-parent.pom"
             file="${build.dir}/${final.name}-parent.pom"
             packaging="pom"/>

    <!-- the cassandra-all jar -->
    <install pomFile="${build.dir}/${final.name}.pom"
             file="${build.dir}/${final.name}.jar"/>
    <install pomFile="${build.dir}/${final.name}.pom"
             file="${build.dir}/${final.name}-sources.jar"
             classifier="sources"/>
    <install pomFile="${build.dir}/${final.name}.pom"
             file="${build.dir}/${final.name}-javadoc.jar"
             classifier="javadoc"/>
  </target>

  <!-- Publish artifacts to remote Maven repository -->
  <target name="publish"
          depends="mvn-install,artifacts"
          description="Publishes the artifacts to the Maven repository">

    <!-- the parent -->
    <deploy pomFile="${build.dir}/${final.name}-parent.pom"
            file="${build.dir}/${final.name}-parent.pom"
            packaging="pom"/>

    <!-- the cassandra-all jar -->
    <deploy pomFile="${build.dir}/${final.name}.pom"
            file="${build.dir}/${final.name}.jar"/>
    <deploy pomFile="${build.dir}/${final.name}.pom"
            file="${build.dir}/${final.name}-sources.jar"
            classifier="sources"/>
    <deploy pomFile="${build.dir}/${final.name}.pom"
            file="${build.dir}/${final.name}-javadoc.jar"
            classifier="javadoc"/>

    <!-- the distribution -->
    <sign-dist file="${build.dir}/${final.name}-bin.tar.gz" />
    <sign-dist file="${build.dir}/${final.name}-src.tar.gz" />

  </target>

  <import file="${basedir}/.build/build-resolver.xml"/>
  <import file="${basedir}/.build/build-rat.xml"/>
  <import file="${basedir}/.build/build-owasp.xml"/>
  <import file="${basedir}/.build/build-git.xml"/>
</project><|MERGE_RESOLUTION|>--- conflicted
+++ resolved
@@ -1120,11 +1120,8 @@
              more aggressively rather than waiting. See CASSANDRA-14922 for more details.
         -->
         <jvmarg value="-XX:SoftRefLRUPolicyMSPerMB=0" />
-<<<<<<< HEAD
+        <jvmarg value="-XX:ActiveProcessorCount=${cassandra.test.processorCount}" />
         <jvmarg value="-XX:HeapDumpPath=build/test" />
-=======
-        <jvmarg value="-XX:ActiveProcessorCount=${cassandra.test.processorCount}" />
->>>>>>> dcc19cf8
         <jvmarg value="-Dcassandra.test.driver.connection_timeout_ms=${test.driver.connection_timeout_ms}"/>
         <jvmarg value="-Dcassandra.test.driver.read_timeout_ms=${test.driver.read_timeout_ms}"/>
         <jvmarg value="-Dcassandra.memtable_row_overhead_computation_step=100"/>
