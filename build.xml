<!--
  Licensed to the Apache Software Foundation (ASF) under one or more
  contributor license agreements.  See the NOTICE file distributed with
  this work for additional information regarding copyright ownership.
  The ASF licenses this file to You under the Apache License, Version 2.0
  (the "License"); you may not use this file except in compliance with
  the License.  You may obtain a copy of the License at

      http://www.apache.org/licenses/LICENSE-2.0

  Unless required by applicable law or agreed to in writing, software
  distributed under the License is distributed on an "AS IS" BASIS,
  WITHOUT WARRANTIES OR CONDITIONS OF ANY KIND, either express or implied.
  See the License for the specific language governing permissions and
  limitations under the License.
-->
<project basedir="." default="check" name="apache-cassandra"
         xmlns:if="ant:if"
         xmlns:unless="ant:unless">

    <fail message="You need to use Ant of version at least 1.10 to continue.">
      <condition>
        <not>
          <antversion atleast="1.10"/>
        </not>
      </condition>
    </fail>

    <property environment="env"/>
    <property file="build.properties" />
    <property file="build.properties.default" />
    <property name="debuglevel" value="source,lines,vars"/>

    <!-- default version and SCM information -->
    <property name="base.version" value="5.0-alpha1"/>
    <property name="scm.connection" value="scm:https://gitbox.apache.org/repos/asf/cassandra.git"/>
    <property name="scm.developerConnection" value="scm:https://gitbox.apache.org/repos/asf/cassandra.git"/>
    <property name="scm.url" value="https://gitbox.apache.org/repos/asf?p=cassandra.git;a=tree"/>

    <!-- JDKs supported.
        All releases are built with the default JDK.
        Builds with non-default JDKs are considered experimental and for development and testing purposes.
        When building, javac's source and target flags are set to the jdk used, so lower JDKs are not supported at runtime.
        The use of both CASSANDRA_USE_JDK11 and use-jdk11 is deprecated.
    -->
    <property name="java.default" value="11" />
    <property name="java.supported" value="11,17" />

    <!-- directory details -->
    <property name="basedir" value="."/>
    <property name="build.helpers.dir" value="${basedir}/.build"/>
    <property name="build.src" value="${basedir}/src"/>
    <property name="build.src.java" value="${basedir}/src/java"/>
    <property name="build.src.antlr" value="${basedir}/src/antlr"/>
    <property name="build.src.resources" value="${basedir}/src/resources"/>
    <property name="build.src.gen-java" value="${basedir}/src/gen-java"/>
    <property name="build.lib" value="${basedir}/lib"/>
    <property name="build.dir" value="${basedir}/build"/>
    <property name="build.dir.lib" value="${build.dir}/lib"/>
    <property name="build.test.dir" value="${build.dir}/test"/>
    <property name="build.classes" value="${build.dir}/classes"/>
    <property name="build.classes.main" value="${build.classes}/main" />
    <property name="javadoc.dir" value="${build.dir}/javadoc"/>
    <property name="interface.dir" value="${basedir}/interface"/>
    <property name="test.dir" value="${basedir}/test"/>
    <property name="test.resources" value="${test.dir}/resources"/>
    <property name="test.lib" value="${build.dir}/test/lib"/>
    <property name="test.classes" value="${build.dir}/test/classes"/>
    <property name="test.conf" value="${test.dir}/conf"/>
    <property name="test.data" value="${test.dir}/data"/>
    <property name="test.name" value="*Test"/>
    <property name="test.classlistfile" value="testlist.txt"/>
    <property name="test.classlistprefix" value="unit"/>
    <property name="benchmark.name" value=""/>
    <property name="test.methods" value=""/>
    <property name="test.anttasks.src" value="${test.dir}/anttasks"/>
    <property name="test.unit.src" value="${test.dir}/unit"/>
    <property name="test.long.src" value="${test.dir}/long"/>
    <property name="test.burn.src" value="${test.dir}/burn"/>
    <property name="test.memory.src" value="${test.dir}/memory"/>
    <property name="test.microbench.src" value="${test.dir}/microbench"/>
    <property name="test.distributed.src" value="${test.dir}/distributed"/>
    <property name="test.compression.algo" value="LZ4"/>
    <property name="test.simulator.src" value="${test.dir}/simulator/main"/>
    <property name="test.simulator-asm.src" value="${test.dir}/simulator/asm"/>
    <property name="test.simulator-bootstrap.src" value="${test.dir}/simulator/bootstrap"/>
    <property name="test.simulator-test.src" value="${test.dir}/simulator/test"/>
    <property name="test.driver.connection_timeout_ms" value="10000"/>
    <property name="test.driver.read_timeout_ms" value="24000"/>
    <property name="test.jvm.args" value="" />
    <property name="testtag.extra" value="" />
    <property name="dist.dir" value="${build.dir}/dist"/>
    <property name="tmp.dir" value="${java.io.tmpdir}"/>

    <property name="doc.dir" value="${basedir}/doc"/>

    <condition property="version" value="${base.version}">
      <isset property="release"/>
    </condition>
    <property name="version" value="${base.version}-SNAPSHOT"/>
    <property name="version.properties.dir"
              value="${build.src.resources}/org/apache/cassandra/config/" />
    <property name="final.name" value="${ant.project.name}-${version}"/>

    <property name="local.repository" value="${user.home}/.m2/repository" />

    <!-- details of how and which Maven repository we publish to -->
    <property name="maven.version" value="3.0.3" />
    <condition property="maven-repository-url" value="https://repository.apache.org/service/local/staging/deploy/maven2">
      <isset property="release"/>
    </condition>
    <condition property="maven-repository-id" value="apache.releases.https">
      <isset property="release"/>
    </condition>
    <property name="maven-repository-url" value="https://repository.apache.org/content/repositories/snapshots"/>
    <property name="maven-repository-id" value="apache.snapshots.https"/>

    <property name="test.timeout" value="480000" />
    <property name="test.memory.timeout" value="480000" />
    <property name="test.long.timeout" value="600000" />
    <property name="test.burn.timeout" value="60000000" />
    <property name="test.distributed.timeout" value="900000" />
    <property name="test.simulation.timeout" value="1800000" />

    <!-- default for cql tests. Can be overridden by -Dcassandra.test.use_prepared=false -->
    <property name="cassandra.test.use_prepared" value="true" />

    <!-- The number of active processors seen by JVM -->
    <property name="cassandra.test.processorCount" value="2"/>

    <!-- skip flushing schema tables during tests -->
    <property name="cassandra.test.flush_local_schema_changes" value="false" />

    <!-- fast shutdown of messaging service -->
    <property name="cassandra.test.messagingService.nonGracefulShutdown" value="true"/>

    <!-- https://www.eclemma.org/jacoco/ -->
    <property name="jacoco.version" value="0.8.8"/>
    <property name="jacoco.export.dir" value="${build.dir}/jacoco/" />
    <property name="jacoco.partials.dir" value="${jacoco.export.dir}/partials" />
    <property name="jacoco.partialexecfile" value="${jacoco.partials.dir}/partial.exec" />
    <property name="jacoco.finalexecfile" value="${jacoco.export.dir}/jacoco.exec" />

    <property name="jflex.version" value="1.8.2"/>
    <property name="jamm.version" value="0.4.0"/>
    <property name="ecj.version" value="3.33.0"/>
    <!-- When updating ASM, please, do consider whether you might need to update also FBUtilities#ASM_BYTECODE_VERSION
      and the simulator InterceptClasses#BYTECODE_VERSION, in particular if we are looking to provide Cassandra support
      for newer JDKs (CASSANDRA-17873). -->
    <property name="asm.version" value="9.4"/>
    <property name="allocation-instrumenter.version" value="3.1.0"/>

    <condition property="is.source.artifact">
      <available file="${build.src.java}" type="dir" />
    </condition>

    <condition property="cassandra.use_nix_recursive_delete" value="false" else="true">
        <os family="windows" />
    </condition>

    <!-- Check if all tests are being run or just one (check testclasslist target). If it's all tests don't spam the
         console with test output.
         If it's an individual test print the output from the test under the assumption someone is debugging the test
         and wants to know what is going on without having to context switch to the log file that is generated.
         Debug level output still needs to be retrieved from the log file.  -->
    <macrodef name="set-keepbrief-property">
        <attribute name="test-name" />
        <sequential>
            <condition property="cassandra.keepBriefBrief" value="false" else="true">
                <not>
                    <equals arg1="@{test-name}" arg2="*Test"/>
                </not>
            </condition>
        </sequential>
    </macrodef>
    <set-keepbrief-property test-name="${test.name}" />

    <fail message="Unsupported JDK version used: ${ant.java.version}">
        <condition><not><contains string="${java.supported}" substring="${ant.java.version}"/></not></condition>
    </fail>
    <condition property="is.java.default"><equals arg1="${ant.java.version}" arg2="${java.default}"/></condition>
    <echo unless:true="${is.java.default}" message="Non default JDK version used: ${ant.java.version}"/>

    <condition property="arch_x86">
      <equals arg1="${os.arch}" arg2="x86" />
    </condition>
    <!-- On non-X86 JDK 8 (such as M1 Mac) the smallest allowed Xss is 384k; so need a larger value
    when on these platforms. -->
    <condition property="jvm_xss" value="-Xss256k" else="-Xss384k">
      <isset property="arch_x86" />
    </condition>

    <resources id="_jvm11_arg_items">
        <string>-Djdk.attach.allowAttachSelf=true</string>
        <string>-XX:+UseConcMarkSweepGC</string>
        <string>-XX:+CMSParallelRemarkEnabled</string>
        <string>-XX:SurvivorRatio=8</string>
        <string>-XX:MaxTenuringThreshold=1</string>
        <string>-XX:CMSInitiatingOccupancyFraction=75</string>
        <string>-XX:+UseCMSInitiatingOccupancyOnly</string>
        <string>-XX:CMSWaitDuration=10000</string>
        <string>-XX:+CMSParallelInitialMarkEnabled</string>
        <string>-XX:+CMSEdenChunksRecordAlways</string>


        <string>--add-exports java.base/jdk.internal.misc=ALL-UNNAMED</string>
        <string>--add-exports java.base/jdk.internal.ref=ALL-UNNAMED</string>
        <string>--add-exports java.base/sun.nio.ch=ALL-UNNAMED</string>
        <string>--add-exports java.management.rmi/com.sun.jmx.remote.internal.rmi=ALL-UNNAMED</string>
        <string>--add-exports java.rmi/sun.rmi.registry=ALL-UNNAMED</string>
        <string>--add-exports java.rmi/sun.rmi.server=ALL-UNNAMED</string>
        <string>--add-exports java.rmi/sun.rmi.transport.tcp=ALL-UNNAMED</string>
        <string>--add-exports java.sql/java.sql=ALL-UNNAMED</string>

        <string>--add-opens java.base/java.lang.module=ALL-UNNAMED</string>
        <string>--add-opens java.base/java.net=ALL-UNNAMED</string>
        <string>--add-opens java.base/jdk.internal.loader=ALL-UNNAMED</string>
        <string>--add-opens java.base/jdk.internal.ref=ALL-UNNAMED</string>
        <string>--add-opens java.base/jdk.internal.reflect=ALL-UNNAMED</string>
        <string>--add-opens java.base/jdk.internal.math=ALL-UNNAMED</string>
        <string>--add-opens java.base/jdk.internal.module=ALL-UNNAMED</string>
        <string>--add-opens java.base/jdk.internal.util.jar=ALL-UNNAMED</string>
        <string>--add-opens jdk.management/com.sun.management.internal=ALL-UNNAMED</string>
    </resources>
    <pathconvert property="_jvm11_args_concat" refid="_jvm11_arg_items" pathsep=" "/>
    <condition property="java-jvmargs" value="${_jvm11_args_concat}">
        <equals arg1="${ant.java.version}" arg2="11"/>
    </condition>

    <resources id="_jvm17_arg_items">
        <string>-Djdk.attach.allowAttachSelf=true</string>
        <string>-XX:+UseG1GC</string>
        <string>-XX:+ParallelRefProcEnabled</string>
        <string>-XX:MaxTenuringThreshold=1</string>
        <string>-XX:G1HeapRegionSize=16m</string>

        <string>--add-exports java.base/jdk.internal.misc=ALL-UNNAMED</string>
        <string>--add-exports java.base/jdk.internal.ref=ALL-UNNAMED</string>
        <string>--add-exports java.base/sun.nio.ch=ALL-UNNAMED</string>
        <string>--add-exports java.management.rmi/com.sun.jmx.remote.internal.rmi=ALL-UNNAMED</string>
        <string>--add-exports java.rmi/sun.rmi.registry=ALL-UNNAMED</string>
        <string>--add-exports java.rmi/sun.rmi.server=ALL-UNNAMED</string>
        <string>--add-exports java.rmi/sun.rmi.transport.tcp=ALL-UNNAMED</string>
        <string>--add-exports java.sql/java.sql=ALL-UNNAMED</string>
        <string>--add-exports java.base/java.lang.ref=ALL-UNNAMED</string>
        <string>--add-exports jdk.unsupported/sun.misc=ALL-UNNAMED</string>
        <string>--add-exports jdk.compiler/com.sun.tools.javac.file=ALL-UNNAMED</string>

        <string>--add-opens java.base/java.lang.module=ALL-UNNAMED</string>
        <string>--add-opens java.base/java.net=ALL-UNNAMED</string>
        <string>--add-opens java.base/jdk.internal.loader=ALL-UNNAMED</string>
        <string>--add-opens java.base/jdk.internal.ref=ALL-UNNAMED</string>
        <string>--add-opens java.base/jdk.internal.reflect=ALL-UNNAMED</string>
        <string>--add-opens java.base/jdk.internal.math=ALL-UNNAMED</string>
        <string>--add-opens java.base/jdk.internal.module=ALL-UNNAMED</string>
        <string>--add-opens java.base/jdk.internal.util.jar=ALL-UNNAMED</string>
        <string>--add-opens jdk.management/com.sun.management.internal=ALL-UNNAMED</string>
        <string>--add-opens jdk.management/com.sun.management.internal=ALL-UNNAMED</string>

        <string>--add-opens java.base/sun.nio.ch=ALL-UNNAMED</string>
        <string>--add-opens java.base/java.io=ALL-UNNAMED</string>
        <string>--add-opens java.base/java.util.concurrent=ALL-UNNAMED</string>
        <string>--add-opens java.base/java.util=ALL-UNNAMED</string>
        <string>--add-opens java.base/java.util.concurrent.atomic=ALL-UNNAMED</string>
        <string>--add-opens java.base/java.lang=ALL-UNNAMED</string>
        <string>--add-opens java.base/java.math=ALL-UNNAMED</string>
        <string>--add-opens java.base/java.lang.reflect=ALL-UNNAMED</string>
        <string>--add-opens java.base/java.net=ALL-UNNAMED</string>

        <string>--add-opens java.rmi/sun.rmi.transport.tcp=ALL-UNNAMED</string>
    </resources>
    <pathconvert property="_jvm17_args_concat" refid="_jvm17_arg_items" pathsep=" "/>
    <condition property="java-jvmargs" value="${_jvm17_args_concat}">
        <equals arg1="${ant.java.version}" arg2="17"/>
    </condition>

    <!--
      JVM arguments for tests.

      There is a race condition bug in java 11 (see CASSANDRA-15981) which causes a crash of the
      JVM; this race is between CMS and class unloading.  In java 8 we can cap the metaspace to
      make tests stable on low resource environments, but in java 11 we need to make it unlimited
      (don't define MaxMetaspaceSize) and disable class unloading in CMS outside of a
      stop-the-world pause.

      In java 11 we also need to set a system property to enable netty to use Unsafe direct byte
      buffer construction (see CASSANDRA-16493)
    -->
    <resources id="_jvm11_test_arg_items">
        <string>-XX:-CMSClassUnloadingEnabled</string>
        <string>-Dio.netty.tryReflectionSetAccessible=true</string>
    </resources>
    <pathconvert property="_jvm11_test_arg_items_concat" refid="_jvm11_test_arg_items" pathsep=" "/>
    <resources id="_jvm17_test_arg_items">
        <string>-Dio.netty.tryReflectionSetAccessible=true</string>
    </resources>
    <pathconvert property="_jvm17_test_arg_items_concat" refid="_jvm17_test_arg_items" pathsep=" "/>
    <condition property="_std-test-jvmargs" value="${_jvm11_test_arg_items_concat}">
            <equals arg1="${ant.java.version}" arg2="11"/>
    </condition>
    <condition property="_std-test-jvmargs" value="${_jvm17_test_arg_items_concat}">
        <equals arg1="${ant.java.version}" arg2="17"/>
    </condition>

    <!-- needed to compile org.apache.cassandra.utils.JMXServerUtils -->
    <!-- needed to compile org.apache.cassandra.distributed.impl.Instance-->
    <!-- needed to compile org.apache.cassandra.utils.memory.BufferPool -->
    <property name="jdk11plus-javac-exports" value="--add-exports java.rmi/sun.rmi.registry=ALL-UNNAMED --add-exports java.rmi/sun.rmi.transport.tcp=ALL-UNNAMED --add-exports java.base/jdk.internal.ref=ALL-UNNAMED --add-exports java.base/sun.nio.ch=ALL-UNNAMED" />

    <!--
         Add all the dependencies.
    -->
    <path id="cassandra.classpath">
        <pathelement location="${build.classes.main}" />
        <fileset dir="${build.dir.lib}">
            <include name="**/*.jar" />
        </fileset>
    </path>
    <path id="cassandra.classpath.test">
        <file file="${build.dir}/${final.name}.jar"/> <!-- we need the jar for tests and benchmarks (multi-version jar) -->
        <fileset dir="${build.dir.lib}">
            <include name="**/*.jar" />
        </fileset>
        <fileset dir="${test.lib}/jars">
            <include name="**/*.jar" />
            <exclude name="**/ant-*.jar"/>
        </fileset>
    </path>

  <macrodef name="create-javadoc">
    <attribute name="destdir"/>
    <element name="filesets"/>
    <sequential>
      <javadoc destdir="@{destdir}" author="true" version="true" use="true"
        windowtitle="${ant.project.name} API" classpathref="cassandra.classpath"
        bottom="Copyright &amp;copy; 2009- The Apache Software Foundation"
        useexternalfile="yes" encoding="UTF-8" failonerror="false"
        maxmemory="256m" additionalparam="${jdk11plus-javac-exports}">
        <filesets/>
      </javadoc>
      <fail message="javadoc failed">
        <condition>
            <not>
                <available file="@{destdir}/index-all.html" />
            </not>
        </condition>
      </fail>
    </sequential>
  </macrodef>

    <!--
        Setup the output directories.
    -->
    <target name="init" >
        <fail unless="is.source.artifact"
            message="Not a source artifact, stopping here." />
        <mkdir dir="${build.classes.main}"/>
        <mkdir dir="${test.lib}"/>
        <mkdir dir="${test.classes}"/>
        <mkdir dir="${stress.test.classes}"/>
        <mkdir dir="${fqltool.test.classes}"/>
        <mkdir dir="${build.src.gen-java}"/>
        <mkdir dir="${build.dir.lib}"/>
        <mkdir dir="${jacoco.export.dir}"/>
        <mkdir dir="${jacoco.partials.dir}"/>

        <!-- Set up jdk specific properties -->
        <javac includes="**/JdkProperties.java,**/SetSystemProperty.java" srcdir="test/anttasks" destdir="${test.classes}" includeantruntime="true" source="${java.default}" target="${java.default}">
          <compilerarg value="-Xlint:-options"/>
        </javac>
        <taskdef name="JdkProperties" classname="org.apache.cassandra.anttasks.JdkProperties" classpath="${test.classes}"/>
        <taskdef name="SetSystemProperty" classname="org.apache.cassandra.anttasks.SetSystemProperty" classpath="${test.classes}"/>

        <JdkProperties/>

        <!-- https://issues.apache.org/jira/browse/CASSANDRA-16391?focusedCommentId=17310803&page=com.atlassian.jira.plugin.system.issuetabpanels%3Acomment-tabpanel#comment-17310803 -->
        <SetSystemProperty name="jmc5.path" value="/tmp"/>
        <SetSystemProperty name="jmc6.path" value="/tmp"/>
        <SetSystemProperty name="visualvm.path" value="/tmp"/>
    </target>

    <target name="clean" description="Remove all locally created artifacts">
        <delete dir="${build.test.dir}" />
        <delete dir="${build.classes}" />
        <delete dir="${build.src.gen-java}" />
        <delete dir="${version.properties.dir}" />
        <delete dir="${jacoco.export.dir}" />
        <delete dir="${jacoco.partials.dir}"/>
    </target>
    <target depends="clean" name="cleanall"/>

    <target name="realclean" depends="clean" description="Remove the entire build directory and all downloaded artifacts">
        <delete>
          <fileset dir="${build.lib}" excludes="cassandra-driver-internal-only-*,puresasl-internal-only-*"/>
        </delete>
        <delete dir="${build.dir}" />
        <delete dir="${doc.dir}/build" />
        <delete dir="${doc.dir}/source/tools/nodetool" />
    </target>

    <!--
       This generates the CQL grammar files from Cql.g
    -->
    <target name="check-gen-cql3-grammar">
        <uptodate property="cql3current"
                targetfile="${build.src.gen-java}/org/apache/cassandra/cql3/Cql.tokens">
            <srcfiles dir="${build.src.antlr}">
                <include name="*.g"/>
            </srcfiles>
        </uptodate>
    </target>

    <target name="gen-cql3-grammar" depends="check-gen-cql3-grammar" unless="cql3current">
      <echo>Building Grammar ${build.src.antlr}/Cql.g  ...</echo>
      <java classname="org.antlr.Tool"
            classpathref="cql3-grammar.classpath"
            failonerror="true">
         <arg value="-Xconversiontimeout" />
         <arg value="10000" />
         <arg value="${build.src.antlr}/Cql.g" />
         <arg value="-fo" />
         <arg value="${build.src.gen-java}/org/apache/cassandra/cql3/" />
         <arg value="-Xmaxinlinedfastates"/>
         <arg value="10"/> <!-- default is 60 -->
      </java>
    </target>

    <target name="generate-cql-html" depends="resolver-init" description="Generate HTML from textile source">
        <taskdef classpathref="wikitext.classpath" resource="wikitexttasks.properties" />
        <wikitext-to-html markupLanguage="Textile">
            <fileset dir="${basedir}">
                <include name="doc/cql3/*.textile"/>
            </fileset>
        </wikitext-to-html>
    </target>

    <target name="gen-asciidoc" description="Generate dynamic asciidoc pages" depends="jar" unless="ant.gen-doc.skip">
        <exec executable="make" osfamily="unix" dir="${doc.dir}">
            <arg value="gen-asciidoc"/>
        </exec>
    </target>

    <target name="gen-doc" description="Generate documentation" depends="gen-asciidoc,generate-cql-html" unless="ant.gen-doc.skip">
        <exec executable="make" osfamily="unix" dir="${doc.dir}">
            <arg value="html"/>
        </exec>
    </target>

    <!--
        Generates Java sources for tokenization support from jflex
        grammar files
    -->
    <target name="generate-jflex-java" description="Generate Java from jflex grammar">
        <taskdef classname="jflex.anttask.JFlexTask" classpathref="jflex.classpath" name="jflex" />
        <jflex file="${build.src.java}/org/apache/cassandra/index/sasi/analyzer/StandardTokenizerImpl.jflex" destdir="${build.src.gen-java}/" />
    </target>

    <!-- create properties file with C version -->
<<<<<<< HEAD
    <target name="_createVersionPropFile" depends="_get-git-sha">
=======
    <target name="createVersionPropFile" depends="set-cqlsh-version">
>>>>>>> f4ee77ce
      <taskdef name="propertyfile" classname="org.apache.tools.ant.taskdefs.optional.PropertyFile"/>
      <mkdir dir="${version.properties.dir}"/>
      <propertyfile file="${version.properties.dir}/version.properties">
        <entry key="CassandraVersion" value="${version}"/>
        <entry key="GitSHA" value="${git.sha}"/>
      </propertyfile>
    </target>

    <target name="test-run" depends="jar"
            description="Run in test mode.  Not for production use!">
      <java classname="org.apache.cassandra.service.CassandraDaemon" fork="true">
        <classpath>
          <path refid="cassandra.classpath.test"/>
          <pathelement location="${test.conf}"/>
        </classpath>
        <jvmarg value="-Dstorage-config=${test.conf}"/>
        <jvmarg value="-Dcassandra.reads.thresholds.coordinator.defensive_checks_enabled=true" /> <!-- enable defensive checks -->
        <jvmarg value="-javaagent:${build.dir.lib}/jars/jamm-${jamm.version}.jar" />
        <jvmarg value="-ea"/>
        <jvmarg line="${java-jvmargs}"/>
      </java>
    </target>

    <!--
        The build target builds all the .class files
    -->
    <target name="build" depends="resolver-retrieve-build,build-project" description="Compile Cassandra classes"/>
    <target name="codecoverage" depends="jacoco-run,jacoco-report" description="Create code coverage report"/>

    <target name="_build_java">
        <!-- Note: we cannot use javac's 'release' option, as that does not allow accessing sun.misc.Unsafe nor
        Nashorn's ClassFilter class as any javac modules option is invalid for release 8. -->
        <echo message="Compiling for Java ${ant.java.version}..."/>
        <javac
               debug="true" debuglevel="${debuglevel}" encoding="utf-8"
               destdir="${build.classes.main}" includeantruntime="false" source="${ant.java.version}" target="${ant.java.version}">
            <src path="${build.src.java}"/>
            <src path="${build.src.gen-java}"/>
            <compilerarg value="-XDignore.symbol.file"/>
            <compilerarg line="${jdk11plus-javac-exports}"/>
            <classpath>
                <path refid="cassandra.classpath"/>
            </classpath>
        </javac>
    </target>

    <target depends="init,gen-cql3-grammar,generate-cql-html,generate-jflex-java"
            name="build-project">
        <echo message="${ant.project.name}: ${ant.file}"/>
        <!-- Order matters! -->
        <antcall target="_build_java"/>
        <antcall target="_createVersionPropFile"/>
        <copy todir="${build.classes.main}">
            <fileset dir="${build.src.resources}" />
        </copy>
        <copy todir="${basedir}/conf" file="${build.classes.main}/META-INF/hotspot_compiler"/>
    </target>

    <target name="check" depends="_main-jar,build-test" description="Verifies the source code and dependencies. This task is intended to run on pre-commit and locally. It should verify mostly modified files compared to the upstream base branch." unless="check.skip">
        <antcall target="rat-check" inheritrefs="true"/>
        <antcall target="checkstyle" inheritrefs="true"/>
        <antcall target="checkstyle-test" inheritrefs="true"/>
    </target>

    <!-- Stress build file -->
    <property name="stress.build.src" value="${basedir}/tools/stress/src" />
    <property name="stress.test.src" value="${basedir}/tools/stress/test/unit" />
    <property name="stress.build.classes" value="${build.classes}/stress" />
    <property name="stress.test.classes" value="${build.dir}/test/stress-classes" />
	<property name="stress.manifest" value="${stress.build.classes}/MANIFEST.MF" />

    <target name="stress-build-test" depends="stress-build" description="Compile stress tests">
        <javac debug="true" debuglevel="${debuglevel}" destdir="${stress.test.classes}"
               source="${ant.java.version}" target="${ant.java.version}"
               includeantruntime="false" encoding="utf-8">
            <classpath>
                <path refid="cassandra.classpath.test"/>
                <pathelement location="${stress.build.classes}" />
            </classpath>
            <src path="${stress.test.src}"/>
        </javac>
    </target>

    <target name="stress-build" depends="build" description="build stress tool">
        <antcall target="_stress_build"/>
    </target>

    <target name="_stress_build">
    	<mkdir dir="${stress.build.classes}" />
        <javac compiler="modern" debug="true" debuglevel="${debuglevel}"
               source="${ant.java.version}" target="${ant.java.version}"
               encoding="utf-8" destdir="${stress.build.classes}" includeantruntime="true">
            <src path="${stress.build.src}" />
            <classpath>
                <path refid="cassandra.classpath" />
            </classpath>
        </javac>
        <copy todir="${stress.build.classes}">
            <fileset dir="${stress.build.src}/resources" />
        </copy>
    </target>

    <target name="stress-test" depends="maybe-build-test" description="Runs stress tests">
        <testmacro inputdir="${stress.test.src}"
                       timeout="${test.timeout}">
        </testmacro>
    </target>

    <!-- Use this with an FQDN for test class, and an optional csv list of methods like this:
      ant stress-test-some -Dtest.name=org.apache.cassandra.stress.generate.DistributionGaussianTest
      ant stress-test-some -Dtest.name=org.apache.cassandra.stress.generate.DistributionGaussianTest -Dtest.methods=simpleGaussian
    -->
    <target name="stress-test-some" depends="maybe-build-test" description="Runs stress tests">
        <testmacro inputdir="${stress.test.src}" timeout="${test.timeout}">
          <test unless:blank="${test.methods}" name="${test.name}" methods="${test.methods}" todir="${build.test.dir}/output/" outfile="TEST-${test.name}-${test.methods}"/>
          <test if:blank="${test.methods}" name="${test.name}" todir="${build.test.dir}/output/" outfile="TEST-${test.name}"/>
        </testmacro>
    </target>

    <!--
        fqltool build file
        -->
    <property name="fqltool.build.src" value="${basedir}/tools/fqltool/src" />
    <property name="fqltool.test.src" value="${basedir}/tools/fqltool/test/unit" />
    <property name="fqltool.build.classes" value="${build.classes}/fqltool" />
    <property name="fqltool.test.classes" value="${build.dir}/test/fqltool-classes" />
    <property name="fqltool.manifest" value="${fqltool.build.classes}/MANIFEST.MF" />

    <target name="fqltool-build-test" depends="fqltool-build" description="Compile fqltool tests">
        <javac debug="true" debuglevel="${debuglevel}" destdir="${fqltool.test.classes}"
               source="${ant.java.version}" target="${ant.java.version}"
               includeantruntime="false" encoding="utf-8">
            <classpath>
                <path refid="cassandra.classpath.test"/>
                <pathelement location="${fqltool.build.classes}" />
            </classpath>
            <src path="${fqltool.test.src}"/>
        </javac>
    </target>

    <target name="fqltool-build" depends="build" description="build fqltool">
        <antcall target="_fqltool_build"/>
    </target>

    <target name="_fqltool_build">
    	<mkdir dir="${fqltool.build.classes}" />
        <javac compiler="modern" debug="true" debuglevel="${debuglevel}"
               source="${ant.java.version}" target="${ant.java.version}"
               encoding="utf-8" destdir="${fqltool.build.classes}" includeantruntime="true">
            <src path="${fqltool.build.src}" />
            <classpath>
                <path refid="cassandra.classpath" />
            </classpath>
        </javac>
    </target>

    <target name="fqltool-test" depends="fqltool-build-test, build-test" description="Runs fqltool tests">
        <testmacro inputdir="${fqltool.test.src}"
                       timeout="${test.timeout}">
        </testmacro>
    </target>

    <!--
        simulator asm build file
        -->
    <property name="simulator-asm.build.src" value="${test.simulator-asm.src}" />
    <property name="simulator-asm.build.classes" value="${build.classes}/simulator-asm" />
    <property name="simulator-asm.manifest" value="${simulator-asm.build.classes}/MANIFEST.MF" />

    <property name="simulator-bootstrap.build.src" value="${test.simulator-bootstrap.src}" />
    <property name="simulator-bootstrap.build.classes" value="${build.classes}/simulator-bootstrap" />
    <property name="simulator-bootstrap.manifest" value="${simulator-bootstrap.build.classes}/MANIFEST.MF" />

    <target name="simulator-asm-build" depends="build" description="build simulator-asm">
        <antcall target="_simulator-asm_build"/>
    </target>

    <target name="simulator-bootstrap-build" depends="build" description="build simulator-bootstrap">
        <antcall target="_simulator-bootstrap_build"/>
    </target>

    <target name="_simulator-asm_build">
    	<mkdir dir="${simulator-asm.build.classes}" />
        <javac compiler="modern" debug="true" debuglevel="${debuglevel}"
               source="${ant.java.version}" target="${ant.java.version}"
               encoding="utf-8" destdir="${simulator-asm.build.classes}" includeantruntime="true">
            <src path="${simulator-asm.build.src}" />
            <classpath>
                <fileset dir="${test.lib}">
                     <include name="**/asm-*${asm.version}.jar" />
                </fileset>
                <fileset dir="${build.lib}">
                     <include name="**/asm-*${asm.version}.jar" />
                </fileset>
            </classpath>
        </javac>
    </target>

    <target name="_simulator-bootstrap_build">
    	<mkdir dir="${simulator-bootstrap.build.classes}" />
        <javac compiler="modern" debug="true" debuglevel="${debuglevel}"
               source="${ant.java.version}" target="${ant.java.version}"
               encoding="utf-8" destdir="${simulator-bootstrap.build.classes}" includeantruntime="true">
            <src path="${simulator-bootstrap.build.src}" />
            <classpath>
                <fileset dir="${test.lib}">
                     <include name="**/asm-*${asm.version}.jar" />
                </fileset>
                <fileset dir="${build.lib}">
                     <include name="**/asm-*${asm.version}.jar" />
                </fileset>
            </classpath>
            <compilerarg value="-XDignore.symbol.file"/>
        </javac>
    </target>

    <target name="write-poms" unless="without.maven">
        <filterset id="pom-template">
            <filter token="version" value="${version}"/>
            <filter token="final.name" value="${final.name}"/>
            <filter token="jamm.version" value="${jamm.version}"/>
            <filter token="allocation-instrumenter.version" value="${allocation-instrumenter.version}"/>
            <filter token="ecj.version" value="${ecj.version}"/>
            <filter token="asm.version" value="${asm.version}"/>
            <filter token="jacoco.version" value="${jacoco.version}"/>
            <filter token="jflex.version" value="${jflex.version}"/>
        </filterset>

        <copy file=".build/cassandra-deps-template.xml" tofile="${build.dir}/${final.name}.pom">
            <filterset refid="pom-template"/>
        </copy>
        <copy file=".build/parent-pom-template.xml" tofile="${build.dir}/${final.name}-parent.pom">
            <filterset refid="pom-template"/>
        </copy>
        <copy file=".build/cassandra-build-deps-template.xml" tofile="${build.dir}/tmp-${final.name}-deps.pom">
            <filterset refid="pom-template"/>
        </copy>
    </target>

    <!--
        The jar target makes cassandra.jar output.
    -->
    <target name="_main-jar"
            depends="build"
            description="Assemble Cassandra JAR files">
      <mkdir dir="${build.classes.main}/META-INF" />
      <copy file="LICENSE.txt"
            tofile="${build.classes.main}/META-INF/LICENSE.txt"/>
      <copy file="NOTICE.txt"
            tofile="${build.classes.main}/META-INF/NOTICE.txt"/>

      <!-- Main Jar -->
      <jar jarfile="${build.dir}/${final.name}.jar">
        <fileset dir="${build.classes.main}">
        </fileset>
        <manifest>
        <!-- <section name="org/apache/cassandra/infrastructure"> -->
          <attribute name="Multi-Release" value="true"/>
          <attribute name="Implementation-Title" value="Cassandra"/>
          <attribute name="Implementation-Version" value="${version}"/>
          <attribute name="Implementation-Vendor" value="Apache"/>
          <attribute name="Implementation-Git-SHA" value="${git.sha}"/>
        <!-- </section> -->
        </manifest>
      </jar>
    </target>

    <target name="stress-jar"
            depends="stress-build"
            description="Assemble Cassandra JAR files">
        <!-- Stress jar -->
        <manifest file="${stress.manifest}">
            <attribute name="Built-By" value="Pavel Yaskevich"/>
            <attribute name="Main-Class" value="org.apache.cassandra.stress.Stress"/>
        </manifest>
        <mkdir dir="${stress.build.classes}/META-INF" />
        <mkdir dir="${build.dir}/tools/lib/" />
        <jar destfile="${build.dir}/tools/lib/stress.jar" manifest="${stress.manifest}">
            <fileset dir="${stress.build.classes}"/>
        </jar>
    </target>

    <target name="fqltool-jar"
            depends="fqltool-build"
            description="Assemble Cassandra JAR files">

        <!-- fqltool jar -->
        <manifest file="${fqltool.manifest}">
            <attribute name="Built-By" value="Marcus Eriksson"/>
            <attribute name="Main-Class" value="org.apache.cassandra.fqltool.FullQueryLogTool"/>
        </manifest>
        <mkdir dir="${fqltool.build.classes}/META-INF" />
        <mkdir dir="${build.dir}/tools/lib/" />
        <jar destfile="${build.dir}/tools/lib/fqltool.jar" manifest="${fqltool.manifest}">
            <fileset dir="${fqltool.build.classes}"/>
        </jar>
    </target>

    <target name="simulator-jars"
            depends="simulator-asm-build,simulator-bootstrap-build"
            description="Assemble Cassandra JAR files">

        <!-- simulator asm jar -->
        <manifest file="${simulator-asm.manifest}">
            <attribute name="Built-By" value="Benedict Elliott Smith"/>
            <attribute name="Premain-Class" value="org.apache.cassandra.simulator.asm.InterceptAgent"/>
            <attribute name="Agent-Class" value="org.apache.cassandra.simulator.asm.InterceptAgent"/>
            <attribute name="Can-Redefine-Classes" value="true"/>
            <attribute name="Can-Retransform-Classes" value="true"/>
        </manifest>
        <mkdir dir="${simulator-asm.build.classes}/META-INF" />
        <mkdir dir="${test.lib}/jars/" />
        <jar destfile="${test.lib}/jars/simulator-asm.jar" manifest="${simulator-asm.manifest}">
            <fileset dir="${simulator-asm.build.classes}"/>
            <fileset dir="${test.lib}/jars">
                <include name="**/asm-*${asm.version}.jar" />
            </fileset>
        </jar>

        <!-- simulator bootstrap jar -->
        <manifest file="${simulator-bootstrap.manifest}">
            <attribute name="Built-By" value="Benedict Elliott Smith"/>
        </manifest>
        <mkdir dir="${simulator-bootstrap.build.classes}/META-INF" />
        <mkdir dir="${test.lib}/jars/" />
        <jar destfile="${test.lib}/jars/simulator-bootstrap.jar" manifest="${simulator-bootstrap.manifest}">
            <fileset dir="${simulator-bootstrap.build.classes}"/>
            <fileset dir="${test.lib}/jars">
                <include name="**/asm-*${asm.version}.jar" />
            </fileset>
        </jar>
    </target>

    <target name="jar"
            depends="_main-jar,build-test,stress-jar,fqltool-jar,simulator-jars,write-poms"
            description="Assemble Cassandra JAR files">
    </target>

    <!--
        The javadoc-jar target makes cassandra-javadoc.jar output required for publishing to Maven central repository.
    -->
    <target name="javadoc-jar" depends="javadoc" unless="no-javadoc" description="Assemble Cassandra JavaDoc JAR file">
      <jar jarfile="${build.dir}/${final.name}-javadoc.jar" basedir="${javadoc.dir}"/>
      <!-- javadoc task always rebuilds so might as well remove the generated docs to prevent
           being pulled into the distribution by accident -->
      <delete quiet="true" dir="${javadoc.dir}"/>
    </target>

    <!--
        The sources-jar target makes cassandra-sources.jar output required for publishing to Maven central repository.
    -->
    <target name="sources-jar" depends="init" description="Assemble Cassandra Sources JAR file">
      <jar jarfile="${build.dir}/${final.name}-sources.jar">
        <fileset dir="${build.src.java}" defaultexcludes="yes">
          <include name="org/apache/**/*.java"/>
        </fileset>
        <fileset dir="${build.src.gen-java}" defaultexcludes="yes">
          <include name="org/apache/**/*.java"/>
        </fileset>
      </jar>
    </target>

    <target name="_artifacts-init" depends="jar">
      <mkdir dir="${dist.dir}"/>
      <!-- fix the control linefeed so that builds on windows works on linux -->
      <fixcrlf srcdir="bin" includes="**/*" eol="lf" eof="remove" />
      <fixcrlf srcdir="conf" includes="**/*" eol="lf" eof="remove" />
      <fixcrlf srcdir="tools/bin" includes="**/*" eol="lf" eof="remove" />
      <copy todir="${dist.dir}/lib">
        <fileset dir="${build.lib}"/>
        <fileset dir="${build.dir}">
          <include name="${final.name}.jar" />
        </fileset>
      </copy>
      <copy todir="${dist.dir}/doc" failonerror="false">
        <fileset dir="doc">
          <include name="cql3/CQL.html" />
          <include name="cql3/CQL.css" />
          <include name="SASI.md" />
        </fileset>
      </copy>
      <copy todir="${dist.dir}/doc/html" failonerror="false">
        <fileset dir="doc" />
        <globmapper from="build/html/*" to="*"/>
      </copy>
      <copy todir="${dist.dir}/bin">
        <fileset dir="bin"/>
      </copy>
      <copy todir="${dist.dir}/conf">
        <fileset dir="conf"/>
      </copy>
      <copy todir="${dist.dir}/pylib">
        <fileset dir="pylib">
          <include name="**" />
          <exclude name="**/*.pyc" />
        </fileset>
      </copy>
      <copy todir="${dist.dir}/">
        <fileset dir="${basedir}">
          <include name="*.txt" />
        </fileset>
      </copy>
      <copy todir="${dist.dir}/tools/bin">
        <fileset dir="${basedir}/tools/bin"/>
      </copy>
      <copy todir="${dist.dir}/tools/">
        <fileset dir="${basedir}/tools/">
            <include name="*.yaml"/>
	</fileset>
      </copy>
      <copy todir="${dist.dir}/tools/lib">
        <fileset dir="${build.dir}/tools/lib/">
            <include name="*.jar" />
        </fileset>
      </copy>
    </target>

    <!-- creates release tarballs -->
    <target name="artifacts" depends="_artifacts-init,check,gen-doc,sources-jar"
            description="Create Cassandra tarball and maven artifacts">
      <tar compression="gzip" longfile="gnu"
        destfile="${build.dir}/${final.name}-bin.tar.gz">

        <!-- Everything but bin/ (default mode) -->
        <tarfileset dir="${dist.dir}" prefix="${final.name}">
          <include name="**"/>
          <exclude name="bin/*" />
          <exclude name="tools/bin/*"/>
        </tarfileset>
        <!-- Shell includes in bin/ (default mode) -->
        <tarfileset dir="${dist.dir}" prefix="${final.name}">
          <include name="bin/*.in.sh" />
          <include name="tools/bin/*.in.sh" />
        </tarfileset>
        <!-- Executable scripts in bin/ -->
        <tarfileset dir="${dist.dir}" prefix="${final.name}" mode="755">
          <include name="bin/*"/>
          <include name="tools/bin/*"/>
          <exclude name="bin/*.in.sh" />
          <exclude name="tools/bin/*.in.sh" />
        </tarfileset>
      </tar>

      <tar compression="gzip" longfile="gnu"
           destfile="${build.dir}/${final.name}-src.tar.gz">

        <tarfileset dir="${basedir}"
                    prefix="${final.name}-src">
          <include name="**"/>
          <exclude name="build/**" />
          <exclude name="lib/**" />
          <exclude name="src/gen-java/**" />
          <exclude name=".git/**" />
          <exclude name="venv/**" />
          <exclude name="src/resources/org/apache/cassandra/config/version.properties" />
          <exclude name="conf/hotspot_compiler" />
          <exclude name="doc/cql3/CQL.html" />
          <exclude name="doc/build/**" />
          <exclude name="bin/*" /> <!-- handled separately below -->
          <exclude name="tools/bin/*" /> <!-- handled separately below -->
          <!-- exclude python generated files -->
          <exclude name="**/__pycache__/**" />
          <!-- exclude Eclipse files -->
          <exclude name=".project" />
          <exclude name=".classpath" />
          <exclude name=".settings/**" />
          <exclude name=".externalToolBuilders/**" />
          <!-- exclude NetBeans files -->
          <exclude name="ide/nbproject/private/**" />
        </tarfileset>

        <!-- python driver -->
        <tarfileset dir="${basedir}" prefix="${final.name}-src">
          <include name="lib/cassandra-driver-internal-only-**" />
        </tarfileset>

        <!-- Shell includes in bin/ and tools/bin/ -->
        <tarfileset dir="${basedir}" prefix="${final.name}-src">
          <include name="bin/*.in.sh" />
          <include name="tools/bin/*.in.sh" />
        </tarfileset>
        <!-- Everything else (assumed to be scripts), is executable -->
        <tarfileset dir="${basedir}" prefix="${final.name}-src" mode="755">
          <include name="bin/*"/>
          <exclude name="bin/*.in.sh" />
          <include name="tools/bin/*"/>
          <exclude name="tools/bin/*.in.sh" />
        </tarfileset>
      </tar>

      <checksum forceOverwrite="yes" todir="${build.dir}" fileext=".sha256" algorithm="SHA-256">
        <fileset dir="${build.dir}">
          <include name="${final.name}-bin.tar.gz" />
          <include name="${final.name}-src.tar.gz" />
        </fileset>
      </checksum>
      <checksum forceOverwrite="yes" todir="${build.dir}" fileext=".sha512" algorithm="SHA-512">
        <fileset dir="${build.dir}">
          <include name="${final.name}-bin.tar.gz" />
          <include name="${final.name}-src.tar.gz" />
        </fileset>
      </checksum>
    </target>

  <target name="build-jmh" depends="build-test, jar" description="Create JMH uber jar">
      <jar jarfile="${build.test.dir}/deps.jar">
          <zipgroupfileset dir="${test.lib}/jars">
              <include name="*jmh*.jar"/>
              <include name="jopt*.jar"/>
              <include name="commons*.jar"/>
              <include name="junit*.jar"/>
              <include name="hamcrest*.jar"/>
          </zipgroupfileset>
          <zipgroupfileset dir="${build.lib}" includes="*.jar"/>
      </jar>
      <jar jarfile="${build.test.dir}/benchmarks.jar">
          <manifest>
              <attribute name="Main-Class" value="org.openjdk.jmh.Main"/>
          </manifest>
          <zipfileset src="${build.test.dir}/deps.jar" excludes="META-INF/*.SF" />
          <fileset dir="${build.classes.main}"/>
          <fileset dir="${test.classes}"/>
          <fileset dir="${test.conf}" />
      </jar>
  </target>

  <!-- Wrapper of build-test without dependencies, so both that target and its dependencies are skipped if the property
    no-build-test is true. This is meant to be used to run tests without actually building them, provided that they have
    been built before. All test targets depend on this, so one can run them using the no-build-test property.
    For example:

    ant test -Dno-build-test=true
    ant test -Dtest.name=StorageServiceServerTest -Dno-build-test=true
    ant testsome -Dtest.name=org.apache.cassandra.service.StorageServiceServerTest -Dno-build-test=true

    The property is false by default, so if it's not specified the tests would be built with all their dependencies.
    See CASSANDRA-16625 and CASSANDRA-18000 for further details.
     -->
  <target name="maybe-build-test" unless="no-build-test">
    <antcall target="build-test" inheritRefs="true"/>
  </target>

  <target name="build-test" depends="_main-jar,stress-build-test,fqltool-build,resolver-dist-lib,simulator-jars"
          description="Compile test classes">
    <antcall target="_build-test"/>
    <antcall target="_check-test-names"/>
  </target>

  <target name="_build-test">
    <javac
     compiler="modern"
     debug="true"
     debuglevel="${debuglevel}"
     destdir="${test.classes}"
     includeantruntime="true"
     source="${ant.java.version}"
     target="${ant.java.version}"
     encoding="utf-8">
     <classpath>
        <path refid="cassandra.classpath.test"/>
        <pathelement location="${fqltool.build.classes}"/>
     </classpath>
     <compilerarg value="-XDignore.symbol.file"/>
     <!-- needed to compile org.apache.cassandra.utils.memory.BufferPoolTest -->
     <compilerarg line="${jdk11plus-javac-exports}"/>
     <src path="${test.anttasks.src}"/>
     <src path="${test.unit.src}"/>
     <src path="${test.long.src}"/>
     <src path="${test.burn.src}"/>
     <src path="${test.memory.src}"/>
     <src path="${test.microbench.src}"/>
     <src path="${test.distributed.src}"/>
     <src path="${test.simulator.src}"/>
     <src path="${test.simulator-asm.src}"/>
     <src path="${test.simulator-bootstrap.src}"/>
     <src path="${test.simulator-test.src}"/>
     <compilerarg line="${jdk11plus-javac-exports}"/>
    </javac>

    <!-- Non-java resources needed by the test suite -->
    <copy todir="${test.classes}">
      <fileset dir="${test.resources}"/>
    </copy>
  </target>

  <target name="_check-test-names">
    <java taskname="check-test-names" fork="true" failonerror="yes" classname="org.apache.cassandra.anttasks.TestNameCheckTask" classpath="${test.classes}">
      <classpath>
        <path refid="cassandra.classpath" />
        <pathelement location="${test.classes}"/>
        <pathelement location="${fqltool.build.classes}" />
        <fileset dir="${test.lib}">
          <include name="**/*.jar" />
        </fileset>
      </classpath>
      <jvmarg line="${java-jvmargs}"/>
    </java>
  </target>

  <!-- Run tests separately and report errors after and generate a junit report -->
  <macrodef name="testhelper">
    <attribute name="testdelegate"/>
    <sequential>
        <taskdef name="testhelper_" classname="org.apache.cassandra.anttasks.TestHelper" classpath="${test.classes}"/>
        <testhelper_ property="@{testdelegate}"/>
      <fail message="Some test(s) failed.">
        <condition>
            <and>
            <isset property="testfailed"/>
            <not>
              <isset property="ant.test.failure.ignore"/>
            </not>
          </and>
        </condition>
      </fail>
    </sequential>
  </macrodef>

  <!-- Run a list of junit tasks but don't track errors or generate a report after
       If a test fails the testfailed property will be set. All the tests are run using the testdelegate
       macro that is specified as an attribute and they will be run sequentially in this ant process -->

  <!-- Defines how to run a set of tests. If you change the defaults for attributes
       you should also update them in testmacro.,
       The two are split because the helper doesn't generate
       a junit report or fail on errors -->
  <macrodef name="testmacrohelper">
    <attribute name="inputdir" />
    <attribute name="timeout" default="${test.timeout}" />
    <attribute name="forkmode" default="perTest"/>
    <element name="optjvmargs" implicit="true" optional="true" />
    <attribute name="filter" default="**/${test.name}.java"/>
    <attribute name="exclude" default="" />
    <attribute name="filelist" default="" />
    <attribute name="testtag" default=""/>
    <attribute name="usejacoco" default="no"/>
    <attribute name="showoutput" default="false"/>

    <sequential>
      <fail message="testing with build.test.dir (${build.test.dir}) not pointing to 'build/test/' will fail, test configurations are hardcoded.">
        <condition><not><equals arg1="${build.test.dir}" arg2="${basedir}/build/test"/></not></condition>
      </fail>
      <condition property="additionalagent"
                 value="-javaagent:${build.dir.lib}/jars/jacocoagent.jar=destfile=${jacoco.partialexecfile}"
                 else="">
        <istrue value="${usejacoco}"/>
      </condition>
      <taskdef name="junit-timeout" classname="org.apache.cassandra.JStackJUnitTask">
        <classpath>
          <pathelement location="${test.classes}"/>
        </classpath>
      </taskdef>
      <mkdir dir="${build.test.dir}/cassandra"/>
      <mkdir dir="${build.test.dir}/output"/>
      <mkdir dir="${build.test.dir}/output/@{testtag}"/>
      <junit-timeout fork="on" forkmode="@{forkmode}" failureproperty="testfailed" maxmemory="1024m" timeout="@{timeout}" showoutput="@{showoutput}">
        <formatter classname="org.apache.cassandra.CassandraXMLJUnitResultFormatter" extension=".xml" usefile="true"/>
        <formatter classname="org.apache.cassandra.CassandraBriefJUnitResultFormatter" usefile="false"/>
        <jvmarg value="-Dstorage-config=${test.conf}"/>
        <jvmarg value="-Djava.awt.headless=true"/>
        <!-- Cassandra 3.0+ needs <jvmarg line="... ${additionalagent}" /> here! (not value=) -->
        <jvmarg line="-javaagent:${build.dir.lib}/jars/jamm-${jamm.version}.jar ${additionalagent}" />
        <jvmarg value="-ea"/>
        <jvmarg value="-Djava.io.tmpdir=${tmp.dir}"/>
        <jvmarg value="-Dcassandra.debugrefcount=true"/>
        <jvmarg value="${jvm_xss}"/>
        <!-- When we do classloader manipulation SoftReferences can cause memory leaks
             that can OOM our test runs. The next two settings informs our GC
             algorithm to limit the metaspace size and clean up SoftReferences
             more aggressively rather than waiting. See CASSANDRA-14922 for more details.
        -->
        <jvmarg value="-XX:SoftRefLRUPolicyMSPerMB=0" />
        <jvmarg value="-XX:ActiveProcessorCount=${cassandra.test.processorCount}" />
        <jvmarg value="-XX:HeapDumpPath=${build.test.dir}" />
        <jvmarg value="-Dcassandra.test.driver.connection_timeout_ms=${test.driver.connection_timeout_ms}"/>
        <jvmarg value="-Dcassandra.test.driver.read_timeout_ms=${test.driver.read_timeout_ms}"/>
        <jvmarg value="-Dcassandra.memtable_row_overhead_computation_step=100"/>
        <jvmarg value="-Dcassandra.test.use_prepared=${cassandra.test.use_prepared}"/>
        <jvmarg value="-Dcassandra.test.sstableformatdevelopment=true"/>
        <!-- The first time SecureRandom initializes can be slow if it blocks on /dev/random -->
        <jvmarg value="-Djava.security.egd=file:/dev/urandom" />
        <jvmarg value="-Dcassandra.testtag=@{testtag}.jdk${ant.java.version}${testtag.extra}"/>
        <jvmarg value="-Dcassandra.keepBriefBrief=${cassandra.keepBriefBrief}" />
        <jvmarg value="-Dcassandra.strict.runtime.checks=true" />
        <jvmarg value="-Dcassandra.reads.thresholds.coordinator.defensive_checks_enabled=true" /> <!-- enable defensive checks -->
        <jvmarg value="-Dcassandra.test.flush_local_schema_changes=${cassandra.test.flush_local_schema_changes}"/>
        <jvmarg value="-Dcassandra.test.messagingService.nonGracefulShutdown=${cassandra.test.messagingService.nonGracefulShutdown}"/>
        <jvmarg value="-Dcassandra.use_nix_recursive_delete=${cassandra.use_nix_recursive_delete}"/>
        <jvmarg value="-Dio.netty.allocator.useCacheForAllThreads=true"/>
        <jvmarg value="-Dio.netty.allocator.maxOrder=11"/>
        <jvmarg line="${java-jvmargs}"/>
        <!-- disable shrinks in quicktheories CASSANDRA-15554 -->
        <jvmarg value="-DQT_SHRINKS=0"/>
        <jvmarg line="${_std-test-jvmargs} " />
        <jvmarg line="${test.jvm.args}" />
        <optjvmargs/>
        <!-- Uncomment to debug unittest, attach debugger to port 1416 -->
        <!--
        <jvmarg line="-agentlib:jdwp=transport=dt_socket,address=localhost:1416,server=y,suspend=y" />
        -->
        <classpath>
          <pathelement path="${java.class.path}"/>
          <pathelement location="${stress.build.classes}"/>
          <pathelement location="${fqltool.build.classes}"/>
          <pathelement location="${test.classes}"/>
          <path refid="cassandra.classpath.test" />
          <pathelement location="${stress.test.classes}"/>
          <pathelement location="${fqltool.test.classes}"/>
          <pathelement location="${test.conf}"/>
          <pathelement path="${java.class.path}"/>
          <path refid="cassandra.classpath" />
          <fileset dir="${test.lib}">
            <include name="**/*.jar" />
              <exclude name="**/ant-*.jar"/>
          </fileset>
        </classpath>
        <batchtest todir="${build.test.dir}/output/@{testtag}">
            <fileset dir="@{inputdir}" includes="@{filter}" excludes="@{exclude}"/>
            <filelist dir="@{inputdir}" files="@{filelist}"/>
        </batchtest>
      </junit-timeout>

      <delete quiet="true" failonerror="false" dir="${build.test.dir}/cassandra/commitlog"/>
      <delete quiet="true" failonerror="false" dir="${build.test.dir}/cassandra/cdc_raw"/>
      <delete quiet="true" failonerror="false" dir="${build.test.dir}/cassandra/data"/>
      <delete quiet="true" failonerror="false" dir="${build.test.dir}/cassandra/ssl_upload_tables"/>
      <delete quiet="true" failonerror="false" dir="${build.test.dir}/cassandra/system_data"/>
      <delete quiet="true" failonerror="false" dir="${build.test.dir}/cassandra/saved_caches"/>
      <delete quiet="true" failonerror="false" dir="${build.test.dir}/cassandra/hints"/>
    </sequential>
  </macrodef>

  <target name="testold" depends="maybe-build-test" description="Execute unit tests">
    <testmacro inputdir="${test.unit.src}" timeout="${test.timeout}">
      <jvmarg value="-Dlegacy-sstable-root=${test.data}/legacy-sstables"/>
      <jvmarg value="-Dinvalid-legacy-sstable-root=${test.data}/invalid-legacy-sstables"/>
      <jvmarg value="-Dcassandra.ring_delay_ms=1000"/>
      <jvmarg value="-Dcassandra.tolerate_sstable_size=true"/>
      <jvmarg value="-Dcassandra.skip_sync=true" />
    </testmacro>
    <fileset dir="${test.unit.src}" />
  </target>

  <!-- Will not generate a junit report or fail on error  -->
  <macrodef name="testlist">
    <attribute name="test.file.list"/>
    <sequential>
      <testmacrohelper inputdir="${test.dir}/${test.classlistprefix}" filelist="@{test.file.list}" exclude="**/*.java" timeout="${test.timeout}">
        <jvmarg value="-Dlegacy-sstable-root=${test.data}/legacy-sstables"/>
        <jvmarg value="-Dinvalid-legacy-sstable-root=${test.data}/invalid-legacy-sstables"/>
        <jvmarg value="-Dcassandra.ring_delay_ms=1000"/>
        <jvmarg value="-Dcassandra.tolerate_sstable_size=true"/>
        <jvmarg value="-Dcassandra.skip_sync=true" />
      </testmacrohelper>
    </sequential>
  </macrodef>

  <!-- Will not generate a junit report  -->
  <macrodef name="testlist-compression">
    <attribute name="test.file.list" />
    <sequential>
      <property name="compressed_yaml" value="${build.test.dir}/cassandra.compressed.yaml"/>
      <concat destfile="${compressed_yaml}">
          <fileset file="${test.conf}/cassandra.yaml"/>
          <fileset file="${test.conf}/commitlog_compression_${test.compression.algo}.yaml"/>
      </concat>
      <testmacrohelper inputdir="${test.unit.src}" filelist="@{test.file.list}"
                       exclude="**/*.java" timeout="${test.timeout}" testtag="compression">
        <jvmarg value="-Dlegacy-sstable-root=${test.data}/legacy-sstables"/>
        <jvmarg value="-Dinvalid-legacy-sstable-root=${test.data}/invalid-legacy-sstables"/>
        <jvmarg value="-Dcassandra.test.compression=true"/>
        <jvmarg value="-Dcassandra.test.compression.algo=${test.compression.algo}"/>
        <jvmarg value="-Dcassandra.ring_delay_ms=1000"/>
        <jvmarg value="-Dcassandra.tolerate_sstable_size=true"/>
        <jvmarg value="-Dcassandra.config=file:///${compressed_yaml}"/>
        <jvmarg value="-Dcassandra.skip_sync=true" />
      </testmacrohelper>
    </sequential>
  </macrodef>

  <macrodef name="testlist-cdc">
    <attribute name="test.file.list" />
    <sequential>
      <property name="cdc_yaml" value="${build.test.dir}/cassandra.cdc.yaml"/>
      <concat destfile="${cdc_yaml}">
        <fileset file="${test.conf}/cassandra.yaml"/>
        <fileset file="${test.conf}/cdc.yaml"/>
      </concat>
      <testmacrohelper inputdir="${test.unit.src}" filelist="@{test.file.list}"
                       exclude="**/*.java" timeout="${test.timeout}" testtag="cdc">
        <jvmarg value="-Dlegacy-sstable-root=${test.data}/legacy-sstables"/>
        <jvmarg value="-Dinvalid-legacy-sstable-root=${test.data}/invalid-legacy-sstables"/>
        <jvmarg value="-Dcassandra.ring_delay_ms=1000"/>
        <jvmarg value="-Dcassandra.tolerate_sstable_size=true"/>
        <jvmarg value="-Dcassandra.config=file:///${cdc_yaml}"/>
        <jvmarg value="-Dcassandra.skip_sync=true" />
      </testmacrohelper>
    </sequential>
  </macrodef>

    <macrodef name="testlist-trie">
        <attribute name="test.file.list" />
        <sequential>
            <property name="trie_yaml" value="${build.test.dir}/cassandra.trie.yaml"/>
            <concat destfile="${trie_yaml}">
                <fileset file="${test.conf}/cassandra.yaml"/>
                <fileset file="${test.conf}/trie_memtable.yaml"/>
                <fileset file="${test.conf}/storage_compatibility_mode_none.yaml"/>
            </concat>
            <testmacrohelper inputdir="${test.unit.src}" filelist="@{test.file.list}"
                             exclude="**/*.java" timeout="${test.timeout}" testtag="trie">
                <jvmarg value="-Dlegacy-sstable-root=${test.data}/legacy-sstables"/>
                <jvmarg value="-Dinvalid-legacy-sstable-root=${test.data}/invalid-legacy-sstables"/>
                <jvmarg value="-Dcassandra.ring_delay_ms=1000"/>
                <jvmarg value="-Dcassandra.tolerate_sstable_size=true"/>
                <jvmarg value="-Dcassandra.config=file:///${trie_yaml}"/>
                <jvmarg value="-Dcassandra.junit_storage_compatibility_mode=NONE"/>
                <jvmarg value="-Dcassandra.skip_sync=true" />
            </testmacrohelper>
        </sequential>
    </macrodef>

    <macrodef name="testlist-oa">
    <attribute name="test.file.list"/>
    <sequential>
      <property name="scm_none_yaml" value="${build.test.dir}/cassandra.scm_none.yaml"/>
        <concat destfile="${scm_none_yaml}">
          <fileset file="${test.conf}/cassandra.yaml"/>
          <fileset file="${test.conf}/storage_compatibility_mode_none.yaml"/>
        </concat>
      <testmacrohelper inputdir="${test.dir}/${test.classlistprefix}" filelist="@{test.file.list}" 
                       exclude="**/*.java" timeout="${test.timeout}" testtag="oa">
        <jvmarg value="-Dlegacy-sstable-root=${test.data}/legacy-sstables"/>
        <jvmarg value="-Dinvalid-legacy-sstable-root=${test.data}/invalid-legacy-sstables"/>
        <jvmarg value="-Dcassandra.ring_delay_ms=1000"/>
        <jvmarg value="-Dcassandra.tolerate_sstable_size=true"/>
        <jvmarg value="-Dcassandra.config=file:///${scm_none_yaml}"/>
        <jvmarg value="-Dcassandra.junit_storage_compatibility_mode=NONE"/>
        <jvmarg value="-Dcassandra.skip_sync=true" />
      </testmacrohelper>
    </sequential>
  </macrodef>

    <macrodef name="testlist-system-keyspace-directory">
    <attribute name="test.file.list" />
    <sequential>
      <property name="system_keyspaces_directory_yaml" value="${build.test.dir}/cassandra.system.yaml"/>
      <concat destfile="${system_keyspaces_directory_yaml}">
        <fileset file="${test.conf}/cassandra.yaml"/>
        <fileset file="${test.conf}/system_keyspaces_directory.yaml"/>
      </concat>
      <testmacrohelper inputdir="${test.unit.src}" filelist="@{test.file.list}"
                       exclude="**/*.java" timeout="${test.timeout}" testtag="system_keyspace_directory">
        <jvmarg value="-Dlegacy-sstable-root=${test.data}/legacy-sstables"/>
        <jvmarg value="-Dinvalid-legacy-sstable-root=${test.data}/invalid-legacy-sstables"/>
        <jvmarg value="-Dcassandra.ring_delay_ms=1000"/>
        <jvmarg value="-Dcassandra.tolerate_sstable_size=true"/>
        <jvmarg value="-Dcassandra.config=file:///${system_keyspaces_directory_yaml}"/>
        <jvmarg value="-Dcassandra.skip_sync=true" />
      </testmacrohelper>
    </sequential>
  </macrodef>

  <!--
    Run named ant task with jacoco, such as "ant jacoco-run -Dtaskname=test"
    the target run must enable the jacoco agent if usejacoco is 'yes' -->
  <target name="jacoco-run" description="run named task with jacoco instrumentation">
    <condition property="runtask" value="${taskname}" else="test">
      <isset property="taskname"/>
    </condition>
    <antcall target="${runtask}">
      <param name="usejacoco" value="yes"/>
    </antcall>
  </target>

  <!-- Use this with an FQDN for test class, and an optional csv list of methods like this:
    ant testsome -Dtest.name=org.apache.cassandra.service.StorageServiceServerTest
    ant testsome -Dtest.name=org.apache.cassandra.service.StorageServiceServerTest -Dtest.methods=testRegularMode,testGetAllRangesEmpty
  -->
  <target name="testsome" depends="maybe-build-test" description="Execute specific unit tests" >
    <condition property="withoutMethods">
      <and>
        <equals arg1="${test.methods}" arg2=""/>
        <not>
          <contains string="${test.name}" substring="*"/>
        </not>
      </and>
    </condition>
    <condition property="withMethods">
      <and>
        <not>
         <equals arg1="${test.methods}" arg2=""/>
        </not>
        <not>
          <contains string="${test.name}" substring="*"/>
        </not>
      </and>
    </condition>
    <testmacro inputdir="${test.unit.src}" timeout="${test.timeout}">
      <test if="withMethods" name="${test.name}" methods="${test.methods}" todir="${build.test.dir}/output/" outfile="TEST-${test.name}-${test.methods}"/>
      <test if="withoutMethods" name="${test.name}" todir="${build.test.dir}/output/" outfile="TEST-${test.name}"/>
      <jvmarg value="-Dlegacy-sstable-root=${test.data}/legacy-sstables"/>
      <jvmarg value="-Dinvalid-legacy-sstable-root=${test.data}/invalid-legacy-sstables"/>
      <jvmarg value="-Dcassandra.ring_delay_ms=1000"/>
      <jvmarg value="-Dcassandra.tolerate_sstable_size=true"/>
      <jvmarg value="-Dcassandra.skip_sync=true" />
    </testmacro>
  </target>

  <!-- Use this with an FQDN for test class, and an optional csv list of methods like this:
    ant long-testsome -Dtest.name=org.apache.cassandra.cql3.ManyRowsTest
    ant long-testsome -Dtest.name=org.apache.cassandra.cql3.ManyRowsTest -Dtest.methods=testLargeCount
  -->
  <target name="long-testsome" depends="maybe-build-test" description="Execute specific long unit tests" >
    <testmacro inputdir="${test.long.src}" timeout="${test.long.timeout}">
      <test unless:blank="${test.methods}" name="${test.name}" methods="${test.methods}"/>
      <test if:blank="${test.methods}" name="${test.name}"/>
      <jvmarg value="-Dcassandra.ring_delay_ms=1000"/>
      <jvmarg value="-Dcassandra.tolerate_sstable_size=true"/>
    </testmacro>
  </target>

  <!-- Use this with an FQDN for test class, and an optional csv list of methods like this:
    ant burn-testsome -Dtest.name=org.apache.cassandra.utils.memory.LongBufferPoolTest
    ant burn-testsome -Dtest.name=org.apache.cassandra.utils.memory.LongBufferPoolTest -Dtest.methods=testPoolAllocateWithRecyclePartially
  -->
  <target name="burn-testsome" depends="maybe-build-test" description="Execute specific burn unit tests" >
    <testmacro inputdir="${test.burn.src}" timeout="${test.burn.timeout}">
      <test unless:blank="${test.methods}" name="${test.name}" methods="${test.methods}"/>
      <test if:blank="${test.methods}" name="${test.name}"/>
      <jvmarg value="-Dlogback.configurationFile=test/conf/logback-burntest.xml"/>
    </testmacro>
  </target>

  <target name="test-compression" depends="maybe-build-test,stress-build" description="Execute unit tests with sstable compression enabled">
    <path id="all-test-classes-path">
      <fileset dir="${test.unit.src}" includes="**/${test.name}.java" />
      <fileset dir="${test.distributed.src}" includes="**/${test.name}.java" />
    </path>
    <property name="all-test-classes" refid="all-test-classes-path"/>
    <testhelper testdelegate="testlist-compression" />
  </target>

  <target name="test-cdc" depends="maybe-build-test" description="Execute unit tests with change-data-capture enabled">
    <path id="all-test-classes-path">
      <fileset dir="${test.unit.src}" includes="**/${test.name}.java" />
    </path>
    <property name="all-test-classes" refid="all-test-classes-path"/>
    <testhelper testdelegate="testlist-cdc" />
  </target>

  <target name="test-trie" depends="maybe-build-test" description="Execute unit tests with trie memtables">
    <path id="all-test-classes-path">
      <fileset dir="${test.unit.src}" includes="**/${test.name}.java" />
    </path>
    <property name="all-test-classes" refid="all-test-classes-path"/>
    <testhelper testdelegate="testlist-trie" />
  </target>

  <target name="test-oa" depends="maybe-build-test" description="Test Runner for the oa sstable format">
    <path id="all-test-classes-path">
      <fileset dir="${test.unit.src}" includes="**/${test.name}.java" excludes="**/distributed/test/UpgradeTest*.java" />
    </path>
    <property name="all-test-classes" refid="all-test-classes-path"/>
    <testhelper testdelegate="testlist-oa"/>
  </target>

  <target name="test-system-keyspace-directory" depends="maybe-build-test" description="Execute unit tests with a system keyspaces directory configured">
    <path id="all-test-classes-path">
      <fileset dir="${test.unit.src}" includes="**/${test.name}.java" />
    </path>
    <property name="all-test-classes" refid="all-test-classes-path"/>
    <testhelper testdelegate="testlist-system-keyspace-directory" />
  </target>

  <target name="msg-ser-gen-test" depends="maybe-build-test" description="Generates message serializations">
    <testmacro inputdir="${test.unit.src}"
        timeout="${test.timeout}" filter="**/SerializationsTest.java">
      <jvmarg value="-Dcassandra.test-serialization-writes=True"/>
    </testmacro>
  </target>

  <target name="msg-ser-test" depends="maybe-build-test" description="Tests message serializations">
      <testmacro inputdir="${test.unit.src}" timeout="${test.timeout}"
               filter="**/SerializationsTest.java"/>
  </target>

  <target name="msg-ser-test-7" depends="maybe-build-test" description="Generates message serializations">
    <testmacro inputdir="${test.unit.src}"
        timeout="${test.timeout}" filter="**/SerializationsTest.java">
      <jvmarg value="-Dcassandra.version=0.7"/>
    </testmacro>
  </target>

  <target name="msg-ser-test-10" depends="maybe-build-test" description="Tests message serializations on 1.0 messages">
    <testmacro inputdir="${test.unit.src}"
        timeout="${test.timeout}" filter="**/SerializationsTest.java">
      <jvmarg value="-Dcassandra.version=1.0"/>
    </testmacro>
  </target>

  <target name="test-burn" depends="maybe-build-test" description="Execute functional tests">
    <testmacro inputdir="${test.burn.src}"
               timeout="${test.burn.timeout}">
    </testmacro>
  </target>

  <target name="long-test" depends="maybe-build-test" description="Execute functional tests">
    <testmacro inputdir="${test.long.src}"
               timeout="${test.long.timeout}">
      <jvmarg value="-Dcassandra.ring_delay_ms=1000"/>
      <jvmarg value="-Dcassandra.tolerate_sstable_size=true"/>
    </testmacro>
  </target>

  <target name="test-memory" depends="maybe-build-test" description="Execute functional tests">
      <testmacro inputdir="${test.memory.src}"
                 timeout="${test.memory.timeout}">
          <jvmarg value="-javaagent:${build.dir}/test/lib/jars/java-allocation-instrumenter-${allocation-instrumenter.version}.jar"/>
      </testmacro>
  </target>

  <target name="cql-test" depends="maybe-build-test" description="Execute CQL tests">
    <sequential>
      <echo message="running CQL tests"/>
      <mkdir dir="${build.test.dir}/cassandra"/>
      <mkdir dir="${build.test.dir}/output"/>
      <junit fork="on" forkmode="once" failureproperty="testfailed" maxmemory="1024m" timeout="${test.timeout}">
        <formatter type="brief" usefile="false"/>
        <jvmarg value="-Dstorage-config=${test.conf}"/>
        <jvmarg value="-Djava.awt.headless=true"/>
        <jvmarg value="-javaagent:${build.dir.lib}/jars/jamm-${jamm.version}.jar" />
        <jvmarg value="-ea"/>
        <jvmarg value="${jvm_xss}"/>
        <jvmarg value="-Dcassandra.memtable_row_overhead_computation_step=100"/>
        <jvmarg value="-Dcassandra.test.use_prepared=${cassandra.test.use_prepared}"/>
        <jvmarg value="-Dcassandra.skip_sync=true" />
        <classpath>
          <path refid="cassandra.classpath.test" />
          <pathelement location="${test.classes}"/>
          <pathelement location="${test.conf}"/>
          <fileset dir="${test.lib}">
            <include name="**/*.jar" />
          </fileset>
        </classpath>
        <batchtest todir="${build.test.dir}/output">
            <fileset dir="${test.unit.src}" includes="**/cql3/*Test.java">
                <contains text="CQLTester" casesensitive="yes"/>
            </fileset>
        </batchtest>
      </junit>
      <fail message="Some CQL test(s) failed.">
        <condition>
            <and>
            <isset property="testfailed"/>
            <not>
              <isset property="ant.test.failure.ignore"/>
            </not>
          </and>
        </condition>
      </fail>
    </sequential>
  </target>

  <!-- Use this with an simple class name for test class, and an optional csv list of methods like this:
    ant cql-test-some -Dtest.name=ListsTest
    ant cql-test-some -Dtest.name=ListsTest -Dtest.methods=testPrecisionTime_getNext_simple
  -->
  <target name="cql-test-some" depends="maybe-build-test" description="Execute specific CQL tests" >
    <sequential>
      <echo message="running ${test.methods} tests from ${test.name}"/>
      <mkdir dir="${build.test.dir}/cassandra"/>
      <mkdir dir="${build.test.dir}/output"/>
      <junit fork="on" forkmode="once" failureproperty="testfailed" maxmemory="1024m" timeout="${test.timeout}">
        <formatter type="brief" usefile="false"/>
        <jvmarg value="-Dstorage-config=${test.conf}"/>
        <jvmarg value="-Djava.awt.headless=true"/>
        <jvmarg value="-javaagent:${build.dir.lib}/jars/jamm-${jamm.version}.jar" />
        <jvmarg value="-ea"/>
        <jvmarg value="${jvm_xss}"/>
        <jvmarg value="-Dcassandra.test.use_prepared=${cassandra.test.use_prepared}"/>
        <jvmarg value="-Dcassandra.memtable_row_overhead_computation_step=100"/>
        <jvmarg value="-Dcassandra.skip_sync=true" />
        <classpath>
          <path refid="cassandra.classpath.test" />
          <pathelement location="${test.classes}"/>
          <pathelement location="${test.conf}"/>
          <fileset dir="${test.lib}">
            <include name="**/*.jar" />
          </fileset>
        </classpath>
        <test unless:blank="${test.methods}" name="org.apache.cassandra.cql3.${test.name}" methods="${test.methods}" todir="${build.test.dir}/output"/>
        <test if:blank="${test.methods}" name="org.apache.cassandra.cql3.${test.name}" todir="${build.test.dir}/output"/>
      </junit>
    </sequential>
  </target>

  <!-- Use JaCoCo ant extension without needing externally saved lib -->
  <target name="jacoco-init" depends="resolver-init">
    <typedef uri="antlib:org.jacoco.ant" classpathref="jacocoant.classpath"/>
  </target>

  <target name="jacoco-merge" depends="jacoco-init">
    <jacoco:merge destfile="${jacoco.finalexecfile}" xmlns:jacoco="antlib:org.jacoco.ant">
        <fileset dir="${jacoco.export.dir}" includes="*.exec,**/*.exec"/>
    </jacoco:merge>
  </target>

  <target name="jacoco-report" depends="jacoco-merge">
    <jacoco:report xmlns:jacoco="antlib:org.jacoco.ant">
      <executiondata>
        <file file="${jacoco.finalexecfile}" />
      </executiondata>
      <structure name="JaCoCo Cassandara Coverage Report">
        <classfiles>
          <fileset dir="${build.classes.main}">
            <include name="**/*.class"/>
          </fileset>
        </classfiles>
        <sourcefiles encoding="UTF-8">
          <dirset dir="${build.src}">
            <include name="java"/>
            <include name="gen-java"/>
          </dirset>
        </sourcefiles>
      </structure>
      <!-- to produce reports in different formats. -->
      <html destdir="${jacoco.export.dir}" />
      <csv destfile="${jacoco.export.dir}/report.csv" />
      <xml destfile="${jacoco.export.dir}/report.xml" />
    </jacoco:report>
  </target>

  <target name="jacoco-cleanup" description="Destroy JaCoCo exec data and reports">
    <delete file="${jacoco.partialexecfile}"/>
    <delete dir="${jacoco.export.dir}"/>
  </target>

  <target name="javadoc" depends="build" description="Create javadoc" unless="no-javadoc">
    <create-javadoc destdir="${javadoc.dir}">
      <filesets>
        <fileset dir="${build.src.java}" defaultexcludes="yes">
          <include name="org/apache/**/*.java"/>
        </fileset>
      </filesets>
    </create-javadoc>
   </target>

  <!-- Run tests and reports errors and generates a junit report after -->
  <macrodef name="testmacro">
    <attribute name="inputdir" />
    <attribute name="timeout" default="${test.timeout}" />
    <attribute name="forkmode" default="perTest"/>
    <attribute name="showoutput" default="true"/>
    <element name="optjvmargs" implicit="true" optional="true" />
    <attribute name="filter" default="**/${test.name}.java"/>
    <attribute name="exclude" default="" />
    <attribute name="filelist" default="" />
    <attribute name="testtag" default=""/>

    <sequential>
      <testmacrohelper inputdir="@{inputdir}" timeout="@{timeout}"
                       forkmode="@{forkmode}" filter="@{filter}"
                       exclude="@{exclude}" filelist="@{filelist}"
                       testtag="@{testtag}" showoutput="false" >
          <optjvmargs/>
      </testmacrohelper>
      <fail message="Some test(s) failed.">
        <condition>
            <and>
            <isset property="testfailed"/>
            <not>
              <isset property="ant.test.failure.ignore"/>
            </not>
          </and>
        </condition>
      </fail>
    </sequential>
  </macrodef>

  <target name="test" depends="maybe-build-test" description="Test Runner">
    <path id="all-test-classes-path">
      <fileset dir="${test.unit.src}" includes="**/${test.name}.java" excludes="**/distributed/test/UpgradeTest*.java" />
    </path>
    <property name="all-test-classes" refid="all-test-classes-path"/>
    <testhelper testdelegate="testlist"/>
  </target>

  <target name="generate-test-report" description="Generates JUnit's HTML report from results already in build/output">
      <junitreport todir="${build.test.dir}">
        <fileset dir="${build.test.dir}/output">
          <include name="**/TEST-*.xml"/>
        </fileset>
        <report format="frames" todir="${build.test.dir}/junitreport"/>
      </junitreport>
  </target>

  <!-- run a list of tests as provided in -Dtest.classlistfile (or default of 'testnames.txt')
  The class list file should be one test class per line, with the path starting after test/unit
  e.g. org/apache/cassandra/hints/HintMessageTest.java -->
  <target name="testclasslist" depends="maybe-build-test" description="Run tests given in file -Dtest.classlistfile (one-class-per-line, e.g. org/apache/cassandra/db/SomeTest.java)">
    <path id="all-test-classes-path">
      <fileset dir="${test.dir}/${test.classlistprefix}" includesfile="${test.classlistfile}"/>
    </path>
    <property name="all-test-classes" refid="all-test-classes-path"/>
    <testhelper testdelegate="testlist"/>
  </target>
  <target name="testclasslist-oa" depends="maybe-build-test" description="Run tests given in file -Dtest.classlistfile (one-class-per-line, e.g. org/apache/cassandra/db/SomeTest.java)">
    <path id="all-test-classes-path">
      <fileset dir="${test.dir}/${test.classlistprefix}" includesfile="${test.classlistfile}"/>
    </path>
    <property name="all-test-classes" refid="all-test-classes-path"/>
    <testhelper testdelegate="testlist-oa"/>
  </target>
  <target name="testclasslist-compression" depends="maybe-build-test" description="Run tests given in file -Dtest.classlistfile (one-class-per-line, e.g. org/apache/cassandra/db/SomeTest.java)">
      <path id="all-test-classes-path">
          <fileset dir="${test.dir}/${test.classlistprefix}" includesfile="${test.classlistfile}"/>
      </path>
      <property name="all-test-classes" refid="all-test-classes-path"/>
      <testhelper testdelegate="testlist-compression"/>
  </target>
  <target name="testclasslist-trie" depends="maybe-build-test" description="Run tests given in file -Dtest.classlistfile (one-class-per-line, e.g. org/apache/cassandra/db/SomeTest.java)">
    <path id="all-test-classes-path">
        <fileset dir="${test.dir}/${test.classlistprefix}" includesfile="${test.classlistfile}"/>
    </path>
    <property name="all-test-classes" refid="all-test-classes-path"/>
    <testhelper testdelegate="testlist-trie"/>
  </target>
  <target name="testclasslist-cdc" depends="maybe-build-test" description="Run tests given in file -Dtest.classlistfile (one-class-per-line, e.g. org/apache/cassandra/db/SomeTest.java)">
      <path id="all-test-classes-path">
          <fileset dir="${test.dir}/${test.classlistprefix}" includesfile="${test.classlistfile}"/>
      </path>
      <property name="all-test-classes" refid="all-test-classes-path"/>
      <testhelper testdelegate="testlist-cdc"/>
  </target>
  <target name="testclasslist-system-keyspace-directory" depends="maybe-build-test" description="Run tests given in file -Dtest.classlistfile (one-class-per-line, e.g. org/apache/cassandra/db/SomeTest.java)">
      <path id="all-test-classes-path">
          <fileset dir="${test.dir}/${test.classlistprefix}" includesfile="${test.classlistfile}"/>
      </path>
      <property name="all-test-classes" refid="all-test-classes-path"/>
      <testhelper testdelegate="testlist-system-keyspace-directory"/>
  </target>

  <!-- Build a self-contained jar for e.g. remote execution; not currently used for running burn tests with this build script -->
  <target name="burn-test-jar" depends="build-test, build" description="Create dtest-compatible jar, including all dependencies">
      <jar jarfile="${build.dir}/burntest.jar">
          <zipgroupfileset dir="${build.lib}" includes="*.jar" excludes="META-INF/*.SF"/>
          <fileset dir="${build.classes.main}"/>
          <fileset dir="${test.classes}"/>
          <fileset dir="${test.conf}" excludes="logback*.xml"/>
          <fileset dir="${basedir}/conf" includes="logback*.xml"/>
          <zipgroupfileset dir="${build.dir.lib}/jars">
              <include name="junit*.jar"/>
          </zipgroupfileset>
      </jar>
  </target>

  <target name="dtest-jar" depends="build-test, build" description="Create dtest-compatible jar, including all dependencies">
    <delete dir="${build.dir}/dtest/**" quiet="true"/>

    <copy todir="${build.dir}/dtest" quiet="true" overwrite="false">
      <fileset dir="${build.classes.main}"/>
      <fileset dir="${test.classes}"/>
      <fileset dir="${test.conf}"/>
    </copy>
    <unzip dest="${build.dir}/dtest" overwrite="false">
      <fileset dir="${test.lib}/jars" includes="jimfs-1.1.jar,dtest-api-*.jar,asm-*.jar,javassist-*.jar,reflections-*.jar,semver4j-*.jar"/>
      <patternset excludes="META-INF/license/**"/>
    </unzip>
    <unzip dest="${build.dir}/dtest" overwrite="false">
      <fileset dir="${build.dir.lib}/jars" includes="*.jar"/>
      <patternset excludes="META-INF/license/**"/>
    </unzip>

    <jar jarfile="${build.dir}/dtest-${base.version}.jar" duplicate="preserve">
      <fileset dir="${build.dir}/dtest">
        <exclude name="META-INF/*.SF"/>
        <exclude name="META-INF/*.DSA"/>
        <exclude name="META-INF/*.RSA"/>
        <exclude name="META-INF/license/**"/>
      </fileset>
    </jar>

    <delete dir="${build.dir}/dtest" quiet="true"/>
  </target>

  <target name="test-jvm-dtest" depends="maybe-build-test" description="Execute in-jvm dtests">
    <testmacro inputdir="${test.distributed.src}" timeout="${test.distributed.timeout}" forkmode="once" showoutput="true" filter="**/test/${test.name}.java">
      <jvmarg value="-Dlogback.configurationFile=test/conf/logback-dtest.xml"/>
      <jvmarg value="-Dcassandra.ring_delay_ms=10000"/>
      <jvmarg value="-Dcassandra.tolerate_sstable_size=true"/>
      <jvmarg value="-Dcassandra.skip_sync=true" />
    </testmacro>
  </target>

  <property name="simulator.asm.print" value="none"/> <!-- Supports: NONE, CLASS_SUMMARY, CLASS_DETAIL, METHOD_SUMMARY, METHOD_DETAIL, ASM; see org.apache.cassandra.simulator.asm.MethodLogger.Level -->
  <target name="test-simulator-dtest" depends="maybe-build-test" description="Execute simulator dtests">
    <testmacro inputdir="${test.simulator-test.src}" timeout="${test.simulation.timeout}" forkmode="perTest" showoutput="true" filter="**/test/${test.name}.java">
      <jvmarg value="-Dlogback.configurationFile=test/conf/logback-simulator.xml"/>
      <jvmarg value="-Dcassandra.ring_delay_ms=10000"/>
      <jvmarg value="-Dcassandra.tolerate_sstable_size=true"/>
      <jvmarg value="-Dcassandra.skip_sync=true" />
      <jvmarg value="-Dcassandra.debugrefcount=false"/>
      <jvmarg value="-Dcassandra.test.simulator.determinismcheck=strict"/>
      <jvmarg value="-Dcassandra.test.simulator.print_asm=${simulator.asm.print}" />
      <!-- Support Simulator Tests -->
      <jvmarg line="-javaagent:${test.lib}/jars/simulator-asm.jar"/>
      <jvmarg line="-Xbootclasspath/a:${test.lib}/jars/simulator-bootstrap.jar"/>
      <jvmarg line="-XX:ActiveProcessorCount=4"/>
      <jvmarg line="-XX:-TieredCompilation"/>
      <jvmarg line="-XX:-BackgroundCompilation"/>
      <jvmarg line="-XX:CICompilerCount=1"/>
      <jvmarg line="-XX:Tier4CompileThreshold=1000"/>
      <jvmarg line="-XX:ReservedCodeCacheSize=256M"/>
      <jvmarg line="-Xmx8G"/>
    </testmacro>
  </target>

  <!-- To run them you'll need to:
         - `ant dtest-jar` on each version involved, including your current feature branch
         - copy the build/dtest-*.jar for each version into your feature branch build folder
         - You can use 'test-jvm-dtest-some' if you only need to run one -->
  <target name="test-jvm-upgrade-dtest" depends="maybe-build-test" description="Execute in-jvm dtests">
    <testmacro inputdir="${test.distributed.src}" timeout="${test.distributed.timeout}" forkmode="once" showoutput="true" filter="**/upgrade/*Test.java">
      <jvmarg value="-Dlogback.configurationFile=test/conf/logback-dtest.xml"/>
      <jvmarg value="-Dcassandra.ring_delay_ms=10000"/>
      <jvmarg value="-Dcassandra.tolerate_sstable_size=true"/>
      <jvmarg value="-Dcassandra.skip_sync=true" />
    </testmacro>
  </target>

  <!-- Use this with an FQDN for test class or upgrade test, and an optional csv list of methods like this:
      ant test-jvm-dtest-some -Dtest.name=org.apache.cassandra.distributed.test.ResourceLeakTest
      ant test-jvm-dtest-some -Dtest.name=org.apache.cassandra.distributed.test.ResourceLeakTest -Dtest.methods=looperTest
    -->
  <target name="test-jvm-dtest-some" depends="maybe-build-test" description="Execute some in-jvm dtests">
    <testmacro inputdir="${test.distributed.src}" timeout="${test.distributed.timeout}" forkmode="once" showoutput="true">
      <test unless:blank="${test.methods}" name="${test.name}" methods="${test.methods}" todir="${build.test.dir}/output/" outfile="TEST-${test.name}-${test.methods}"/>
      <test if:blank="${test.methods}" name="${test.name}" todir="${build.test.dir}/output/" outfile="TEST-${test.name}"/>
      <jvmarg value="-Dlogback.configurationFile=test/conf/logback-dtest.xml"/>
      <jvmarg value="-Dcassandra.ring_delay_ms=10000"/>
      <jvmarg value="-Dcassandra.tolerate_sstable_size=true"/>
      <jvmarg value="-Dcassandra.skip_sync=true" />
    </testmacro>
  </target>

  <target name="generate-unified-test-report" description="Merge all unit xml files into one, generate html pages, and print summary test numbers">
      <junitreport todir="${build.dir}">
          <fileset dir="${build.test.dir}/output">
              <include name="**/TEST*.xml"/>
              <include name="**/cqlshlib.xml"/>
              <include name="**/nosetests.xml"/>
          </fileset>
          <!-- FIXME this can easily OOM, need a workaround-->
          <report todir="${build.test.dir}/html" />
      </junitreport>
      <!-- concat the report through a filter chain to extract what you want -->
      <concat>
          <fileset file="${build.test.dir}/html/overview-summary.html" />
          <filterchain>
              <linecontainsregexp>
                  <regexp pattern='title="Display all tests"' />
              </linecontainsregexp>
              <tokenfilter>
                  <!-- escaped values of < and > are "&gt;" and "&lt;" -->
                  <replaceregex pattern='.*all tests.*&gt;(\d+)&lt;.*all failures.*&gt;(\d+)&lt;.*all errors.*&gt;(\d+)&lt;.*all skipped test.*&gt;(\d+)&lt;.*$' replace="[Test Summary] Run: \1, Failed: \2, Errors: \3, Skipped: \4" />
              </tokenfilter>
          </filterchain>
      </concat>
  </target>

  <!-- run microbenchmarks suite -->
  <target name="microbench" depends="build-jmh">
      <java classname="org.openjdk.jmh.Main"
            fork="true"
            failonerror="true">
          <classpath>
              <path refid="cassandra.classpath.test" />
              <pathelement location="${test.classes}"/>
              <pathelement location="${test.conf}"/>
              <fileset dir="${test.lib}">
                  <include name="**/*.jar" />
              </fileset>
          </classpath>
          <arg value="-foe"/>
          <arg value="true"/>
          <arg value="-rf"/>
          <arg value="json"/>
          <arg value="-rff"/>
          <arg value="${build.test.dir}/jmh-result.json"/>
          <arg value="-v"/>
          <arg value="EXTRA"/>
          <jvmarg line="${java-jvmargs}"/>
          <jvmarg line="${_std-test-jvmargs}"/>
          <jvmarg line="${test.jvm.args}"/>

          <!-- Broken: ZeroCopyStreamingBench,MutationBench,FastThreadLocalBench  (FIXME) -->
          <arg value="-e"/><arg value="ZeroCopyStreamingBench|MutationBench|FastThreadLocalBench"/>

          <arg value=".*microbench.*${benchmark.name}"/>
      </java>
  </target>

  <!-- run arbitrary mains in tests, for example to run the long running memory tests with lots of memory pressure
      ant run-main -Dmainclass=org.apache.cassandra.utils.memory.LongBufferPoolTest -Dvmargs="-Xmx30m -XX:-UseGCOverheadLimit"
  -->
  <target name="run-main" depends="maybe-build-test">
      <property name="mainclass" value="" />
      <property name="vmargs" value="" />
      <property name="args" value="" />
      <java classname="${mainclass}"
            fork="true"
            failonerror="true">
          <jvmarg value="-server" />
          <jvmarg value="-ea" />
          <jvmarg line="${vmargs}" />
          <arg line="${args}" />
          <classpath>
              <path refid="cassandra.classpath" />
              <pathelement location="${test.classes}"/>
              <pathelement location="${test.conf}"/>
              <fileset dir="${test.lib}">
                  asm-<include name="**/*.jar" />
              </fileset>
          </classpath>
      </java>
  </target>

  <target name="_maybe_update_idea_to_java11plus" depends="init">
    <replace file="${eclipse.project.name}.iml" token="JDK_11" value="JDK_${ant.java.version}"/>
    <replace file=".idea/misc.xml" token="JDK_11" value="JDK_${ant.java.version}"/>
    <replace file=".idea/misc.xml" token="11" value="${ant.java.version}"/>
    <replaceregexp file=".idea/workspace.xml"
                   match="name=&quot;VM_PARAMETERS&quot; value=&quot;(.*)"
                   replace="name=&quot;VM_PARAMETERS&quot; value=&quot;\1 ${java-jvmargs} ${_std-test-jvmargs}"
                   byline="true"/>

      <echo file=".idea/compiler.xml"><![CDATA[<?xml version="1.0" encoding="UTF-8"?>
<project version="4">
  <component name="JavacSettings">
    <option name="ADDITIONAL_OPTIONS_STRING" value="--add-exports java.rmi/sun.rmi.registry=ALL-UNNAMED
                                                    --add-exports java.rmi/sun.rmi.transport.tcp=ALL-UNNAMED
                                                    --add-exports java.base/jdk.internal.ref=ALL-UNNAMED
                                                    --add-exports java.base/sun.nio.ch=ALL-UNNAMED" />
  </component>
</project>]]></echo>
  </target>

  <!-- Generate IDEA project description files -->
  <target name="generate-idea-files" depends="init,resolver-dist-lib,gen-cql3-grammar,generate-jflex-java,_createVersionPropFile" description="Generate IDEA files">
    <delete dir=".idea"/>
    <delete file="${eclipse.project.name}.iml"/>
    <mkdir dir=".idea"/>
    <mkdir dir=".idea/libraries"/>
    <copy todir=".idea" overwrite="true">
        <fileset dir="ide/idea"/>
    </copy>
    <replace file=".idea/workspace.xml" token="trunk" value="${eclipse.project.name}"/>
    <replace file=".idea/workspace.xml" token="-Dcassandra.use_nix_recursive_delete=true" value="-Dcassandra.use_nix_recursive_delete=${cassandra.use_nix_recursive_delete}"/>
    <copy tofile="${eclipse.project.name}.iml" file="ide/idea-iml-file.xml"/>
    <echo file=".idea/.name">Apache Cassandra ${eclipse.project.name}</echo>
    <echo file=".idea/modules.xml"><![CDATA[<?xml version="1.0" encoding="UTF-8"?>
<project version="4">
  <component name="ProjectModuleManager">
    <modules>
      <module fileurl="file://$PROJECT_DIR$/]]>${eclipse.project.name}<![CDATA[.iml" filepath="$PROJECT_DIR$/]]>${eclipse.project.name}<![CDATA[.iml" />
    </modules>
  </component>
</project>]]></echo>
      <antcall target="_maybe_update_idea_to_java11plus"/>
      <echo>
      IDE configuration in .idea/ updated for use with JDK${ant.java.version}.

      In IntelliJ verify that the SDK is ${ant.java.version}, and its path is valid.
      This can be verified in 'Project Structure/Project Setting/Project' and 'Project Structure/Platform Setting/SDKs'.
      </echo>
  </target>

  <!-- Generate Eclipse project description files -->
  <target name="generate-eclipse-files" depends="build-test" description="Generate eclipse files">
    <echo file=".project"><![CDATA[<?xml version="1.0" encoding="UTF-8"?>
<projectDescription>
  <name>${eclipse.project.name}</name>
  <comment></comment>
  <projects>
  </projects>
  <buildSpec>
    <buildCommand>
      <name>org.eclipse.jdt.core.javabuilder</name>
    </buildCommand>
  </buildSpec>
  <natures>
    <nature>org.eclipse.jdt.core.javanature</nature>
  </natures>
</projectDescription>]]>
    </echo>
    <path id="eclipse-project-libs-path">
        <fileset dir="lib">
            <include name="**/*.jar" />
        </fileset>
        <fileset dir="${build.dir.lib}/jars">
            <include name="**/*.jar" />
        </fileset>
        <fileset dir="${test.lib}/jars">
            <include name="**/*.jar" />
        </fileset>
    </path>
    <pathconvert property="eclipse-libs-list" refid="eclipse-project-libs-path" pathsep="${line.separator}">
        <mapper>
            <regexpmapper from="^(.*)$$" to='&lt;classpathentry kind="lib" path="\1\" \/&gt;'/>
        </mapper>
    </pathconvert>
    <property name="eclipse-project-libs" refid="eclipse-project-libs-path"/>
    <echo file=".classpath"><![CDATA[<?xml version="1.0" encoding="UTF-8"?>
<classpath>
  <classpathentry kind="src" path="src/java"/>
  <classpathentry kind="src" path="src/resources"/>
  <classpathentry kind="src" path="src/gen-java"/>
  <classpathentry kind="src" path="conf" including="hotspot_compiler"/>
  <classpathentry kind="src" output="${test.classes}" path="test/unit"/>
  <classpathentry kind="src" output="${test.classes}" path="test/long"/>
  <classpathentry kind="src" output="${test.classes}" path="test/distributed"/>
  <classpathentry kind="src" output="${test.classes}" path="test/simulator/asm"/>
  <classpathentry kind="src" output="${test.classes}" path="test/simulator/main"/>
  <classpathentry kind="src" output="${test.classes}" path="test/resources" />
  <classpathentry kind="src" path="tools/stress/src"/>
  <classpathentry kind="src" path="tools/fqltool/src"/>
  <classpathentry kind="src" output="build/test/stress-classes" path="tools/stress/test/unit" />
  <classpathentry kind="src" output="build/test/fqltool-classes" path="tools/fqltool/test/unit" />
  <classpathentry kind="con" path="org.eclipse.jdt.launching.JRE_CONTAINER"/>
  <classpathentry kind="output" path="build/classes/eclipse"/>
  <classpathentry kind="lib" path="test/conf"/>
  <classpathentry kind="lib" path="${java.home}/../lib/tools.jar"/>
  ${eclipse-libs-list}
</classpath>
]]>
	</echo>
    <taskdef name="echoeclipseprojectslibs" classname="org.apache.cassandra.anttasks.EchoEclipseProjectLibs" classpath="${test.classes}">
        <classpath>
            <path refid="cassandra.classpath"/>
            <path refid="cassandra.classpath.test"/>
        </classpath>
    </taskdef>
    <mkdir dir=".settings" />
  </target>

  <pathconvert property="eclipse.project.name">
    <path path="${basedir}" />
    <regexpmapper from="^.*/([^/]+)$$" to="\1" handledirsep="yes" />
  </pathconvert>

  <!-- Clean Eclipse project description files -->
  <target name="clean-eclipse-files">
    <delete file=".project" />
    <delete file=".classpath" />
    <delete dir=".settings" />
  	<delete dir=".externalToolBuilders" />
  	<delete dir="build/eclipse-classes" />
  </target>

  <!-- Empty fake task until we remove it from Jenkins. eclipse-warnings removed in favor of using CheckerFramework
      For more information - CASSANDRA-18190 and CASSANDDRA-18239-->
  <target name="eclipse-warnings" depends="build" description="Run eclipse compiler code analysis" if="java.version.8">  </target>

  <!-- Installs artifacts to local Maven repository -->
  <target name="mvn-install"
          depends="jar,sources-jar,javadoc-jar"
          description="Installs the artifacts in the Maven Local Repository">

    <!-- the parent -->
    <install pomFile="${build.dir}/${final.name}-parent.pom"
             file="${build.dir}/${final.name}-parent.pom"
             packaging="pom"/>

    <!-- the cassandra-all jar -->
    <install pomFile="${build.dir}/${final.name}.pom"
             file="${build.dir}/${final.name}.jar"/>
    <install pomFile="${build.dir}/${final.name}.pom"
             file="${build.dir}/${final.name}-sources.jar"
             classifier="sources"/>
    <install pomFile="${build.dir}/${final.name}.pom"
             file="${build.dir}/${final.name}-javadoc.jar"
             classifier="javadoc"/>
  </target>

  <!-- Publish artifacts to remote Maven repository -->
  <target name="publish"
          depends="mvn-install,artifacts"
          description="Publishes the artifacts to the Maven repository">

    <!-- the parent -->
    <deploy pomFile="${build.dir}/${final.name}-parent.pom"
            file="${build.dir}/${final.name}-parent.pom"
            packaging="pom"/>

    <!-- the cassandra-all jar -->
    <deploy pomFile="${build.dir}/${final.name}.pom"
            file="${build.dir}/${final.name}.jar"/>
    <deploy pomFile="${build.dir}/${final.name}.pom"
            file="${build.dir}/${final.name}-sources.jar"
            classifier="sources"/>
    <deploy pomFile="${build.dir}/${final.name}.pom"
            file="${build.dir}/${final.name}-javadoc.jar"
            classifier="javadoc"/>

    <!-- the distribution -->
    <sign-dist file="${build.dir}/${final.name}-bin.tar.gz" />
    <sign-dist file="${build.dir}/${final.name}-src.tar.gz" />

  </target>

  <import file="${build.helpers.dir}/build-resolver.xml"/>
  <import file="${build.helpers.dir}/build-rat.xml"/>
  <import file="${build.helpers.dir}/build-owasp.xml"/>
<<<<<<< HEAD
  <import file="${build.helpers.dir}/build-git.xml"/>
  <import file="${build.helpers.dir}/build-checkstyle.xml"/>
=======
  <import file="${build.helpers.dir}/build-cqlsh.xml"/>
>>>>>>> f4ee77ce
</project><|MERGE_RESOLUTION|>--- conflicted
+++ resolved
@@ -456,11 +456,7 @@
     </target>
 
     <!-- create properties file with C version -->
-<<<<<<< HEAD
-    <target name="_createVersionPropFile" depends="_get-git-sha">
-=======
-    <target name="createVersionPropFile" depends="set-cqlsh-version">
->>>>>>> f4ee77ce
+    <target name="_createVersionPropFile" depends="_get-git-sha,set-cqlsh-version">
       <taskdef name="propertyfile" classname="org.apache.tools.ant.taskdefs.optional.PropertyFile"/>
       <mkdir dir="${version.properties.dir}"/>
       <propertyfile file="${version.properties.dir}/version.properties">
@@ -2075,10 +2071,7 @@
   <import file="${build.helpers.dir}/build-resolver.xml"/>
   <import file="${build.helpers.dir}/build-rat.xml"/>
   <import file="${build.helpers.dir}/build-owasp.xml"/>
-<<<<<<< HEAD
   <import file="${build.helpers.dir}/build-git.xml"/>
   <import file="${build.helpers.dir}/build-checkstyle.xml"/>
-=======
   <import file="${build.helpers.dir}/build-cqlsh.xml"/>
->>>>>>> f4ee77ce
 </project>