#!/bin/sh
# -*- mode: Python -*-

# Licensed to the Apache Software Foundation (ASF) under one
# or more contributor license agreements.  See the NOTICE file
# distributed with this work for additional information
# regarding copyright ownership.  The ASF licenses this file
# to you under the Apache License, Version 2.0 (the
# "License"); you may not use this file except in compliance
# with the License.  You may obtain a copy of the License at
#
#     http://www.apache.org/licenses/LICENSE-2.0
#
# Unless required by applicable law or agreed to in writing, software
# distributed under the License is distributed on an "AS IS" BASIS,
# WITHOUT WARRANTIES OR CONDITIONS OF ANY KIND, either express or implied.
# See the License for the specific language governing permissions and
# limitations under the License.

""":"
# bash code here; finds a suitable python interpreter and execs this file.
# prefer unqualified "python" if suitable:
python -c 'import sys; sys.exit(not (0x020500b0 < sys.hexversion < 0x03000000))' 2>/dev/null \
    && exec python "$0" "$@"
for pyver in 2.6 2.7 2.5; do
    which python$pyver > /dev/null 2>&1 && exec python$pyver "$0" "$@"
done
echo "No appropriate python interpreter found." >&2
exit 1
":"""

from __future__ import with_statement

description = "CQL Shell for Apache Cassandra"
version = "4.1.1"

from StringIO import StringIO
from itertools import groupby
from contextlib import contextmanager, closing
from glob import glob
from uuid import UUID

import cmd
import sys
import os
import time
import optparse
import ConfigParser
import codecs
import locale
import platform
import warnings
import csv
import getpass


readline = None
try:
    # check if tty first, cause readline doesn't check, and only cares
    # about $TERM. we don't want the funky escape code stuff to be
    # output if not a tty.
    if sys.stdin.isatty():
        import readline
except ImportError:
    pass

CQL_LIB_PREFIX = 'cql-internal-only-'
THRIFT_LIB_PREFIX = 'thrift-python-internal-only-'

CASSANDRA_PATH = os.path.join(os.path.dirname(os.path.realpath(__file__)), '..')

# use bundled libs for python-cql and thrift, if available. if there
# is a ../lib dir, use bundled libs there preferentially.
ZIPLIB_DIRS = [os.path.join(CASSANDRA_PATH, 'lib')]
myplatform = platform.system()
if myplatform == 'Linux':
    ZIPLIB_DIRS.append('/usr/share/cassandra/lib')

if os.environ.get('CQLSH_NO_BUNDLED', ''):
    ZIPLIB_DIRS = ()

def find_zip(libprefix):
    for ziplibdir in ZIPLIB_DIRS:
        zips = glob(os.path.join(ziplibdir, libprefix + '*.zip'))
        if zips:
            return max(zips)   # probably the highest version, if multiple

cql_zip = find_zip(CQL_LIB_PREFIX)
if cql_zip:
    ver = os.path.splitext(os.path.basename(cql_zip))[0][len(CQL_LIB_PREFIX):]
    sys.path.insert(0, os.path.join(cql_zip, 'cql-' + ver))
thrift_zip = find_zip(THRIFT_LIB_PREFIX)
if thrift_zip:
    sys.path.insert(0, thrift_zip)

try:
    import cql
except ImportError, e:
    sys.exit("\nPython CQL driver not installed, or not on PYTHONPATH.\n"
             'You might try "easy_install cql".\n\n'
             'Python: %s\n'
             'Module load path: %r\n\n'
             'Error: %s\n' % (sys.executable, sys.path, e))

import cql.decoders
from cql.cursor import _VOID_DESCRIPTION
from cql.cqltypes import (cql_types, cql_typename, lookup_casstype, lookup_cqltype,
                          CassandraType, ReversedType, CompositeType)

# cqlsh should run correctly when run out of a Cassandra source tree,
# out of an unpacked Cassandra tarball, and after a proper package install.
cqlshlibdir = os.path.join(CASSANDRA_PATH, 'pylib')
if os.path.isdir(cqlshlibdir):
    sys.path.insert(0, cqlshlibdir)

from cqlshlib import cqlhandling, cql3handling, pylexotron
from cqlshlib.displaying import (RED, BLUE, ANSI_RESET, COLUMN_NAME_COLORS,
                                 FormattedValue, colorme)
from cqlshlib.formatting import format_by_type
from cqlshlib.util import trim_if_present
from cqlshlib.tracing import print_trace_session

HISTORY_DIR = os.path.expanduser(os.path.join('~', '.cassandra'))
CONFIG_FILE = os.path.join(HISTORY_DIR, 'cqlshrc')
HISTORY = os.path.join(HISTORY_DIR, 'cqlsh_history')
if not os.path.exists(HISTORY_DIR):
    os.mkdir(HISTORY_DIR)

OLD_CONFIG_FILE = os.path.expanduser(os.path.join('~', '.cqlshrc'))
if os.path.exists(OLD_CONFIG_FILE):
    os.rename(OLD_CONFIG_FILE, CONFIG_FILE)
OLD_HISTORY = os.path.expanduser(os.path.join('~', '.cqlsh_history'))
if os.path.exists(OLD_HISTORY):
    os.rename(OLD_HISTORY, HISTORY)

DEFAULT_HOST = 'localhost'
DEFAULT_PORT = 9160
DEFAULT_CQLVER = '3.1.1'
DEFAULT_TRANSPORT_FACTORY = 'cqlshlib.tfactory.regular_transport_factory'

DEFAULT_TIME_FORMAT = '%Y-%m-%d %H:%M:%S%z'
DEFAULT_FLOAT_PRECISION = 5
DEFAULT_SELECT_LIMIT = 10000

if readline is not None and readline.__doc__ is not None and 'libedit' in readline.__doc__:
    DEFAULT_COMPLETEKEY = '\t'
else:
    DEFAULT_COMPLETEKEY = 'tab'

epilog = """Connects to %(DEFAULT_HOST)s:%(DEFAULT_PORT)d by default. These
defaults can be changed by setting $CQLSH_HOST and/or $CQLSH_PORT. When a
host (and optional port number) are given on the command line, they take
precedence over any defaults.""" % globals()

parser = optparse.OptionParser(description=description, epilog=epilog,
                               usage="Usage: %prog [options] [host [port]]",
                               version='cqlsh ' + version)
parser.add_option("-C", "--color", action='store_true', dest='color',
                  help='Always use color output')
parser.add_option("--no-color", action='store_false', dest='color',
                  help='Never use color output')
parser.add_option("-u", "--username", help="Authenticate as user.")
parser.add_option("-p", "--password", help="Authenticate using password.")
parser.add_option('-k', '--keyspace', help='Authenticate to the given keyspace.')
parser.add_option("-f", "--file", help="Execute commands from FILE, then exit")
parser.add_option("-t", "--transport-factory",
                  help="Use the provided Thrift transport factory function.")
parser.add_option('--debug', action='store_true',
                  help='Show additional debugging information')
parser.add_option('--cqlversion', default=DEFAULT_CQLVER,
                  help='Specify a particular CQL version (default: %default).'
                       ' Examples: "3.0.3", "3.1.0"')

CQL_ERRORS = (cql.Error,)
try:
    from thrift.Thrift import TException
except ImportError:
    pass
else:
    CQL_ERRORS += (TException,)

debug_completion = bool(os.environ.get('CQLSH_DEBUG_COMPLETION', '') == 'YES')

SYSTEM_KEYSPACES = ('system', 'system_traces', 'system_auth')

# we want the cql parser to understand our cqlsh-specific commands too
my_commands_ending_with_newline = (
    'help',
    '?',
    'consistency',
    'describe',
    'desc',
    'show',
    'source',
    'capture',
    'debug',
    'tracing',
    'expand',
    'exit',
    'quit'
)

cqlsh_syntax_completers = []
def cqlsh_syntax_completer(rulename, termname):
    def registrator(f):
        cqlsh_syntax_completers.append((rulename, termname, f))
        return f
    return registrator

cqlsh_extra_syntax_rules = r'''
<cqlshCommand> ::= <CQL_Statement>
                 | <specialCommand> ( ";" | "\n" )
                 ;

<specialCommand> ::= <describeCommand>
                   | <consistencyCommand>
                   | <showCommand>
                   | <sourceCommand>
                   | <captureCommand>
                   | <copyCommand>
                   | <debugCommand>
                   | <helpCommand>
                   | <tracingCommand>
                   | <expandCommand>
                   | <exitCommand>
                   ;

<describeCommand> ::= ( "DESCRIBE" | "DESC" )
                                  ( "KEYSPACES"
                                  | "KEYSPACE" ksname=<keyspaceName>?
                                  | ( "COLUMNFAMILY" | "TABLE" ) cf=<columnFamilyName>
                                  | ( "COLUMNFAMILIES" | "TABLES" )
                                  | "FULL"? "SCHEMA"
                                  | "CLUSTER" )
                    ;

<consistencyCommand> ::= "CONSISTENCY" ( level=<consistencyLevel> )?
                       ;

<consistencyLevel> ::= "ANY"
                     | "ONE"
                     | "TWO"
                     | "THREE"
                     | "QUORUM"
                     | "ALL"
                     | "LOCAL_ONE"
                     | "LOCAL_QUORUM"
                     | "EACH_QUORUM"
                     ;

<showCommand> ::= "SHOW" what=( "VERSION" | "HOST" | "SESSION" sessionid=<uuid> )
                ;

<sourceCommand> ::= "SOURCE" fname=<stringLiteral>
                  ;

<captureCommand> ::= "CAPTURE" ( fname=( <stringLiteral> | "OFF" ) )?
                   ;

<copyCommand> ::= "COPY" cf=<columnFamilyName>
                         ( "(" [colnames]=<colname> ( "," [colnames]=<colname> )* ")" )?
                         ( dir="FROM" ( fname=<stringLiteral> | "STDIN" )
                         | dir="TO"   ( fname=<stringLiteral> | "STDOUT" ) )
                         ( "WITH" <copyOption> ( "AND" <copyOption> )* )?
                ;

<copyOption> ::= [optnames]=<identifier> "=" [optvals]=<copyOptionVal>
               ;

<copyOptionVal> ::= <identifier>
                  | <stringLiteral>
                  ;

# avoiding just "DEBUG" so that this rule doesn't get treated as a terminal
<debugCommand> ::= "DEBUG" "THINGS"?
                 ;

<helpCommand> ::= ( "HELP" | "?" ) [topic]=( /[a-z_]*/ )*
                ;

<tracingCommand> ::= "TRACING" ( switch=( "ON" | "OFF" ) )?
                   ;

<expandCommand> ::= "EXPAND" ( switch=( "ON" | "OFF" ) )?
                   ;

<exitCommand> ::= "exit" | "quit"
                ;

<qmark> ::= "?" ;
'''

@cqlsh_syntax_completer('helpCommand', 'topic')
def complete_help(ctxt, cqlsh):
    return sorted([ t.upper() for t in cqldocs.get_help_topics() + cqlsh.get_help_topics() ])

def complete_source_quoted_filename(ctxt, cqlsh):
    partial = ctxt.get_binding('partial', '')
    head, tail = os.path.split(partial)
    exhead = os.path.expanduser(head)
    try:
        contents = os.listdir(exhead or '.')
    except OSError:
        return ()
    matches = filter(lambda f: f.startswith(tail), contents)
    annotated = []
    for f in matches:
        match = os.path.join(head, f)
        if os.path.isdir(os.path.join(exhead, f)):
            match += '/'
        annotated.append(match)
    return annotated

cqlsh_syntax_completer('sourceCommand', 'fname') \
        (complete_source_quoted_filename)
cqlsh_syntax_completer('captureCommand', 'fname') \
        (complete_source_quoted_filename)

@cqlsh_syntax_completer('copyCommand', 'fname')
def copy_fname_completer(ctxt, cqlsh):
    lasttype = ctxt.get_binding('*LASTTYPE*')
    if lasttype == 'unclosedString':
        return complete_source_quoted_filename(ctxt, cqlsh)
    partial = ctxt.get_binding('partial')
    if partial == '':
        return ["'"]
    return ()

@cqlsh_syntax_completer('copyCommand', 'colnames')
def complete_copy_column_names(ctxt, cqlsh):
    existcols = map(cqlsh.cql_unprotect_name, ctxt.get_binding('colnames', ()))
    ks = cqlsh.cql_unprotect_name(ctxt.get_binding('ksname', None))
    cf = cqlsh.cql_unprotect_name(ctxt.get_binding('cfname'))
    colnames = cqlsh.get_column_names(ks, cf)
    if len(existcols) == 0:
        return [colnames[0]]
    return set(colnames[1:]) - set(existcols)

COPY_OPTIONS = ('DELIMITER', 'QUOTE', 'ESCAPE', 'HEADER', 'ENCODING', 'NULL')

@cqlsh_syntax_completer('copyOption', 'optnames')
def complete_copy_options(ctxt, cqlsh):
    optnames = map(str.upper, ctxt.get_binding('optnames', ()))
    direction = ctxt.get_binding('dir').upper()
    opts = set(COPY_OPTIONS) - set(optnames)
    if direction == 'FROM':
        opts -= ('ENCODING',)
    return opts

@cqlsh_syntax_completer('copyOption', 'optvals')
def complete_copy_opt_values(ctxt, cqlsh):
    optnames = ctxt.get_binding('optnames', ())
    lastopt = optnames[-1].lower()
    if lastopt == 'header':
        return ['true', 'false']
    return [cqlhandling.Hint('<single_character_string>')]

class NoKeyspaceError(Exception):
    pass

class KeyspaceNotFound(Exception):
    pass

class ColumnFamilyNotFound(Exception):
    pass

class VersionNotSupported(Exception):
    pass

class DecodeError(Exception):
    verb = 'decode'

    def __init__(self, thebytes, err, expectedtype, colname=None):
        self.thebytes = thebytes
        self.err = err
        if isinstance(expectedtype, type) and issubclass(expectedtype, CassandraType):
            expectedtype = expectedtype.cql_parameterized_type()
        self.expectedtype = expectedtype
        self.colname = colname

    def __str__(self):
        return str(self.thebytes)

    def message(self):
        what = 'value %r' % (self.thebytes,)
        if self.colname is not None:
            what = 'value %r (for column %r)' % (self.thebytes, self.colname)
        return 'Failed to %s %s as %s: %s' \
               % (self.verb, what, self.expectedtype, self.err)

    def __repr__(self):
        return '<%s %s>' % (self.__class__.__name__, self.message())

class FormatError(DecodeError):
    verb = 'format'

def full_cql_version(ver):
    while ver.count('.') < 2:
        ver += '.0'
    ver_parts = ver.split('-', 1) + ['']
    vertuple = tuple(map(int, ver_parts[0].split('.')) + [ver_parts[1]])
    return ver, vertuple

def format_value(val, typeclass, output_encoding, addcolor=False, time_format=None,
                 float_precision=None, colormap=None, nullval=None):
    if isinstance(val, DecodeError):
        if addcolor:
            return colorme(repr(val.thebytes), colormap, 'error')
        else:
            return FormattedValue(repr(val.thebytes))
    if not issubclass(typeclass, CassandraType):
        typeclass = lookup_casstype(typeclass)
    return format_by_type(typeclass, val, output_encoding, colormap=colormap,
                          addcolor=addcolor, nullval=nullval, time_format=time_format,
                          float_precision=float_precision)

def show_warning_without_quoting_line(message, category, filename, lineno, file=None, line=None):
    if file is None:
        file = sys.stderr
    try:
        file.write(warnings.formatwarning(message, category, filename, lineno, line=''))
    except IOError:
        pass
warnings.showwarning = show_warning_without_quoting_line
warnings.filterwarnings('always', category=cql3handling.UnexpectedTableStructure)

def describe_interval(seconds):
    desc = []
    for length, unit in ((86400, 'day'), (3600, 'hour'), (60, 'minute')):
        num = int(seconds) / length
        if num > 0:
            desc.append('%d %s' % (num, unit))
            if num > 1:
                desc[-1] += 's'
        seconds %= length
    words = '%.03f seconds' % seconds
    if len(desc) > 1:
        words = ', '.join(desc) + ', and ' + words
    elif len(desc) == 1:
        words = desc[0] + ' and ' + words
    return words

class Shell(cmd.Cmd):
    custom_prompt = os.getenv('CQLSH_PROMPT', '')
    if custom_prompt is not '':
        custom_prompt += "\n"
    default_prompt = custom_prompt + "cqlsh> "
    continue_prompt = "   ... "
    keyspace_prompt = custom_prompt + "cqlsh:%s> "
    keyspace_continue_prompt = "%s    ... "
    num_retries = 4
    show_line_nums = False
    debug = False
    stop = False
    last_hist = None
    shunted_query_out = None
    csv_dialect_defaults = dict(delimiter=',', doublequote=False,
                                escapechar='\\', quotechar='"')

    def __init__(self, hostname, port, transport_factory, color=False,
                 username=None, password=None, encoding=None, stdin=None, tty=True,
                 completekey=DEFAULT_COMPLETEKEY, use_conn=None,
                 cqlver=DEFAULT_CQLVER, keyspace=None,
                 tracing_enabled=False, expand_enabled=False,
                 display_time_format=DEFAULT_TIME_FORMAT,
                 display_float_precision=DEFAULT_FLOAT_PRECISION):
        cmd.Cmd.__init__(self, completekey=completekey)
        self.hostname = hostname
        self.port = port
        self.transport_factory = transport_factory

        if username and not password:
            password = getpass.getpass()

        self.username = username
        self.password = password
        self.keyspace = keyspace
        self.tracing_enabled = tracing_enabled
        self.expand_enabled = expand_enabled
        if use_conn is not None:
            self.conn = use_conn
        else:
            transport = transport_factory(hostname, port, os.environ, CONFIG_FILE)
            self.conn = cql.connect(hostname, port, user=username, password=password,
                                    cql_version=cqlver, transport=transport)
        self.set_expanded_cql_version(cqlver)
        # we could set the keyspace through cql.connect(), but as of 1.0.10,
        # it doesn't quote the keyspace for USE :(
        if keyspace is not None:
            tempcurs = self.conn.cursor()
            tempcurs.execute('USE %s;' % self.cql_protect_name(keyspace))
            tempcurs.close()
        self.cursor = self.conn.cursor()
        self.get_connection_versions()

        self.current_keyspace = keyspace

        self.color = color
        self.display_time_format = display_time_format
        self.display_float_precision = display_float_precision
        if encoding is None:
            encoding = locale.getpreferredencoding()
        self.encoding = encoding
        self.output_codec = codecs.lookup(encoding)

        self.statement = StringIO()
        self.lineno = 1
        self.in_comment = False

        self.prompt = ''
        if stdin is None:
            stdin = sys.stdin
        self.tty = tty
        if tty:
            self.reset_prompt()
            self.report_connection()
            print 'Use HELP for help.'
        else:
            self.show_line_nums = True
        self.stdin = stdin
        self.query_out = sys.stdout
<<<<<<< HEAD
        self.empty_lines = 0
=======
        self.statement_error = False
>>>>>>> 8abe9f6f

    def set_expanded_cql_version(self, ver):
        ver, vertuple = full_cql_version(ver)
        self.set_cql_version(ver)
        self.cql_version = ver
        self.cql_ver_tuple = vertuple

    def cqlver_atleast(self, major, minor=0, patch=0):
        return self.cql_ver_tuple[:3] >= (major, minor, patch)

    def cassandraver_atleast(self, major, minor=0, patch=0):
        return self.cass_ver_tuple[:3] >= (major, minor, patch)

    def myformat_value(self, val, casstype, **kwargs):
        if isinstance(val, DecodeError):
            self.decoding_errors.append(val)
        try:
            return format_value(val, casstype, self.output_codec.name,
                                addcolor=self.color, time_format=self.display_time_format,
                                float_precision=self.display_float_precision, **kwargs)
        except Exception, e:
            err = FormatError(val, e, casstype)
            self.decoding_errors.append(err)
            return format_value(err, None, self.output_codec.name, addcolor=self.color)

    def myformat_colname(self, name, nametype):
        return self.myformat_value(name, nametype, colormap=COLUMN_NAME_COLORS)

    # cql/cursor.py:Cursor.decode_row() function, modified to not turn '' into None.
    def decode_row(self, cursor, row):
        values = []
        bytevals = cursor.columnvalues(row)
        for val, vtype, nameinfo in zip(bytevals, cursor.column_types, cursor.name_info):
            if val == '':
                values.append(val)
            else:
                values.append(cursor.decoder.decode_value(val, vtype, nameinfo[0]))
        return values

    def report_connection(self):
        self.show_host()
        self.show_version()

    def show_host(self):
        print "Connected to %s at %s:%d." % \
               (self.applycolor(self.get_cluster_name(), BLUE),
                self.hostname,
                self.port)

    def show_version(self):
        vers = self.connection_versions.copy()
        vers['shver'] = version
        # system.Versions['cql'] apparently does not reflect changes with
        # set_cql_version.
        vers['cql'] = self.cql_version
        print "[cqlsh %(shver)s | Cassandra %(build)s | CQL spec %(cql)s | Thrift protocol %(thrift)s]" % vers

    def show_session(self, sessionid):
        print_trace_session(self, self.cursor, sessionid)

    def get_connection_versions(self):
        self.cursor.execute("select * from system.local where key = 'local'")
        result = self.fetchdict()
        vers = {
            'build': result['release_version'],
            'thrift': result['thrift_version'],
            'cql': result['cql_version'],
        }
        self.connection_versions = vers
        self.cass_ver_tuple = tuple(map(int, vers['build'].split('-', 1)[0].split('.')[:3]))

    def fetchdict(self):
        row = self.cursor.fetchone()
        if row is None:
            return None
        desc = self.cursor.description
        return dict(zip([d[0] for d in desc], row))

    def fetchdict_all(self):
        dicts = []
        for row in self.cursor:
            desc = self.cursor.description
            dicts.append(dict(zip([d[0] for d in desc], row)))
        return dicts

    def get_keyspace_names(self):
        return [k.name for k in self.get_keyspaces()]

    def get_columnfamily_names(self, ksname=None):
        if ksname is None:
            ksname = self.current_keyspace
        cf_q = """select columnfamily_name from system.schema_columnfamilies
                   where keyspace_name=:ks"""
        self.cursor.execute(cf_q,
                            {'ks': self.cql_unprotect_name(ksname)},
                            consistency_level='ONE')
        return [str(row[0]) for row in self.cursor.fetchall()]

    def get_index_names(self, ksname=None):
        idxnames = []
        for cfname in self.get_columnfamily_names(ksname=ksname):
            for col in self.get_columnfamily_layout(ksname, cfname).columns:
                if col.index_name is not None:
                    idxnames.append(col.index_name)
        return idxnames

    def get_column_names(self, ksname, cfname):
        if ksname is None:
            ksname = self.current_keyspace
        layout = self.get_columnfamily_layout(ksname, cfname)
        return [col.name for col in layout.columns]

    # ===== thrift-dependent parts =====

    def get_cluster_name(self):
        return self.make_hacktastic_thrift_call('describe_cluster_name')

    def get_partitioner(self):
        return self.make_hacktastic_thrift_call('describe_partitioner')

    def get_snitch(self):
        return self.make_hacktastic_thrift_call('describe_snitch')

    def get_thrift_version(self):
        return self.make_hacktastic_thrift_call('describe_version')

    def get_ring(self):
        if self.current_keyspace is None or self.current_keyspace == 'system':
            raise NoKeyspaceError("Ring view requires a current non-system keyspace")
        return self.make_hacktastic_thrift_call('describe_ring', self.current_keyspace)

    def get_keyspace(self, ksname):
        try:
            return self.make_hacktastic_thrift_call('describe_keyspace', ksname)
        except cql.cassandra.ttypes.NotFoundException:
            raise KeyspaceNotFound('Keyspace %r not found.' % ksname)

    def get_keyspaces(self):
        return self.make_hacktastic_thrift_call('describe_keyspaces')

    def get_schema_versions(self):
        return self.make_hacktastic_thrift_call('describe_schema_versions')

    def set_cql_version(self, ver):
        try:
            return self.make_hacktastic_thrift_call('set_cql_version', ver)
        except cql.cassandra.ttypes.InvalidRequestException, e:
            raise VersionNotSupported(e.why)

    def trace_next_query(self):
        return self.make_hacktastic_thrift_call('trace_next_query')

    def make_hacktastic_thrift_call(self, call, *args):
        client = self.conn.client
        return getattr(client, call)(*args)

    # ===== end thrift-dependent parts =====

    # ===== cql3-dependent parts =====

    def get_columnfamily_layout(self, ksname, cfname):
        if ksname is None:
            ksname = self.current_keyspace
        cf_q = """select * from system.schema_columnfamilies
                   where keyspace_name=:ks and columnfamily_name=:cf"""
        col_q = """select * from system.schema_columns
                    where keyspace_name=:ks and columnfamily_name=:cf"""
        self.cursor.execute(cf_q,
                            {'ks': ksname, 'cf': cfname},
                            consistency_level='ONE')
        layout = self.fetchdict()
        if layout is None:
            raise ColumnFamilyNotFound("Column family %r not found" % cfname)
        self.cursor.execute(col_q,
                            {'ks': ksname, 'cf': cfname},
                            consistency_level='ONE')
        cols = self.fetchdict_all()
        return cql3handling.CqlTableDef.from_layout(layout, cols)

    # ===== end cql3-dependent parts =====

    def reset_statement(self):
        self.reset_prompt()
        self.statement.truncate(0)
        self.empty_lines = 0;

    def reset_prompt(self):
        if self.current_keyspace is None:
            self.set_prompt(self.default_prompt)
        else:
            self.set_prompt(self.keyspace_prompt % self.current_keyspace)

    def set_continue_prompt(self):
        if self.empty_lines >=3:
            self.set_prompt("Statements are terminated with a ';'.  You can press CTRL-C to cancel an imcomplete statement.")
            self.empty_lines = 0
            return
        if self.current_keyspace is None:
            self.set_prompt(self.continue_prompt)
        else:
            spaces = ' ' * len(str(self.current_keyspace))
            self.set_prompt(self.keyspace_continue_prompt % spaces)
        self.empty_lines += 1

    @contextmanager
    def prepare_loop(self):
        readline = None
        if self.tty and self.completekey:
            try:
                import readline
            except ImportError:
                pass
            else:
                old_completer = readline.get_completer()
                readline.set_completer(self.complete)
                if readline.__doc__ is not None and 'libedit' in readline.__doc__:
                    readline.parse_and_bind("bind -e")
                    readline.parse_and_bind("bind '" + self.completekey + "' rl_complete")
                else:
                    readline.parse_and_bind(self.completekey + ": complete")
        try:
            yield
        finally:
            if readline is not None:
                readline.set_completer(old_completer)

    def get_input_line(self, prompt=''):
        if self.tty:
            line = raw_input(prompt) + '\n'
        else:
            line = self.stdin.readline()
            if not len(line):
                raise EOFError
        self.lineno += 1
        return line

    def use_stdin_reader(self, until='', prompt=''):
        until += '\n'
        while True:
            try:
                newline = self.get_input_line(prompt=prompt)
            except EOFError:
                return
            if newline == until:
                return
            yield newline

    def cmdloop(self):
        """
        Adapted from cmd.Cmd's version, because there is literally no way with
        cmd.Cmd.cmdloop() to tell the difference between "EOF" showing up in
        input and an actual EOF.
        """
        with self.prepare_loop():
            while not self.stop:
                try:
                    line = self.get_input_line(self.prompt)
                    self.statement.write(line)
                    if self.onecmd(self.statement.getvalue()):
                        self.reset_statement()
                except EOFError:
                    self.handle_eof()
                except cql.Error, cqlerr:
                    self.printerr(str(cqlerr))
                except KeyboardInterrupt:
                    self.reset_statement()
                    print

    def onecmd(self, statementtext):
        """
        Returns true if the statement is complete and was handled (meaning it
        can be reset).
        """

        try:
            statements, in_batch = cqlruleset.cql_split_statements(statementtext)
        except pylexotron.LexingError, e:
            if self.show_line_nums:
                self.printerr('Invalid syntax at char %d' % (e.charnum,))
            else:
                self.printerr('Invalid syntax at line %d, char %d'
                              % (e.linenum, e.charnum))
            statementline = statementtext.split('\n')[e.linenum - 1]
            self.printerr('  %s' % statementline)
            self.printerr(' %s^' % (' ' * e.charnum))
            return True

        while statements and not statements[-1]:
            statements = statements[:-1]
        if not statements:
            return True
        if in_batch or statements[-1][-1][0] != 'endtoken':
            self.set_continue_prompt()
            return
        for st in statements:
            try:
                self.handle_statement(st, statementtext)
            except Exception, e:
                if self.debug:
                    import traceback
                    traceback.print_exc()
                else:
                    self.printerr(e)
        return True

    def handle_eof(self):
        if self.tty:
            print
        statement = self.statement.getvalue()
        if statement.strip():
            if not self.onecmd(statement):
                self.printerr('Incomplete statement at end of file')
        self.do_exit()

    def handle_statement(self, tokens, srcstr):
        # Concat multi-line statements and insert into history
        if readline is not None:
            nl_count = srcstr.count("\n")

            new_hist = srcstr.replace("\n", " ").rstrip()

            if nl_count > 1 and self.last_hist != new_hist:
                readline.add_history(new_hist)

            self.last_hist = new_hist
        cmdword = tokens[0][1]
        if cmdword == '?':
            cmdword = 'help'
        custom_handler = getattr(self, 'do_' + cmdword.lower(), None)
        if custom_handler:
            parsed = cqlruleset.cql_whole_parse_tokens(tokens, srcstr=srcstr,
                                                       startsymbol='cqlshCommand')
            if parsed and not parsed.remainder:
                # successful complete parse
                return custom_handler(parsed)
            else:
                return self.handle_parse_error(cmdword, tokens, parsed, srcstr)
        return self.perform_statement(cqlruleset.cql_extract_orig(tokens, srcstr))

    def handle_parse_error(self, cmdword, tokens, parsed, srcstr):
        if cmdword.lower() in ('select', 'insert', 'update', 'delete', 'truncate',
                               'create', 'drop', 'alter', 'grant', 'revoke',
                               'batch', 'list'):
            # hey, maybe they know about some new syntax we don't. type
            # assumptions won't work, but maybe the query will.
            return self.perform_statement(cqlruleset.cql_extract_orig(tokens, srcstr))
        if parsed:
            self.printerr('Improper %s command (problem at %r).' % (cmdword, parsed.remainder[0]))
        else:
            self.printerr('Improper %s command.' % cmdword)

    def do_use(self, parsed):
        ksname = parsed.get_binding('ksname')
        if self.perform_statement_untraced(parsed.extract_orig()):
            if ksname[0] == '"' and ksname[-1] == '"':
                self.current_keyspace = self.cql_unprotect_name(ksname)
            else:
                self.current_keyspace = ksname.lower()

    def do_select(self, parsed):
        ksname = parsed.get_binding('ksname')
        if ksname is not None:
            ksname = self.cql_unprotect_name(ksname)
        cfname = self.cql_unprotect_name(parsed.get_binding('cfname'))
        statement = parsed.extract_orig()
        with_default_limit = parsed.get_binding('limit') is None
        if with_default_limit:
            statement = "%s LIMIT %d;" % (statement[:-1], DEFAULT_SELECT_LIMIT)
        self.perform_statement(statement,
                               decoder=ErrorHandlingSchemaDecoder,
                               with_default_limit=with_default_limit)

    def perform_statement(self, statement, decoder=None, with_default_limit=False):
        if self.tracing_enabled:
            session_id = UUID(bytes=self.trace_next_query())
            result = self.perform_statement_untraced(statement,
                                                     decoder=decoder,
                                                     with_default_limit=with_default_limit)
            time.sleep(0.5) # trace writes are async so we wait a little.
            print_trace_session(self, self.cursor, session_id)
            return result
        else:
            return self.perform_statement_untraced(statement,
                                                   decoder=decoder,
                                                   with_default_limit=with_default_limit)

    def perform_statement_untraced(self, statement, decoder=None, with_default_limit=False):
        if not statement:
            return False
        trynum = 1
        while True:
            try:
                self.cursor.execute(statement, decoder=decoder)
                break
            except cql.IntegrityError, err:
                self.printerr("Attempt #%d: %s" % (trynum, str(err)))
                trynum += 1
                if trynum > self.num_retries:
                    return False
                time.sleep(1*trynum)
            except cql.ProgrammingError, err:
                self.printerr(str(err))
                return False
            except CQL_ERRORS, err:
                self.printerr(str(err))
                return False
            except Exception, err:
                import traceback
                self.printerr(traceback.format_exc())
                return False

        if statement[:6].lower() == 'select' or statement.lower().startswith("list"):
            self.print_result(self.cursor, with_default_limit)
        elif self.cursor.rowcount > 0:
            # CAS INSERT/UPDATE
            self.writeresult("")
            self.print_static_result(self.cursor)
        self.flush_output()
        return True

    def get_nametype(self, cursor, num):
        """
        Determine the Cassandra type of a column name from the current row of
        query results on the given cursor. The column in question is given by
        its zero-based ordinal number within the row.

        This is necessary to differentiate some things like ascii vs. blob hex.
        """

        return cursor.name_info[num][1]

    def print_result(self, cursor, with_default_limit):
        self.decoding_errors = []

        self.writeresult("")
        if cursor.rowcount != 0:
            self.print_static_result(cursor)
        self.writeresult("(%d rows)" % cursor.rowcount)
        self.writeresult("")

        if self.decoding_errors:
            for err in self.decoding_errors[:2]:
                self.writeresult(err.message(), color=RED)
            if len(self.decoding_errors) > 2:
                self.writeresult('%d more decoding errors suppressed.'
                                 % (len(self.decoding_errors) - 2), color=RED)

        if with_default_limit:
            if (self.is_count_result(cursor) and self.get_count(cursor) == DEFAULT_SELECT_LIMIT) \
                    or cursor.rowcount == DEFAULT_SELECT_LIMIT:
                self.writeresult("Default LIMIT of %d was used. "
                                 "Specify your own LIMIT clause to get more results."
                                 % DEFAULT_SELECT_LIMIT, color=RED)
                self.writeresult("")

    def is_count_result(self, cursor):
        return cursor.description == [(u'count', 'LongType', None, None, None, None, True)]

    def get_count(self, cursor):
        return lookup_casstype('LongType').deserialize(cursor.result[0][0].value)

    def print_static_result(self, cursor):
        colnames = [d[0] for d in cursor.description]
        colnames_t = [(name, self.get_nametype(cursor, n)) for (n, name) in enumerate(colnames)]
        formatted_names = [self.myformat_colname(name, nametype) for (name, nametype) in colnames_t]
        formatted_values = [map(self.myformat_value, self.decode_row(cursor, row), cursor.column_types) for row in cursor.result]
        if self.expand_enabled:
            self.print_formatted_result_vertically(formatted_names, formatted_values)
        else:
            self.print_formatted_result(formatted_names, formatted_values)

    def print_formatted_result(self, formatted_names, formatted_values):
        # determine column widths
        widths = [n.displaywidth for n in formatted_names]
        for fmtrow in formatted_values:
            for num, col in enumerate(fmtrow):
                widths[num] = max(widths[num], col.displaywidth)

        # print header
        header = ' | '.join(hdr.ljust(w, color=self.color) for (hdr, w) in zip(formatted_names, widths))
        self.writeresult(' ' + header.rstrip())
        self.writeresult('-%s-' % '-+-'.join('-' * w for w in widths))

        # print row data
        for row in formatted_values:
            line = ' | '.join(col.rjust(w, color=self.color) for (col, w) in zip(row, widths))
            self.writeresult(' ' + line)

        self.writeresult("")

    def print_formatted_result_vertically(self, formatted_names, formatted_values):
        max_col_width = max([n.displaywidth for n in formatted_names])
        max_val_width = max([n.displaywidth for row in formatted_values for n in row])

        # for each row returned, list all the column-value pairs
        for row_id, row in enumerate(formatted_values):
            self.writeresult("@ Row %d" % (row_id + 1))
            self.writeresult('-%s-' % '-+-'.join(['-' * max_col_width, '-' * max_val_width]))
            for field_id, field in enumerate(row):
                column = formatted_names[field_id].ljust(max_col_width, color=self.color)
                value = field.ljust(field.displaywidth, color=self.color)
                self.writeresult(' ' + " | ".join([column, value]))
            self.writeresult('')

    def emptyline(self):
        pass

    def parseline(self, line):
        # this shouldn't be needed
        raise NotImplementedError

    def complete(self, text, state):
        if readline is None:
            return
        if state == 0:
            try:
                self.completion_matches = self.find_completions(text)
            except Exception:
                if debug_completion:
                    import traceback
                    traceback.print_exc()
                else:
                    raise
        try:
            return self.completion_matches[state]
        except IndexError:
            return None

    def find_completions(self, text):
        curline = readline.get_line_buffer()
        prevlines = self.statement.getvalue()
        wholestmt = prevlines + curline
        begidx = readline.get_begidx() + len(prevlines)
        endidx = readline.get_endidx() + len(prevlines)
        stuff_to_complete = wholestmt[:begidx]
        return cqlruleset.cql_complete(stuff_to_complete, text, cassandra_conn=self,
                                       debug=debug_completion, startsymbol='cqlshCommand')

    def set_prompt(self, prompt):
        self.prompt = prompt

    def cql_protect_name(self, name):
        if isinstance(name, unicode):
            name = name.encode('utf8')
        return cqlruleset.maybe_escape_name(name)

    def cql_protect_names(self, names):
        return map(self.cql_protect_name, names)

    def cql_protect_value(self, value):
        return cqlruleset.escape_value(value)

    def cql_unprotect_name(self, namestr):
        if namestr is None:
            return
        return cqlruleset.dequote_name(namestr)

    def cql_unprotect_value(self, valstr):
        if valstr is not None:
            return cqlruleset.dequote_value(valstr)

    def print_recreate_keyspace(self, ksdef, out):
        stratclass = trim_if_present(ksdef.strategy_class, 'org.apache.cassandra.locator.')
        ksname = self.cql_protect_name(ksdef.name)
        out.write("CREATE KEYSPACE %s WITH replication = {\n" % ksname)
        out.write("  'class': %s" % self.cql_protect_value(stratclass))
        for opname, opval in ksdef.strategy_options.iteritems():
            out.write(",\n  %s: %s" % (self.cql_protect_value(opname),
                                       self.cql_protect_value(opval)))
        out.write("\n}")
        if not ksdef.durable_writes:
            out.write(" AND durable_writes = 'false'")
        out.write(';\n')

        cfs = self.get_columnfamily_names(ksname)
        if cfs:
            out.write('\nUSE %s;\n' % ksname)
            for cf in cfs:
                out.write('\n')
                # yes, cf might be looked up again. oh well.
                self.print_recreate_columnfamily(ksdef.name, cf, out)

    def print_recreate_columnfamily(self, ksname, cfname, out):
        """
        Output CQL commands which should be pasteable back into a CQL session
        to recreate the given table.

        Writes output to the given out stream.
        """
        layout = self.get_columnfamily_layout(ksname, cfname)
        cfname = self.cql_protect_name(layout.name)
        out.write("CREATE TABLE %s (\n" % cfname)

        for col in layout.columns:
            colname = self.cql_protect_name(col.name)
            coltype = col.cqltype

            # Reversed types only matter for clustering order, not column definitions
            if issubclass(coltype, ReversedType):
                coltype = coltype.subtypes[0]

            out.write("  %s %s" % (colname, coltype.cql_parameterized_type()))
            if col.is_static():
                out.write(" static")
            out.write(",\n")

        out.write("  PRIMARY KEY (")
        partkeynames = self.cql_protect_names(layout.partition_key_columns)
        if len(partkeynames) > 1:
            partkey = "(%s)" % ', '.join(partkeynames)
        else:
            partkey = partkeynames[0]
        pk_parts = [partkey] + self.cql_protect_names(layout.clustering_key_columns)
        out.write(', '.join(pk_parts) + ')')

        out.write("\n)")
        joiner = 'WITH'

        if layout.is_compact_storage():
            out.write(' WITH COMPACT STORAGE')
            joiner = 'AND'

        # check if we need a CLUSTERING ORDER BY clause
        if layout.clustering_key_columns:
            # get a list of clustering component types
            if issubclass(layout.comparator, CompositeType):
                clustering_types = layout.comparator.subtypes
            else:
                clustering_types = [layout.comparator]

            # only write CLUSTERING ORDER clause of we have >= 1 DESC item
            if any(issubclass(t, ReversedType) for t in clustering_types):
                if layout.is_compact_storage():
                    out.write(' AND\n ')
                else:
                    out.write(' WITH')
                out.write(' CLUSTERING ORDER BY (')

                clustering_names = self.cql_protect_names(layout.clustering_key_columns)

                inner = []
                for colname, coltype in zip(clustering_names, clustering_types):
                    ordering = "DESC" if issubclass(coltype, ReversedType) else "ASC"
                    inner.append("%s %s" % (colname, ordering))
                out.write(", ".join(inner))

                out.write(")")
                joiner = "AND"

        cf_opts = []
        compaction_strategy = trim_if_present(getattr(layout, 'compaction_strategy_class'),
                                              'org.apache.cassandra.db.compaction.')
        for cql3option, layoutoption in cqlruleset.columnfamily_layout_options:
            if layoutoption is None:
                layoutoption = cql3option
            optval = getattr(layout, layoutoption, None)
            if optval is None:
                if layoutoption == 'bloom_filter_fp_chance':
                    if compaction_strategy == 'LeveledCompactionStrategy':
                        optval = 0.1
                    else:
                        optval = 0.01
                else:
                    continue
            elif layoutoption == 'compaction_strategy_class':
                optval = compaction_strategy
            cf_opts.append((cql3option, self.cql_protect_value(optval)))
        for cql3option, layoutoption, _ in cqlruleset.columnfamily_layout_map_options:
            if layoutoption is None:
                layoutoption = cql3option
            optmap = getattr(layout, layoutoption, {})
            if layoutoption == 'compression_parameters':
                compclass = optmap.get('sstable_compression')
                if compclass is not None:
                    optmap['sstable_compression'] = \
                            trim_if_present(compclass, 'org.apache.cassandra.io.compress.')
            if layoutoption == 'compaction_strategy_options':
                optmap['class'] = compaction_strategy

            cf_opts.append((cql3option, optmap))

        if cf_opts:
            for optname, optval in cf_opts:
                if isinstance(optval, dict):
                    optval = '{%s}' % ', '.join(['%s: %s' % (self.cql_protect_value(k),
                                                             self.cql_protect_value(v))
                                                 for (k, v) in optval.items()])
                out.write(" %s\n  %s=%s" % (joiner, optname, optval))
                joiner = 'AND'
        out.write(";\n")

        for col in [ c for c in layout.columns if c.index_name is not None ]:
            out.write('\n')
            if col.index_type != 'CUSTOM':
                out.write('CREATE INDEX %s ON %s (%s);\n'
                             % (col.index_name, cfname, self.cql_protect_name(col.name)))
            else:
                out.write("CREATE CUSTOM INDEX %s ON %s (%s) USING '%s';\n"
                             % (col.index_name,
                                cfname,
                                self.cql_protect_name(col.name),
                                col.index_options[u'class_name']))

    def describe_keyspaces(self):
        print
        cmd.Cmd.columnize(self, self.get_keyspace_names())
        print

    def describe_keyspace(self, ksname):
        print
        self.print_recreate_keyspace(self.get_keyspace(ksname), sys.stdout)
        print

    def describe_columnfamily(self, ksname, cfname):
        if ksname is None:
            ksname = self.current_keyspace
        print
        self.print_recreate_columnfamily(ksname, cfname, sys.stdout)
        print

    def describe_columnfamilies(self, ksname):
        print
        if ksname is None:
            for k in self.get_keyspaces():
                name = self.cql_protect_name(k.name)
                print 'Keyspace %s' % (name,)
                print '---------%s' % ('-' * len(name))
                cmd.Cmd.columnize(self, self.get_columnfamily_names(k.name))
                print
        else:
            cmd.Cmd.columnize(self, self.get_columnfamily_names(ksname))
            print

    def describe_cluster(self):
        print '\nCluster: %s' % self.get_cluster_name()
        p = trim_if_present(self.get_partitioner(), 'org.apache.cassandra.dht.')
        print 'Partitioner: %s' % p
        snitch = trim_if_present(self.get_snitch(), 'org.apache.cassandra.locator.')
        print 'Snitch: %s\n' % snitch
        if self.current_keyspace is not None \
        and self.current_keyspace != 'system':
            print "Range ownership:"
            ring = self.get_ring()
            for entry in ring:
                print ' %39s  [%s]' % (entry.start_token, ', '.join(entry.endpoints))
            print

    def describe_schema(self, include_system=False):
        print
        for k in self.get_keyspaces():
            if include_system or not k.name in SYSTEM_KEYSPACES:
                self.print_recreate_keyspace(k, sys.stdout)
                print

    def do_describe(self, parsed):
        """
        DESCRIBE [cqlsh only]

        (DESC may be used as a shorthand.)

          Outputs information about the connected Cassandra cluster, or about
          the data stored on it. Use in one of the following ways:

        DESCRIBE KEYSPACES

          Output the names of all keyspaces.

        DESCRIBE KEYSPACE [<keyspacename>]

          Output CQL commands that could be used to recreate the given
          keyspace, and the tables in it. In some cases, as the CQL interface
          matures, there will be some metadata about a keyspace that is not
          representable with CQL. That metadata will not be shown.

          The '<keyspacename>' argument may be omitted when using a non-system
          keyspace; in that case, the current keyspace will be described.

        DESCRIBE TABLES

          Output the names of all tables in the current keyspace, or in all
          keyspaces if there is no current keyspace.

        DESCRIBE TABLE <tablename>

          Output CQL commands that could be used to recreate the given table.
          In some cases, as above, there may be table metadata which is not
          representable and which will not be shown.

        DESCRIBE CLUSTER

          Output information about the connected Cassandra cluster, such as the
          cluster name, and the partitioner and snitch in use. When you are
          connected to a non-system keyspace, also shows endpoint-range
          ownership information for the Cassandra ring.

        DESCRIBE [FULL] SCHEMA

          Output CQL commands that could be used to recreate the entire (non-system) schema.
          Works as though "DESCRIBE KEYSPACE k" was invoked for each non-system keyspace
          k. Use DESCRIBE FULL SCHEMA to include the system keyspaces.
        """
        what = parsed.matched[1][1].lower()
        if what == 'keyspaces':
            self.describe_keyspaces()
        if what == 'keyspace':
            ksname = self.cql_unprotect_name(parsed.get_binding('ksname', ''))
            if not ksname:
                ksname = self.current_keyspace
                if ksname is None:
                    self.printerr('Not in any keyspace.')
                    return
            self.describe_keyspace(ksname)
        elif what in ('columnfamily', 'table'):
            ks = self.cql_unprotect_name(parsed.get_binding('ksname', None))
            cf = self.cql_unprotect_name(parsed.get_binding('cfname'))
            self.describe_columnfamily(ks, cf)
        elif what in ('columnfamilies', 'tables'):
            self.describe_columnfamilies(self.current_keyspace)
        elif what == 'cluster':
            self.describe_cluster()
        elif what == 'schema':
            self.describe_schema(False)
        elif what == 'full' and parsed.matched[2][1].lower() == 'schema':
            self.describe_schema(True)
    do_desc = do_describe

    def do_copy(self, parsed):
        r"""
        COPY [cqlsh only]

          COPY x FROM: Imports CSV data into a Cassandra table
          COPY x TO: Exports data from a Cassandra table in CSV format.

        COPY <table_name> [ ( column [, ...] ) ]
             FROM ( '<filename>' | STDIN )
             [ WITH <option>='value' [AND ...] ];

        COPY <table_name> [ ( column [, ...] ) ]
             TO ( '<filename>' | STDOUT )
             [ WITH <option>='value' [AND ...] ];

        Available options and defaults:

          DELIMITER=','    - character that appears between records
          QUOTE='"'        - quoting character to be used to quote fields
          ESCAPE='\'       - character to appear before the QUOTE char when quoted
          HEADER=false     - whether to ignore the first line
          NULL=''          - string that represents a null value
          ENCODING='utf8'  - encoding for CSV output (COPY TO only)

        When entering CSV data on STDIN, you can use the sequence "\."
        on a line by itself to end the data input.
        """
        ks = self.cql_unprotect_name(parsed.get_binding('ksname', None))
        if ks is None:
            ks = self.current_keyspace
            if ks is None:
                raise NoKeyspaceError("Not in any keyspace.")
        cf = self.cql_unprotect_name(parsed.get_binding('cfname'))
        columns = parsed.get_binding('colnames', None)
        if columns is not None:
            columns = map(self.cql_unprotect_name, columns)
        else:
            # default to all known columns
            columns = self.get_column_names(ks, cf)
        fname = parsed.get_binding('fname', None)
        if fname is not None:
            fname = os.path.expanduser(self.cql_unprotect_value(fname))
        copyoptnames = map(str.lower, parsed.get_binding('optnames', ()))
        copyoptvals = map(self.cql_unprotect_value, parsed.get_binding('optvals', ()))
        cleancopyoptvals  = [optval.decode('string-escape') for optval in copyoptvals]
        opts = dict(zip(copyoptnames, cleancopyoptvals))

        timestart = time.time()

        direction = parsed.get_binding('dir').upper()
        if direction == 'FROM':
            rows = self.perform_csv_import(ks, cf, columns, fname, opts)
            verb = 'imported'
        elif direction == 'TO':
            rows = self.perform_csv_export(ks, cf, columns, fname, opts)
            verb = 'exported'
        else:
            raise SyntaxError("Unknown direction %s" % direction)

        timeend = time.time()
        print "%d rows %s in %s." % (rows, verb, describe_interval(timeend - timestart))

    def perform_csv_import(self, ks, cf, columns, fname, opts):
        dialect_options = self.csv_dialect_defaults.copy()
        if 'quote' in opts:
            dialect_options['quotechar'] = opts.pop('quote')
        if 'escape' in opts:
            dialect_options['escapechar'] = opts.pop('escape')
        if 'delimiter' in opts:
            dialect_options['delimiter'] = opts.pop('delimiter')
        nullval = opts.pop('null', '')
        header = bool(opts.pop('header', '').lower() == 'true')
        if dialect_options['quotechar'] == dialect_options['escapechar']:
            dialect_options['doublequote'] = True
            del dialect_options['escapechar']
        if opts:
            self.printerr('Unrecognized COPY FROM options: %s'
                          % ', '.join(opts.keys()))
            return 0

        if fname is None:
            do_close = False
            print "[Use \. on a line by itself to end input]"
            linesource = self.use_stdin_reader(prompt='[copy] ', until=r'\.')
        else:
            do_close = True
            try:
                linesource = open(fname, 'rb')
            except IOError, e:
                self.printerr("Can't open %r for reading: %s" % (fname, e))
                return 0
        try:
            if header:
                linesource.next()
            layout = self.get_columnfamily_layout(ks, cf)
            rownum = -1
            reader = csv.reader(linesource, **dialect_options)
            for rownum, row in enumerate(reader):
                if len(row) != len(columns):
                    self.printerr("Record #%d (line %d) has the wrong number of fields "
                                  "(%d instead of %d)."
                                  % (rownum, reader.line_num, len(row), len(columns)))
                    return rownum
                if not self.do_import_row(columns, nullval, layout, row):
                    self.printerr("Aborting import at record #%d (line %d). "
                                  "Previously-inserted values still present."
                                  % (rownum, reader.line_num))
                    return rownum
        finally:
            if do_close:
                linesource.close()
            elif self.tty:
                print
        return rownum + 1

    def do_import_row(self, columns, nullval, layout, row):
        rowmap = {}
        for name, value in zip(columns, row):
            type = layout.get_column(name).cqltype
            if issubclass(type, ReversedType):
                type = type.subtypes[0]
            cqltype = type.cql_parameterized_type()

            if value != nullval:
                if cqltype in ('ascii', 'text', 'timestamp', 'inet'):
                    rowmap[name] = self.cql_protect_value(value)
                else:
                    rowmap[name] = value
            elif name in layout.clustering_key_columns and not type.empty_binary_ok:
                rowmap[name] = 'blobAs%s(0x)' % cqltype.title()
            else:
                rowmap[name] = 'null'
        return self.do_import_insert(layout, rowmap)

    def do_import_insert(self, layout, rowmap):
        # would be nice to be able to use a prepared query here, but in order
        # to use that interface, we'd need to have all the input as native
        # values already, reading them from text just like the various
        # Cassandra cql types do. Better just to submit them all as intact
        # CQL string literals and let Cassandra do its thing.
        query = 'INSERT INTO %s.%s (%s) VALUES (%s)' % (
            self.cql_protect_name(layout.keyspace_name),
            self.cql_protect_name(layout.columnfamily_name),
            ', '.join(self.cql_protect_names(rowmap.keys())),
            ', '.join(rowmap.values())
        )
        if self.debug:
            print 'Import using CQL: %s' % query
        return self.perform_statement_untraced(query)

    def perform_csv_export(self, ks, cf, columns, fname, opts):
        dialect_options = self.csv_dialect_defaults.copy()
        if 'quote' in opts:
            dialect_options['quotechar'] = opts.pop('quote')
        if 'escape' in opts:
            dialect_options['escapechar'] = opts.pop('escape')
        if 'delimiter' in opts:
            dialect_options['delimiter'] = opts.pop('delimiter')
        encoding = opts.pop('encoding', 'utf8')
        nullval = opts.pop('null', '')
        header = bool(opts.pop('header', '').lower() == 'true')
        if dialect_options['quotechar'] == dialect_options['escapechar']:
            dialect_options['doublequote'] = True
            del dialect_options['escapechar']

        if opts:
            self.printerr('Unrecognized COPY TO options: %s'
                          % ', '.join(opts.keys()))
            return 0

        if fname is None:
            do_close = False
            csvdest = sys.stdout
        else:
            do_close = True
            try:
                csvdest = open(fname, 'wb')
            except IOError, e:
                self.printerr("Can't open %r for writing: %s" % (fname, e))
                return 0
        try:
            self.prep_export_dump(ks, cf, columns)
            writer = csv.writer(csvdest, **dialect_options)
            if header:
                writer.writerow([d[0] for d in self.cursor.description])
            rows = 0
            while True:
                row = self.cursor.fetchone()
                if row is None:
                    break
                fmt = lambda v, t: \
                    format_value(v, t, output_encoding=encoding, nullval=nullval,
                                 time_format=self.display_time_format,
                                 float_precision=self.display_float_precision).strval
                writer.writerow(map(fmt, row, self.cursor.column_types))
                rows += 1
        finally:
            if do_close:
                csvdest.close()
        return rows

    def prep_export_dump(self, ks, cf, columns):
        if columns is None:
            columns = self.get_column_names(ks, cf)
        columnlist = ', '.join(self.cql_protect_names(columns))
        # this limit is pretty awful. would be better to use row-key-paging, so
        # that the dump could be pretty easily aborted if necessary, but that
        # can be kind of tricky with cql3. Punt for now, until the real cursor
        # API is added in CASSANDRA-4415.
        query = 'SELECT %s FROM %s.%s LIMIT 99999999' \
                % (columnlist, self.cql_protect_name(ks), self.cql_protect_name(cf))
        self.cursor.execute(query)

    def do_show(self, parsed):
        """
        SHOW [cqlsh only]

          Displays information about the current cqlsh session. Can be called in
          the following ways:

        SHOW VERSION

          Shows the version and build of the connected Cassandra instance, as
          well as the versions of the CQL spec and the Thrift protocol that
          the connected Cassandra instance understands.

        SHOW HOST

          Shows where cqlsh is currently connected.

        SHOW SESSION <sessionid>

          Pretty-prints the requested tracing session.
        """
        showwhat = parsed.get_binding('what').lower()
        if showwhat == 'version':
            self.get_connection_versions()
            self.show_version()
        elif showwhat == 'host':
            self.show_host()
        elif showwhat.startswith('session'):
            session_id = parsed.get_binding('sessionid').lower()
            self.show_session(session_id)
        else:
            self.printerr('Wait, how do I show %r?' % (showwhat,))

    def do_source(self, parsed):
        """
        SOURCE [cqlsh only]

        Executes a file containing CQL statements. Gives the output for each
        statement in turn, if any, or any errors that occur along the way.

        Errors do NOT abort execution of the CQL source file.

        Usage:

          SOURCE '<file>';

        That is, the path to the file to be executed must be given inside a
        string literal. The path is interpreted relative to the current working
        directory. The tilde shorthand notation ('~/mydir') is supported for
        referring to $HOME.

        See also the --file option to cqlsh.
        """
        fname = parsed.get_binding('fname')
        fname = os.path.expanduser(self.cql_unprotect_value(fname))
        try:
            f = open(fname, 'r')
        except IOError, e:
            self.printerr('Could not open %r: %s' % (fname, e))
            return
        subshell = Shell(self.hostname, self.port, self.transport_factory,
                         color=self.color, encoding=self.encoding, stdin=f,
                         tty=False, use_conn=self.conn, cqlver=self.cql_version,
                         display_time_format=self.display_time_format,
                         display_float_precision=self.display_float_precision)
        subshell.cmdloop()
        f.close()

    def do_capture(self, parsed):
        """
        CAPTURE [cqlsh only]

        Begins capturing command output and appending it to a specified file.
        Output will not be shown at the console while it is captured.

        Usage:

          CAPTURE '<file>';
          CAPTURE OFF;
          CAPTURE;

        That is, the path to the file to be appended to must be given inside a
        string literal. The path is interpreted relative to the current working
        directory. The tilde shorthand notation ('~/mydir') is supported for
        referring to $HOME.

        Only query result output is captured. Errors and output from cqlsh-only
        commands will still be shown in the cqlsh session.

        To stop capturing output and show it in the cqlsh session again, use
        CAPTURE OFF.

        To inspect the current capture configuration, use CAPTURE with no
        arguments.
        """
        fname = parsed.get_binding('fname')
        if fname is None:
            if self.shunted_query_out is not None:
                print "Currently capturing query output to %r." % (self.query_out.name,)
            else:
                print "Currently not capturing query output."
            return

        if fname.upper() == 'OFF':
            if self.shunted_query_out is None:
                self.printerr('Not currently capturing output.')
                return
            self.query_out.close()
            self.query_out = self.shunted_query_out
            self.color = self.shunted_color
            self.shunted_query_out = None
            del self.shunted_color
            return

        if self.shunted_query_out is not None:
            self.printerr('Already capturing output to %s. Use CAPTURE OFF'
                          ' to disable.' % (self.query_out.name,))
            return

        fname = os.path.expanduser(self.cql_unprotect_value(fname))
        try:
            f = open(fname, 'a')
        except IOError, e:
            self.printerr('Could not open %r for append: %s' % (fname, e))
            return
        self.shunted_query_out = self.query_out
        self.shunted_color = self.color
        self.query_out = f
        self.color = False
        print 'Now capturing query output to %r.' % (fname,)

    def do_tracing(self, parsed):
        """
        TRACING [cqlsh]

          Enables or disables request tracing.

        TRACING ON

          Enables tracing for all further requests.

        TRACING OFF

          Disables tracing.

        TRACING

          TRACING with no arguments shows the current tracing status.
        """
        switch = parsed.get_binding('switch')
        if switch is None:
            if self.tracing_enabled:
                print "Tracing is currently enabled. Use TRACING OFF to disable"
            else:
                print "Tracing is currently disabled. Use TRACING ON to enable."
            return

        if switch.upper() == 'ON':
            if self.tracing_enabled:
                self.printerr('Tracing is already enabled. '
                              'Use TRACING OFF to disable.')
                return
            self.tracing_enabled = True
            print 'Now tracing requests.'
            return

        if switch.upper() == 'OFF':
            if not self.tracing_enabled:
                self.printerr('Tracing is not enabled.')
                return
            self.tracing_enabled = False
            print 'Disabled tracing.'

    def do_expand(self, parsed):
        """
        EXPAND [cqlsh]

          Enables or disables expanded (vertical) output.

        EXPAND ON

          Enables expanded (vertical) output.

        EXPAND OFF

          Disables expanded (vertical) output.

        EXPAND

          EXPAND with no arguments shows the current value of expand setting.
        """
        switch = parsed.get_binding('switch')
        if switch is None:
            if self.expand_enabled:
                print "Expanded output is currently enabled. Use EXPAND OFF to disable"
            else:
                print "Expanded output is currently disabled. Use EXPAND ON to enable."
            return

        if switch.upper() == 'ON':
            if self.expand_enabled:
                self.printerr('Expanded output is already enabled. '
                              'Use EXPAND OFF to disable.')
                return
            self.expand_enabled = True
            print 'Now printing expanded output'
            return

        if switch.upper() == 'OFF':
            if not self.expand_enabled:
                self.printerr('Expanded output is not enabled.')
                return
            self.expand_enabled = False
            print 'Disabled expanded output.'

    def do_consistency(self, parsed):
        """
        CONSISTENCY [cqlsh only]

           Overrides default consistency level (default level is ONE).

        CONSISTENCY <level>

           Sets consistency level for future requests.

           Valid consistency levels:

           ANY, ONE, TWO, THREE, QUORUM, ALL, LOCAL_ONE, LOCAL_QUORUM and EACH_QUORUM.

        CONSISTENCY

           CONSISTENCY with no arguments shows the current consistency level.
        """
        level = parsed.get_binding('level')
        if level is None:
            print 'Current consistency level is %s.' % (self.cursor.consistency_level,)
            return

        self.cursor.consistency_level = level.upper()
        print 'Consistency level set to %s.' % (level.upper(),)

    def do_exit(self, parsed=None):
        """
        EXIT/QUIT [cqlsh only]

        Exits cqlsh.
        """
        self.stop = True
    do_quit = do_exit

    def do_debug(self, parsed):
        import pdb
        pdb.set_trace()

    def get_help_topics(self):
        topics = [ t[3:] for t in dir(self) if t.startswith('do_') and getattr(self, t, None).__doc__]
        for hide_from_help in ('quit',):
            topics.remove(hide_from_help)
        return topics

    def columnize(self, slist, *a, **kw):
        return cmd.Cmd.columnize(self, sorted([u.upper() for u in slist]), *a, **kw)

    def do_help(self, parsed):
        """
        HELP [cqlsh only]

        Gives information about cqlsh commands. To see available topics,
        enter "HELP" without any arguments. To see help on a topic,
        use "HELP <topic>".
        """
        topics = parsed.get_binding('topic', ())
        if not topics:
            shell_topics = [ t.upper() for t in self.get_help_topics() ]
            self.print_topics("\nDocumented shell commands:", shell_topics, 15, 80)
            cql_topics = [ t.upper() for t in cqldocs.get_help_topics() ]
            self.print_topics("CQL help topics:", cql_topics, 15, 80)
            return
        for t in topics:
            if t.lower() in self.get_help_topics():
                doc = getattr(self, 'do_' + t.lower()).__doc__
                self.stdout.write(doc + "\n")
            elif t.lower() in cqldocs.get_help_topics():
                cqldocs.print_help_topic(t)
            else:
                self.printerr("*** No help on %s" % (t,))

    def applycolor(self, text, color=None):
        if not color or not self.color:
            return text
        return color + text + ANSI_RESET

    def writeresult(self, text, color=None, newline=True, out=None):
        if out is None:
            out = self.query_out
        out.write(self.applycolor(str(text), color) + ('\n' if newline else ''))

    def flush_output(self):
        self.query_out.flush()

    def printerr(self, text, color=RED, newline=True, shownum=None):
        self.statement_error = True
        if shownum is None:
            shownum = self.show_line_nums
        if shownum:
            text = '%s:%d:%s' % (self.stdin.name, self.lineno, text)
        self.writeresult(text, color, newline=newline, out=sys.stderr)

class ErrorHandlingSchemaDecoder(cql.decoders.SchemaDecoder):
    def name_decode_error(self, err, namebytes, expectedtype):
        return DecodeError(namebytes, err, expectedtype)

    def value_decode_error(self, err, namebytes, valuebytes, expectedtype):
        return DecodeError(valuebytes, err, expectedtype, colname=namebytes)

def option_with_default(cparser_getter, section, option, default=None):
    try:
        return cparser_getter(section, option)
    except ConfigParser.Error:
        return default

def raw_option_with_default(configs, section, option, default=None):
    """
    Same (almost) as option_with_default() but won't do any string interpolation.
    Useful for config values that include '%' symbol, e.g. time format string.
    """
    try:
        return configs.get(section, option, raw=True)
    except ConfigParser.Error:
        return default

def should_use_color():
    if not sys.stdout.isatty():
        return False
    if os.environ.get('TERM', '') in ('dumb', ''):
        return False
    try:
        import subprocess
        p = subprocess.Popen(['tput', 'colors'], stdout=subprocess.PIPE)
        stdout, _ = p.communicate()
        if int(stdout.strip()) < 8:
            return False
    except (OSError, ImportError, ValueError):
        # oh well, we tried. at least we know there's a $TERM and it's
        # not "dumb".
        pass
    return True

def load_factory(name):
    """
    Attempts to load a transport factory function given its fully qualified
    name, e.g. "cqlshlib.tfactory.regular_transport_factory"
    """
    parts = name.split('.')
    module = ".".join(parts[:-1])
    try:
        t = __import__(module)
        for part in parts[1:]:
            t = getattr(t, part)
        return t
    except (ImportError, AttributeError):
        sys.exit("Can't locate transport factory function %s" % name)

def read_options(cmdlineargs, environment):
    configs = ConfigParser.SafeConfigParser()
    configs.read(CONFIG_FILE)

    optvalues = optparse.Values()
    optvalues.username = option_with_default(configs.get, 'authentication', 'username')
    optvalues.password = option_with_default(configs.get, 'authentication', 'password')
    optvalues.keyspace = option_with_default(configs.get, 'authentication', 'keyspace')
    optvalues.transport_factory = option_with_default(configs.get, 'connection', 'factory',
                                                      DEFAULT_TRANSPORT_FACTORY)
    optvalues.completekey = option_with_default(configs.get, 'ui', 'completekey',
                                                DEFAULT_COMPLETEKEY)
    optvalues.color = option_with_default(configs.getboolean, 'ui', 'color')
    optvalues.time_format = raw_option_with_default(configs, 'ui', 'time_format',
                                                    DEFAULT_TIME_FORMAT)
    optvalues.float_precision = option_with_default(configs.getint, 'ui', 'float_precision',
                                                    DEFAULT_FLOAT_PRECISION)
    optvalues.debug = False
    optvalues.file = None
    optvalues.tty = sys.stdin.isatty()
    optvalues.cqlversion = option_with_default(configs.get, 'cql', 'version', DEFAULT_CQLVER)

    (options, arguments) = parser.parse_args(cmdlineargs, values=optvalues)

    hostname = option_with_default(configs.get, 'connection', 'hostname', DEFAULT_HOST)
    port = option_with_default(configs.get, 'connection', 'port', DEFAULT_PORT)

    hostname = environment.get('CQLSH_HOST', hostname)
    port = environment.get('CQLSH_PORT', port)

    if len(arguments) > 0:
        hostname = arguments[0]
    if len(arguments) > 1:
        port = arguments[1]

    if options.file is not None:
        options.tty = False

    options.transport_factory = load_factory(options.transport_factory)

    if optvalues.color in (True, False):
        options.color = optvalues.color
    else:
        if options.file is not None:
            options.color = False
        else:
            options.color = should_use_color()

    options.cqlversion, cqlvertup = full_cql_version(options.cqlversion)
    if cqlvertup[0] < 3:
        parser.error('%r is not a supported CQL version.' % options.cqlversion)
    else:
        options.cqlmodule = cql3handling

    try:
        port = int(port)
    except ValueError:
        parser.error('%r is not a valid port number.' % port)

    return options, hostname, port

def setup_cqlruleset(cqlmodule):
    global cqlruleset
    cqlruleset = cqlmodule.CqlRuleSet
    cqlruleset.append_rules(cqlsh_extra_syntax_rules)
    for rulename, termname, func in cqlsh_syntax_completers:
        cqlruleset.completer_for(rulename, termname)(func)
    cqlruleset.commands_end_with_newline.update(my_commands_ending_with_newline)

def setup_cqldocs(cqlmodule):
    global cqldocs
    cqldocs = cqlmodule.cqldocs

def init_history():
    if readline is not None:
        try:
            readline.read_history_file(HISTORY)
        except IOError:
            pass
        delims = readline.get_completer_delims()
        delims.replace("'", "")
        delims += '.'
        readline.set_completer_delims(delims)

def save_history():
    if readline is not None:
        try:
            readline.write_history_file(HISTORY)
        except IOError:
            pass

def main(options, hostname, port):
    setup_cqlruleset(options.cqlmodule)
    setup_cqldocs(options.cqlmodule)
    init_history()

    if options.file is None:
        stdin = None
    else:
        try:
            stdin = open(options.file, 'r')
        except IOError, e:
            sys.exit("Can't open %r: %s" % (options.file, e))

    if options.debug:
        import thrift
        sys.stderr.write("Using CQL driver: %s\n" % (cql,))
        sys.stderr.write("Using thrift lib: %s\n" % (thrift,))

    try:
        shell = Shell(hostname,
                      port,
                      options.transport_factory,
                      color=options.color,
                      username=options.username,
                      password=options.password,
                      stdin=stdin,
                      tty=options.tty,
                      completekey=options.completekey,
                      cqlver=options.cqlversion,
                      keyspace=options.keyspace,
                      display_time_format=options.time_format,
                      display_float_precision=options.float_precision)
    except KeyboardInterrupt:
        sys.exit('Connection aborted.')
    except CQL_ERRORS, e:
        sys.exit('Connection error: %s' % (e,))
    except VersionNotSupported, e:
        sys.exit('Unsupported CQL version: %s' % (e,))
    if options.debug:
        shell.debug = True

    shell.cmdloop()
    save_history()
    if options.file and shell.statement_error:
        sys.exit(2)

if __name__ == '__main__':
    main(*read_options(sys.argv[1:], os.environ))

# vim: set ft=python et ts=4 sw=4 :<|MERGE_RESOLUTION|>--- conflicted
+++ resolved
@@ -519,11 +519,8 @@
             self.show_line_nums = True
         self.stdin = stdin
         self.query_out = sys.stdout
-<<<<<<< HEAD
         self.empty_lines = 0
-=======
         self.statement_error = False
->>>>>>> 8abe9f6f
 
     def set_expanded_cql_version(self, ver):
         ver, vertuple = full_cql_version(ver)
